--- conflicted
+++ resolved
@@ -16,16 +16,10 @@
 .idea/
 *.iml
 *.iws
-<<<<<<< HEAD
 bin
 *.dot
 .vscode
 
 # Temporary
 wdl-output*.json
-_ptrs*.c
-=======
-
-# Other
-wdl-output.json
->>>>>>> 5532f721
+_ptrs*.c