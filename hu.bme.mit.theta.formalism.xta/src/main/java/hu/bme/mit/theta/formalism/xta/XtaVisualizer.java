<<<<<<< HEAD
/*
 *  Copyright 2017 Budapest University of Technology and Economics
 *
 *  Licensed under the Apache License, Version 2.0 (the "License");
 *  you may not use this file except in compliance with the License.
 *  You may obtain a copy of the License at
 *
 *      http://www.apache.org/licenses/LICENSE-2.0
 *
 *  Unless required by applicable law or agreed to in writing, software
 *  distributed under the License is distributed on an "AS IS" BASIS,
 *  WITHOUT WARRANTIES OR CONDITIONS OF ANY KIND, either express or implied.
 *  See the License for the specific language governing permissions and
 *  limitations under the License.
 */
package hu.bme.mit.theta.formalism.xta;

import java.awt.Color;
import java.util.HashMap;
import java.util.Map;
import java.util.StringJoiner;

import hu.bme.mit.theta.common.visualization.EdgeAttributes;
import hu.bme.mit.theta.common.visualization.Graph;
import hu.bme.mit.theta.common.visualization.LineStyle;
import hu.bme.mit.theta.common.visualization.NodeAttributes;
import hu.bme.mit.theta.formalism.xta.XtaProcess.Edge;
import hu.bme.mit.theta.formalism.xta.XtaProcess.Loc;

public final class XtaVisualizer {

	private static final String XTA_LABEL = "";
	private static final String LOC_ID_PREFIX = "loc_";
	private static final Color FILL_COLOR = Color.WHITE;
	private static final Color LINE_COLOR = Color.BLACK;
	private static final LineStyle LOC_LINE_STYLE = LineStyle.NORMAL;
	private static final LineStyle EDGE_LINE_STYLE = LineStyle.NORMAL;
	private static final int LOC_PERIPHERIES = 1;
	private static final String PHANTOM_INIT_ID = "phantom_init";

	private XtaVisualizer() {
	}

	public static Graph visualize(final XtaProcess process) {
		final Graph graph = new Graph(process.getName(), XTA_LABEL);
		final Map<Loc, String> ids = new HashMap<>();
		traverse(graph, process.getInitLoc(), ids);
		final NodeAttributes nAttributes = NodeAttributes.builder().label("").fillColor(FILL_COLOR)
				.lineColor(FILL_COLOR).lineStyle(LOC_LINE_STYLE).peripheries(LOC_PERIPHERIES).build();
		graph.addNode(PHANTOM_INIT_ID, nAttributes);
		final EdgeAttributes eAttributes = EdgeAttributes.builder().label("").color(LINE_COLOR)
				.lineStyle(EDGE_LINE_STYLE).build();
		graph.addEdge(PHANTOM_INIT_ID, ids.get(process.getInitLoc()), eAttributes);
		return graph;
	}

	private static void traverse(final Graph graph, final Loc loc, final Map<Loc, String> ids) {
		if (!ids.containsKey(loc)) {
			addLocation(graph, loc, ids);
			for (final Edge outEdge : loc.getOutEdges()) {
				final Loc target = outEdge.getTarget();
				traverse(graph, target, ids);
				addEdge(graph, ids, outEdge);
			}
		}
	}

	private static void addLocation(final Graph graph, final Loc loc, final Map<Loc, String> ids) {
		final String id = LOC_ID_PREFIX + ids.size();
		ids.put(loc, id);
		final StringJoiner locLabel = new StringJoiner("\n", loc.getName() + "\n", "");
		loc.getInvars().forEach(expr -> locLabel.add(expr.toString()));
		final NodeAttributes nAttributes = NodeAttributes.builder().label(locLabel.toString()).fillColor(FILL_COLOR)
				.lineColor(LINE_COLOR).lineStyle(LOC_LINE_STYLE).peripheries(LOC_PERIPHERIES).build();
		graph.addNode(id, nAttributes);
	}

	private static void addEdge(final Graph graph, final Map<Loc, String> ids, final Edge outEdge) {
		final StringJoiner edgeLabel = new StringJoiner("\n");
		outEdge.getSync().ifPresent(sync -> edgeLabel.add(sync.toString()));
		outEdge.getGuards().stream().forEach(expr -> edgeLabel.add("\\[" + expr.toString() + "\\]"));
		outEdge.getUpdates().stream().forEach(stmt -> edgeLabel.add(stmt.toString()));
		final EdgeAttributes attributes = EdgeAttributes.builder().label(edgeLabel.toString()).color(LINE_COLOR)
				.lineStyle(EDGE_LINE_STYLE).build();
		graph.addEdge(ids.get(outEdge.getSource()), ids.get(outEdge.getTarget()), attributes);
	}

}
=======
/*
 *  Copyright 2017 Budapest University of Technology and Economics
 *
 *  Licensed under the Apache License, Version 2.0 (the "License");
 *  you may not use this file except in compliance with the License.
 *  You may obtain a copy of the License at
 *
 *      http://www.apache.org/licenses/LICENSE-2.0
 *
 *  Unless required by applicable law or agreed to in writing, software
 *  distributed under the License is distributed on an "AS IS" BASIS,
 *  WITHOUT WARRANTIES OR CONDITIONS OF ANY KIND, either express or implied.
 *  See the License for the specific language governing permissions and
 *  limitations under the License.
 */
package hu.bme.mit.theta.formalism.xta;

import java.awt.Color;
import java.util.HashMap;
import java.util.Map;
import java.util.StringJoiner;

import hu.bme.mit.theta.common.visualization.EdgeAttributes;
import hu.bme.mit.theta.common.visualization.Graph;
import hu.bme.mit.theta.common.visualization.LineStyle;
import hu.bme.mit.theta.common.visualization.NodeAttributes;
import hu.bme.mit.theta.formalism.xta.XtaProcess.Edge;
import hu.bme.mit.theta.formalism.xta.XtaProcess.Loc;

public final class XtaVisualizer {

	private static final String XTA_LABEL = "";
	private static final String LOC_ID_PREFIX = "loc_";
	private static final Color FILL_COLOR = Color.WHITE;
	private static final Color LINE_COLOR = Color.BLACK;
	private static final LineStyle LOC_LINE_STYLE = LineStyle.NORMAL;
	private static final LineStyle EDGE_LINE_STYLE = LineStyle.NORMAL;
	private static final int LOC_PERIPHERIES = 1;
	private static final String PHANTOM_INIT_ID = "phantom_init";

	private XtaVisualizer() {
	}

	public static Graph visualize(final XtaSystem system) {
		final Graph graph = new Graph("System", XTA_LABEL);
		final Map<Object, String> ids = new HashMap<>();
		for (final XtaProcess process : system.getProcesses()) {
			traverseProcess(process, graph, ids);
		}
		return graph;
	}

	public static Graph visualize(final XtaProcess process) {
		final Graph graph = new Graph(process.getName(), XTA_LABEL);
		final Map<Object, String> ids = new HashMap<>();
		traverseProcess(process, graph, ids);
		return graph;
	}

	private static void traverseProcess(final XtaProcess process, final Graph graph, final Map<Object, String> ids) {
		traverse(graph, process.getInitLoc(), ids);
		final String phantomId = PHANTOM_INIT_ID + ids.get(process.getInitLoc());
		final NodeAttributes nAttributes = NodeAttributes.builder().label("").fillColor(FILL_COLOR)
				.lineColor(FILL_COLOR).lineStyle(LOC_LINE_STYLE).peripheries(LOC_PERIPHERIES).build();
		graph.addNode(phantomId, nAttributes);
		final EdgeAttributes eAttributes = EdgeAttributes.builder().label("").color(LINE_COLOR)
				.lineStyle(EDGE_LINE_STYLE).build();
		graph.addEdge(phantomId, ids.get(process.getInitLoc()), eAttributes);
	}

	private static void traverse(final Graph graph, final Loc loc, final Map<Object, String> ids) {
		if (!ids.containsKey(loc)) {
			addLocation(graph, loc, ids);
			for (final Edge outEdge : loc.getOutEdges()) {
				final Loc target = outEdge.getTarget();
				traverse(graph, target, ids);
				addEdge(graph, ids, outEdge);
			}
		}
	}

	private static void addLocation(final Graph graph, final Loc loc, final Map<Object, String> ids) {
		final String id = LOC_ID_PREFIX + ids.size();
		ids.put(loc, id);
		final StringJoiner locLabel = new StringJoiner("\n", loc.getName() + "\n", "");
		loc.getInvars().forEach(expr -> locLabel.add(expr.toString()));
		final NodeAttributes nAttributes = NodeAttributes.builder().label(locLabel.toString()).fillColor(FILL_COLOR)
				.lineColor(LINE_COLOR).lineStyle(LOC_LINE_STYLE).peripheries(LOC_PERIPHERIES).build();
		graph.addNode(id, nAttributes);
	}

	private static void addEdge(final Graph graph, final Map<Object, String> ids, final Edge outEdge) {
		final StringJoiner edgeLabel = new StringJoiner("\n");
		outEdge.getLabel().ifPresent(sync -> edgeLabel.add(sync.toString()));
		outEdge.getGuards().stream().forEach(expr -> edgeLabel.add("\\[" + expr.toString() + "\\]"));
		outEdge.getUpdates().stream().forEach(stmt -> edgeLabel.add(stmt.toString()));
		final EdgeAttributes attributes = EdgeAttributes.builder().label(edgeLabel.toString()).color(LINE_COLOR)
				.lineStyle(EDGE_LINE_STYLE).build();
		graph.addEdge(ids.get(outEdge.getSource()), ids.get(outEdge.getTarget()), attributes);
	}

}
>>>>>>> 81fb03b6
<|MERGE_RESOLUTION|>--- conflicted
+++ resolved
@@ -1,93 +1,3 @@
-<<<<<<< HEAD
-/*
- *  Copyright 2017 Budapest University of Technology and Economics
- *
- *  Licensed under the Apache License, Version 2.0 (the "License");
- *  you may not use this file except in compliance with the License.
- *  You may obtain a copy of the License at
- *
- *      http://www.apache.org/licenses/LICENSE-2.0
- *
- *  Unless required by applicable law or agreed to in writing, software
- *  distributed under the License is distributed on an "AS IS" BASIS,
- *  WITHOUT WARRANTIES OR CONDITIONS OF ANY KIND, either express or implied.
- *  See the License for the specific language governing permissions and
- *  limitations under the License.
- */
-package hu.bme.mit.theta.formalism.xta;
-
-import java.awt.Color;
-import java.util.HashMap;
-import java.util.Map;
-import java.util.StringJoiner;
-
-import hu.bme.mit.theta.common.visualization.EdgeAttributes;
-import hu.bme.mit.theta.common.visualization.Graph;
-import hu.bme.mit.theta.common.visualization.LineStyle;
-import hu.bme.mit.theta.common.visualization.NodeAttributes;
-import hu.bme.mit.theta.formalism.xta.XtaProcess.Edge;
-import hu.bme.mit.theta.formalism.xta.XtaProcess.Loc;
-
-public final class XtaVisualizer {
-
-	private static final String XTA_LABEL = "";
-	private static final String LOC_ID_PREFIX = "loc_";
-	private static final Color FILL_COLOR = Color.WHITE;
-	private static final Color LINE_COLOR = Color.BLACK;
-	private static final LineStyle LOC_LINE_STYLE = LineStyle.NORMAL;
-	private static final LineStyle EDGE_LINE_STYLE = LineStyle.NORMAL;
-	private static final int LOC_PERIPHERIES = 1;
-	private static final String PHANTOM_INIT_ID = "phantom_init";
-
-	private XtaVisualizer() {
-	}
-
-	public static Graph visualize(final XtaProcess process) {
-		final Graph graph = new Graph(process.getName(), XTA_LABEL);
-		final Map<Loc, String> ids = new HashMap<>();
-		traverse(graph, process.getInitLoc(), ids);
-		final NodeAttributes nAttributes = NodeAttributes.builder().label("").fillColor(FILL_COLOR)
-				.lineColor(FILL_COLOR).lineStyle(LOC_LINE_STYLE).peripheries(LOC_PERIPHERIES).build();
-		graph.addNode(PHANTOM_INIT_ID, nAttributes);
-		final EdgeAttributes eAttributes = EdgeAttributes.builder().label("").color(LINE_COLOR)
-				.lineStyle(EDGE_LINE_STYLE).build();
-		graph.addEdge(PHANTOM_INIT_ID, ids.get(process.getInitLoc()), eAttributes);
-		return graph;
-	}
-
-	private static void traverse(final Graph graph, final Loc loc, final Map<Loc, String> ids) {
-		if (!ids.containsKey(loc)) {
-			addLocation(graph, loc, ids);
-			for (final Edge outEdge : loc.getOutEdges()) {
-				final Loc target = outEdge.getTarget();
-				traverse(graph, target, ids);
-				addEdge(graph, ids, outEdge);
-			}
-		}
-	}
-
-	private static void addLocation(final Graph graph, final Loc loc, final Map<Loc, String> ids) {
-		final String id = LOC_ID_PREFIX + ids.size();
-		ids.put(loc, id);
-		final StringJoiner locLabel = new StringJoiner("\n", loc.getName() + "\n", "");
-		loc.getInvars().forEach(expr -> locLabel.add(expr.toString()));
-		final NodeAttributes nAttributes = NodeAttributes.builder().label(locLabel.toString()).fillColor(FILL_COLOR)
-				.lineColor(LINE_COLOR).lineStyle(LOC_LINE_STYLE).peripheries(LOC_PERIPHERIES).build();
-		graph.addNode(id, nAttributes);
-	}
-
-	private static void addEdge(final Graph graph, final Map<Loc, String> ids, final Edge outEdge) {
-		final StringJoiner edgeLabel = new StringJoiner("\n");
-		outEdge.getSync().ifPresent(sync -> edgeLabel.add(sync.toString()));
-		outEdge.getGuards().stream().forEach(expr -> edgeLabel.add("\\[" + expr.toString() + "\\]"));
-		outEdge.getUpdates().stream().forEach(stmt -> edgeLabel.add(stmt.toString()));
-		final EdgeAttributes attributes = EdgeAttributes.builder().label(edgeLabel.toString()).color(LINE_COLOR)
-				.lineStyle(EDGE_LINE_STYLE).build();
-		graph.addEdge(ids.get(outEdge.getSource()), ids.get(outEdge.getTarget()), attributes);
-	}
-
-}
-=======
 /*
  *  Copyright 2017 Budapest University of Technology and Economics
  *
@@ -181,7 +91,7 @@
 
 	private static void addEdge(final Graph graph, final Map<Object, String> ids, final Edge outEdge) {
 		final StringJoiner edgeLabel = new StringJoiner("\n");
-		outEdge.getLabel().ifPresent(sync -> edgeLabel.add(sync.toString()));
+		outEdge.getSync().ifPresent(sync -> edgeLabel.add(sync.toString()));
 		outEdge.getGuards().stream().forEach(expr -> edgeLabel.add("\\[" + expr.toString() + "\\]"));
 		outEdge.getUpdates().stream().forEach(stmt -> edgeLabel.add(stmt.toString()));
 		final EdgeAttributes attributes = EdgeAttributes.builder().label(edgeLabel.toString()).color(LINE_COLOR)
@@ -189,5 +99,4 @@
 		graph.addEdge(ids.get(outEdge.getSource()), ids.get(outEdge.getTarget()), attributes);
 	}
 
-}
->>>>>>> 81fb03b6
+}