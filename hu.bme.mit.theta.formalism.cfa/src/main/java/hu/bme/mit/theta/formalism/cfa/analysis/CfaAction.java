--- conflicted
+++ resolved
@@ -1,99 +1,68 @@
-/*
- *  Copyright 2017 Budapest University of Technology and Economics
- *
- *  Licensed under the Apache License, Version 2.0 (the "License");
- *  you may not use this file except in compliance with the License.
- *  You may obtain a copy of the License at
- *
- *      http://www.apache.org/licenses/LICENSE-2.0
- *
- *  Unless required by applicable law or agreed to in writing, software
- *  distributed under the License is distributed on an "AS IS" BASIS,
- *  WITHOUT WARRANTIES OR CONDITIONS OF ANY KIND, either express or implied.
- *  See the License for the specific language governing permissions and
- *  limitations under the License.
- */
-package hu.bme.mit.theta.formalism.cfa.analysis;
-
-import static com.google.common.base.Preconditions.checkNotNull;
-
-import java.util.Collections;
-import java.util.List;
-
-<<<<<<< HEAD
-import com.google.common.collect.ImmutableList;
-
-import hu.bme.mit.theta.analysis.expl.StmtAction;
-=======
-import hu.bme.mit.theta.analysis.expr.StmtAction;
->>>>>>> 45af0f02
-import hu.bme.mit.theta.common.Utils;
-import hu.bme.mit.theta.core.stmt.Stmt;
-import hu.bme.mit.theta.formalism.cfa.CFA.Edge;
-import hu.bme.mit.theta.formalism.cfa.CFA.Loc;
-
-public final class CfaAction extends StmtAction {
-
-<<<<<<< HEAD
-	private final List<Stmt> stmts;
-	private final Loc source;
-	private final Loc target;
-	private final Expr<BoolType> expr;
-	private final VarIndexing nextIndexing;
-
-	private CfaAction(final Loc source, final Loc target, final List<Stmt> stmts) {
-		this.source = checkNotNull(source);
-		this.target = checkNotNull(target);
-		this.stmts = checkNotNull(stmts);
-
-		// TODO: do the following stuff lazily
-		final StmtUnfoldResult toExprResult = StmtUtils.toExpr(stmts, all(0));
-		expr = And(toExprResult.getExprs());
-		nextIndexing = toExprResult.getIndexing();
-=======
-	private final Edge edge;
-
-	private CfaAction(final Edge edge) {
-		this.edge = checkNotNull(edge);
->>>>>>> 45af0f02
-	}
-
-	public static CfaAction create(final Edge edge) {
-		return new CfaAction(edge.getSource(), edge.getTarget(), Collections.singletonList(edge.getStmt()));
-	}
-
-	public static CfaAction create(final Loc source, final Loc target, final List<Stmt> stmts) {
-		return new CfaAction(source, target, ImmutableList.copyOf(stmts));
-	}
-
-	@Override
-<<<<<<< HEAD
-	public Expr<BoolType> toExpr() {
-		return expr;
-	}
-
-	@Override
-	public VarIndexing nextIndexing() {
-		return nextIndexing;
-	}
-
-	public Loc getSource() {
-		return source;
-	}
-
-	public Loc getTarget() {
-		return target;
-	}
-
-	@Override
-=======
->>>>>>> 45af0f02
-	public List<Stmt> getStmts() {
-		return stmts;
-	}
-
-	@Override
-	public String toString() {
-		return Utils.toStringBuilder(getClass().getSimpleName()).addAll(stmts).toString();
-	}
-}
+/*
+ *  Copyright 2017 Budapest University of Technology and Economics
+ *
+ *  Licensed under the Apache License, Version 2.0 (the "License");
+ *  you may not use this file except in compliance with the License.
+ *  You may obtain a copy of the License at
+ *
+ *      http://www.apache.org/licenses/LICENSE-2.0
+ *
+ *  Unless required by applicable law or agreed to in writing, software
+ *  distributed under the License is distributed on an "AS IS" BASIS,
+ *  WITHOUT WARRANTIES OR CONDITIONS OF ANY KIND, either express or implied.
+ *  See the License for the specific language governing permissions and
+ *  limitations under the License.
+ */
+package hu.bme.mit.theta.formalism.cfa.analysis;
+
+import static com.google.common.base.Preconditions.checkNotNull;
+
+import java.util.Collections;
+import java.util.List;
+
+import com.google.common.collect.ImmutableList;
+
+import hu.bme.mit.theta.analysis.expr.StmtAction;
+import hu.bme.mit.theta.common.Utils;
+import hu.bme.mit.theta.core.stmt.Stmt;
+import hu.bme.mit.theta.formalism.cfa.CFA.Edge;
+import hu.bme.mit.theta.formalism.cfa.CFA.Loc;
+
+public final class CfaAction extends StmtAction {
+
+	private final List<Stmt> stmts;
+	private final Loc source;
+	private final Loc target;
+
+	private CfaAction(final Loc source, final Loc target, final List<Stmt> stmts) {
+		this.source = checkNotNull(source);
+		this.target = checkNotNull(target);
+		this.stmts = checkNotNull(stmts);
+	}
+
+	public static CfaAction create(final Edge edge) {
+		return new CfaAction(edge.getSource(), edge.getTarget(), Collections.singletonList(edge.getStmt()));
+	}
+
+	public static CfaAction create(final Loc source, final Loc target, final List<Stmt> stmts) {
+		return new CfaAction(source, target, ImmutableList.copyOf(stmts));
+	}
+
+	public Loc getSource() {
+		return source;
+	}
+
+	public Loc getTarget() {
+		return target;
+	}
+
+	@Override
+	public List<Stmt> getStmts() {
+		return stmts;
+	}
+
+	@Override
+	public String toString() {
+		return Utils.toStringBuilder(getClass().getSimpleName()).addAll(stmts).toString();
+	}
+}