package hu.bme.mit.inf.ttmc.formalism.sts.impl;

import java.util.ArrayList;
import java.util.Collection;
import java.util.List;
import java.util.stream.Collectors;

import hu.bme.mit.inf.ttmc.core.expr.AndExpr;
import hu.bme.mit.inf.ttmc.core.expr.Expr;
import hu.bme.mit.inf.ttmc.core.type.BoolType;
import hu.bme.mit.inf.ttmc.core.type.Type;
import hu.bme.mit.inf.ttmc.core.utils.impl.ExprUtils;
import hu.bme.mit.inf.ttmc.formalism.common.decl.VarDecl;
import hu.bme.mit.inf.ttmc.formalism.sts.STS;
import hu.bme.mit.inf.ttmc.formalism.sts.STSManager;
import hu.bme.mit.inf.ttmc.formalism.utils.impl.FoldVisitor;
import hu.bme.mit.inf.ttmc.formalism.utils.impl.UnfoldVisitor;
import hu.bme.mit.inf.ttmc.formalism.utils.impl.VarMap;
import hu.bme.mit.inf.ttmc.solver.Model;

class STSUnrollerImpl {
	private final STS sts;
	private final STSManager manager;
	private final UnfoldVisitor ufVisitor;
	private final FoldVisitor fVisitor;
	private final VarMap varMap;

	public STSUnrollerImpl(final STS sts, final STSManager manager) {
		this.sts = sts;
		this.manager = manager;
		varMap = new VarMap(manager.getDeclFactory());
		ufVisitor = new UnfoldVisitor(varMap, manager.getExprFactory());
		fVisitor = new FoldVisitor(varMap, manager.getExprFactory());
	}

	public Expr<? extends BoolType> unroll(final Expr<? extends BoolType> expr, final int i) {
		return ExprUtils.cast(expr.accept(ufVisitor, i), BoolType.class);
	}

	public Collection<Expr<? extends BoolType>> init(final int i) {
		return sts.getInit().stream().map(e -> unroll(e, i)).collect(Collectors.toSet());
	}

	public Collection<Expr<? extends BoolType>> trans(final int i) {
		return sts.getTrans().stream().map(e -> unroll(e, i)).collect(Collectors.toSet());
	}

	public Collection<Expr<? extends BoolType>> inv(final int i) {
		return sts.getInvar().stream().map(e -> unroll(e, i)).collect(Collectors.toSet());
	}

	public Expr<? extends BoolType> prop(final int i) {
		return unroll(sts.getProp(), i);
	}

<<<<<<< HEAD
	public AndExpr getConcreteState(final Model model, final int i, final Collection<VarDecl<? extends Type>> variables) {
=======
	@Override
	public AndExpr getConcreteState(final Model model, final int i) {
		return getConcreteState(model, i, sts.getVars());
	}

	@Override
	public AndExpr getConcreteState(final Model model, final int i,
			final Collection<VarDecl<? extends Type>> variables) {
>>>>>>> 538aa587
		final List<Expr<? extends BoolType>> ops = new ArrayList<>(variables.size());

		for (final VarDecl<? extends Type> varDecl : variables) {
			Expr<? extends Type> value = null;
			try {
				value = model.eval(varMap.getConstDecl(varDecl, i)).get();
			} catch (final Exception ex) {
				value = varDecl.getType().getAny();
			}
			ops.add(manager.getExprFactory().Eq(varDecl.getRef(), value));
		}

		return manager.getExprFactory().And(ops);
	}

<<<<<<< HEAD
	public List<AndExpr> extractTrace(final Model model, final int length, final Collection<VarDecl<? extends Type>> variables) {
=======
	@Override
	public List<AndExpr> extractTrace(final Model model, final int length) {
		return extractTrace(model, length, sts.getVars());
	}

	@Override
	public List<AndExpr> extractTrace(final Model model, final int length,
			final Collection<VarDecl<? extends Type>> variables) {
>>>>>>> 538aa587
		final List<AndExpr> trace = new ArrayList<>(length);
		for (int i = 0; i < length; ++i)
			trace.add(getConcreteState(model, i, variables));
		return trace;
	}

	public Expr<? extends BoolType> foldin(final Expr<? extends BoolType> expr, final int i) {
		return ExprUtils.cast(expr.accept(fVisitor, i), BoolType.class);
	}

}
<|MERGE_RESOLUTION|>--- conflicted
+++ resolved
@@ -1,105 +1,87 @@
-package hu.bme.mit.inf.ttmc.formalism.sts.impl;
-
-import java.util.ArrayList;
-import java.util.Collection;
-import java.util.List;
-import java.util.stream.Collectors;
-
-import hu.bme.mit.inf.ttmc.core.expr.AndExpr;
-import hu.bme.mit.inf.ttmc.core.expr.Expr;
-import hu.bme.mit.inf.ttmc.core.type.BoolType;
-import hu.bme.mit.inf.ttmc.core.type.Type;
-import hu.bme.mit.inf.ttmc.core.utils.impl.ExprUtils;
-import hu.bme.mit.inf.ttmc.formalism.common.decl.VarDecl;
-import hu.bme.mit.inf.ttmc.formalism.sts.STS;
-import hu.bme.mit.inf.ttmc.formalism.sts.STSManager;
-import hu.bme.mit.inf.ttmc.formalism.utils.impl.FoldVisitor;
-import hu.bme.mit.inf.ttmc.formalism.utils.impl.UnfoldVisitor;
-import hu.bme.mit.inf.ttmc.formalism.utils.impl.VarMap;
-import hu.bme.mit.inf.ttmc.solver.Model;
-
-class STSUnrollerImpl {
-	private final STS sts;
-	private final STSManager manager;
-	private final UnfoldVisitor ufVisitor;
-	private final FoldVisitor fVisitor;
-	private final VarMap varMap;
-
-	public STSUnrollerImpl(final STS sts, final STSManager manager) {
-		this.sts = sts;
-		this.manager = manager;
-		varMap = new VarMap(manager.getDeclFactory());
-		ufVisitor = new UnfoldVisitor(varMap, manager.getExprFactory());
-		fVisitor = new FoldVisitor(varMap, manager.getExprFactory());
-	}
-
-	public Expr<? extends BoolType> unroll(final Expr<? extends BoolType> expr, final int i) {
-		return ExprUtils.cast(expr.accept(ufVisitor, i), BoolType.class);
-	}
-
-	public Collection<Expr<? extends BoolType>> init(final int i) {
-		return sts.getInit().stream().map(e -> unroll(e, i)).collect(Collectors.toSet());
-	}
-
-	public Collection<Expr<? extends BoolType>> trans(final int i) {
-		return sts.getTrans().stream().map(e -> unroll(e, i)).collect(Collectors.toSet());
-	}
-
-	public Collection<Expr<? extends BoolType>> inv(final int i) {
-		return sts.getInvar().stream().map(e -> unroll(e, i)).collect(Collectors.toSet());
-	}
-
-	public Expr<? extends BoolType> prop(final int i) {
-		return unroll(sts.getProp(), i);
-	}
-
-<<<<<<< HEAD
-	public AndExpr getConcreteState(final Model model, final int i, final Collection<VarDecl<? extends Type>> variables) {
-=======
-	@Override
-	public AndExpr getConcreteState(final Model model, final int i) {
-		return getConcreteState(model, i, sts.getVars());
-	}
-
-	@Override
-	public AndExpr getConcreteState(final Model model, final int i,
-			final Collection<VarDecl<? extends Type>> variables) {
->>>>>>> 538aa587
-		final List<Expr<? extends BoolType>> ops = new ArrayList<>(variables.size());
-
-		for (final VarDecl<? extends Type> varDecl : variables) {
-			Expr<? extends Type> value = null;
-			try {
-				value = model.eval(varMap.getConstDecl(varDecl, i)).get();
-			} catch (final Exception ex) {
-				value = varDecl.getType().getAny();
-			}
-			ops.add(manager.getExprFactory().Eq(varDecl.getRef(), value));
-		}
-
-		return manager.getExprFactory().And(ops);
-	}
-
-<<<<<<< HEAD
-	public List<AndExpr> extractTrace(final Model model, final int length, final Collection<VarDecl<? extends Type>> variables) {
-=======
-	@Override
-	public List<AndExpr> extractTrace(final Model model, final int length) {
-		return extractTrace(model, length, sts.getVars());
-	}
-
-	@Override
-	public List<AndExpr> extractTrace(final Model model, final int length,
-			final Collection<VarDecl<? extends Type>> variables) {
->>>>>>> 538aa587
-		final List<AndExpr> trace = new ArrayList<>(length);
-		for (int i = 0; i < length; ++i)
-			trace.add(getConcreteState(model, i, variables));
-		return trace;
-	}
-
-	public Expr<? extends BoolType> foldin(final Expr<? extends BoolType> expr, final int i) {
-		return ExprUtils.cast(expr.accept(fVisitor, i), BoolType.class);
-	}
-
-}
+package hu.bme.mit.inf.ttmc.formalism.sts.impl;
+
+import java.util.ArrayList;
+import java.util.Collection;
+import java.util.List;
+import java.util.stream.Collectors;
+
+import hu.bme.mit.inf.ttmc.core.expr.AndExpr;
+import hu.bme.mit.inf.ttmc.core.expr.Expr;
+import hu.bme.mit.inf.ttmc.core.type.BoolType;
+import hu.bme.mit.inf.ttmc.core.type.Type;
+import hu.bme.mit.inf.ttmc.core.utils.impl.ExprUtils;
+import hu.bme.mit.inf.ttmc.formalism.common.decl.VarDecl;
+import hu.bme.mit.inf.ttmc.formalism.sts.STS;
+import hu.bme.mit.inf.ttmc.formalism.sts.STSManager;
+import hu.bme.mit.inf.ttmc.formalism.utils.impl.FoldVisitor;
+import hu.bme.mit.inf.ttmc.formalism.utils.impl.UnfoldVisitor;
+import hu.bme.mit.inf.ttmc.formalism.utils.impl.VarMap;
+import hu.bme.mit.inf.ttmc.solver.Model;
+
+class STSUnrollerImpl {
+	private final STS sts;
+	private final STSManager manager;
+	private final UnfoldVisitor ufVisitor;
+	private final FoldVisitor fVisitor;
+	private final VarMap varMap;
+
+	public STSUnrollerImpl(final STS sts, final STSManager manager) {
+		this.sts = sts;
+		this.manager = manager;
+		varMap = new VarMap(manager.getDeclFactory());
+		ufVisitor = new UnfoldVisitor(varMap, manager.getExprFactory());
+		fVisitor = new FoldVisitor(varMap, manager.getExprFactory());
+	}
+
+	public Expr<? extends BoolType> unroll(final Expr<? extends BoolType> expr, final int i) {
+		return ExprUtils.cast(expr.accept(ufVisitor, i), BoolType.class);
+	}
+
+	public Collection<Expr<? extends BoolType>> init(final int i) {
+		return sts.getInit().stream().map(e -> unroll(e, i)).collect(Collectors.toSet());
+	}
+
+	public Collection<Expr<? extends BoolType>> trans(final int i) {
+		return sts.getTrans().stream().map(e -> unroll(e, i)).collect(Collectors.toSet());
+	}
+
+	public Collection<Expr<? extends BoolType>> inv(final int i) {
+		return sts.getInvar().stream().map(e -> unroll(e, i)).collect(Collectors.toSet());
+	}
+
+	public Expr<? extends BoolType> prop(final int i) {
+		return unroll(sts.getProp(), i);
+	}
+
+	public AndExpr getConcreteState(final Model model, final int i,
+			final Collection<VarDecl<? extends Type>> variables) {
+
+		final List<Expr<? extends BoolType>> ops = new ArrayList<>(variables.size());
+
+		for (final VarDecl<? extends Type> varDecl : variables) {
+			Expr<? extends Type> value = null;
+			try {
+				value = model.eval(varMap.getConstDecl(varDecl, i)).get();
+			} catch (final Exception ex) {
+				value = varDecl.getType().getAny();
+			}
+			ops.add(manager.getExprFactory().Eq(varDecl.getRef(), value));
+		}
+
+		return manager.getExprFactory().And(ops);
+	}
+
+	public List<AndExpr> extractTrace(final Model model, final int length,
+			final Collection<VarDecl<? extends Type>> variables) {
+
+		final List<AndExpr> trace = new ArrayList<>(length);
+		for (int i = 0; i < length; ++i)
+			trace.add(getConcreteState(model, i, variables));
+		return trace;
+	}
+
+	public Expr<? extends BoolType> foldin(final Expr<? extends BoolType> expr, final int i) {
+		return ExprUtils.cast(expr.accept(fVisitor, i), BoolType.class);
+	}
+
+}