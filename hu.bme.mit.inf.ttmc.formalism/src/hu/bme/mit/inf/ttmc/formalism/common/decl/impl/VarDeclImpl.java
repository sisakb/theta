package hu.bme.mit.inf.ttmc.formalism.common.decl.impl;

import hu.bme.mit.inf.ttmc.constraint.decl.defaults.AbstractDecl;
import hu.bme.mit.inf.ttmc.constraint.type.Type;
import hu.bme.mit.inf.ttmc.constraint.utils.DeclVisitor;
import hu.bme.mit.inf.ttmc.formalism.common.decl.VarDecl;
import hu.bme.mit.inf.ttmc.formalism.common.expr.VarRefExpr;
import hu.bme.mit.inf.ttmc.formalism.common.expr.impl.VarRefExprImpl;

public final class VarDeclImpl<DeclType extends Type> extends AbstractDecl<DeclType, VarDecl<DeclType>>
		implements VarDecl<DeclType> {

	private static final int HASH_SEED = 3761;

	private static final String DECL_LABEL = "Var";

	protected volatile VarRefExpr<DeclType> ref;

	public VarDeclImpl(final String name, final DeclType type) {
		super(name, type);
	}

	@Override
	public VarRefExpr<DeclType> getRef() {
		if (ref == null) {
			ref = new VarRefExprImpl<>(this);
		}

		return ref;
	}

	@Override
<<<<<<< HEAD
	public <P, R> R accept(final DeclVisitor<? super P, ? extends R> visitor, final P param) {
		// TODO Auto-generated method stub
		throw new UnsupportedOperationException("TODO: auto-generated method stub");
=======
	protected int getHashSeed() {
		return HASH_SEED;
>>>>>>> 62c68d2a
	}

	@Override
	protected String getDeclLabel() {
		return DECL_LABEL;
	}

}
<|MERGE_RESOLUTION|>--- conflicted
+++ resolved
@@ -1,48 +1,48 @@
-package hu.bme.mit.inf.ttmc.formalism.common.decl.impl;
-
-import hu.bme.mit.inf.ttmc.constraint.decl.defaults.AbstractDecl;
-import hu.bme.mit.inf.ttmc.constraint.type.Type;
-import hu.bme.mit.inf.ttmc.constraint.utils.DeclVisitor;
-import hu.bme.mit.inf.ttmc.formalism.common.decl.VarDecl;
-import hu.bme.mit.inf.ttmc.formalism.common.expr.VarRefExpr;
-import hu.bme.mit.inf.ttmc.formalism.common.expr.impl.VarRefExprImpl;
-
-public final class VarDeclImpl<DeclType extends Type> extends AbstractDecl<DeclType, VarDecl<DeclType>>
-		implements VarDecl<DeclType> {
-
-	private static final int HASH_SEED = 3761;
-
-	private static final String DECL_LABEL = "Var";
-
-	protected volatile VarRefExpr<DeclType> ref;
-
-	public VarDeclImpl(final String name, final DeclType type) {
-		super(name, type);
-	}
-
-	@Override
-	public VarRefExpr<DeclType> getRef() {
-		if (ref == null) {
-			ref = new VarRefExprImpl<>(this);
-		}
-
-		return ref;
-	}
-
-	@Override
-<<<<<<< HEAD
-	public <P, R> R accept(final DeclVisitor<? super P, ? extends R> visitor, final P param) {
-		// TODO Auto-generated method stub
-		throw new UnsupportedOperationException("TODO: auto-generated method stub");
-=======
-	protected int getHashSeed() {
-		return HASH_SEED;
->>>>>>> 62c68d2a
-	}
-
-	@Override
-	protected String getDeclLabel() {
-		return DECL_LABEL;
-	}
-
-}
+package hu.bme.mit.inf.ttmc.formalism.common.decl.impl;
+
+import hu.bme.mit.inf.ttmc.constraint.decl.defaults.AbstractDecl;
+import hu.bme.mit.inf.ttmc.constraint.type.Type;
+import hu.bme.mit.inf.ttmc.constraint.utils.DeclVisitor;
+import hu.bme.mit.inf.ttmc.formalism.common.decl.VarDecl;
+import hu.bme.mit.inf.ttmc.formalism.common.expr.VarRefExpr;
+import hu.bme.mit.inf.ttmc.formalism.common.expr.impl.VarRefExprImpl;
+
+public final class VarDeclImpl<DeclType extends Type> extends AbstractDecl<DeclType, VarDecl<DeclType>>
+		implements VarDecl<DeclType> {
+
+	private static final int HASH_SEED = 3761;
+
+	private static final String DECL_LABEL = "Var";
+
+	protected volatile VarRefExpr<DeclType> ref;
+
+	public VarDeclImpl(final String name, final DeclType type) {
+		super(name, type);
+	}
+
+	@Override
+	public VarRefExpr<DeclType> getRef() {
+		if (ref == null) {
+			ref = new VarRefExprImpl<>(this);
+		}
+
+		return ref;
+	}
+
+	@Override
+	public <P, R> R accept(final DeclVisitor<? super P, ? extends R> visitor, final P param) {
+		// TODO Auto-generated method stub
+		throw new UnsupportedOperationException("TODO: auto-generated method stub");
+	}
+
+	@Override
+	protected int getHashSeed() {
+		return HASH_SEED;
+	}
+
+	@Override
+	protected String getDeclLabel() {
+		return DECL_LABEL;
+	}
+
+}