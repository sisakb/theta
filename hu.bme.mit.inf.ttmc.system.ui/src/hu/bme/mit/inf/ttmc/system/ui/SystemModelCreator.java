package hu.bme.mit.inf.ttmc.system.ui;

import static com.google.common.base.Preconditions.checkNotNull;

import java.util.ArrayList;
import java.util.Collection;

import com.google.common.collect.ImmutableList;

import hu.bme.mit.inf.ttmc.constraint.expr.Expr;
import hu.bme.mit.inf.ttmc.constraint.model.Expression;
import hu.bme.mit.inf.ttmc.constraint.type.BoolType;
import hu.bme.mit.inf.ttmc.constraint.ui.transform.DeclTransformator;
import hu.bme.mit.inf.ttmc.constraint.ui.transform.ExprTransformator;
import hu.bme.mit.inf.ttmc.constraint.utils.impl.ExprUtils;
import hu.bme.mit.inf.ttmc.formalism.sts.STS;
import hu.bme.mit.inf.ttmc.formalism.sts.STSManager;
import hu.bme.mit.inf.ttmc.formalism.sts.impl.STSImpl;
import hu.bme.mit.inf.ttmc.system.model.GloballyExpression;
import hu.bme.mit.inf.ttmc.system.model.InitialConstraintDefinition;
import hu.bme.mit.inf.ttmc.system.model.InvariantConstraintDefinition;
import hu.bme.mit.inf.ttmc.system.model.PropertyDeclaration;
import hu.bme.mit.inf.ttmc.system.model.SystemConstraintDefinition;
import hu.bme.mit.inf.ttmc.system.model.SystemDefinition;
import hu.bme.mit.inf.ttmc.system.model.SystemSpecification;
import hu.bme.mit.inf.ttmc.system.model.TransitionConstraintDefinition;
import hu.bme.mit.inf.ttmc.system.model.VariableDeclaration;
import hu.bme.mit.inf.ttmc.system.ui.transform.impl.SystemTransformationManager;

public class SystemModelCreator {

	public static SystemModel create(final STSManager manager, final SystemSpecification specification) {
		checkNotNull(manager);
		checkNotNull(specification);

		final Collection<STS> stss = new ArrayList<>();

<<<<<<< HEAD
		final SystemTransformationManager tManager = new SystemTransformationManager(manager);

		for (final PropertyDeclaration propertyDeclaration : specification.getPropertyDeclarations()) {
			final SystemDefinition systemDefinition = (SystemDefinition) propertyDeclaration.getSystem();
			final STS sts = createSTS(systemDefinition, propertyDeclaration.getExpression(), tManager);
=======
		final TypeHelper typeHelper = new TypeHelper(manager.getTypeFactory());
		final SystemDeclarationHelper declarationHelper = new SystemDeclarationHelper(manager.getDeclFactory(), typeHelper);
		final SystemExpressionHelper expressionHelper = new SystemExpressionHelper(manager, declarationHelper);

		for (final PropertyDeclaration propertyDeclaration : specification.getPropertyDeclarations()) {
			final SystemDefinition systemDefinition = (SystemDefinition) propertyDeclaration.getSystem();
			final STS sts = createSTS(manager, systemDefinition, propertyDeclaration.getExpression(), declarationHelper, expressionHelper);
>>>>>>> 2998a7bf
			stss.add(sts);
		}

		return new SystemModelImpl(stss);
	}

<<<<<<< HEAD
	private static STS createSTS(final SystemDefinition systemDefinition, final Expression prop,
			final SystemTransformationManager manager) {

		final DeclTransformator dt = manager.getDeclTransformator();
		final ExprTransformator et = manager.getExprTransformator();

		final STSImpl.Builder builder = new STSImpl.Builder();

		if (prop instanceof GloballyExpression) {
			builder.setProp(ExprUtils.cast(et.transform(((GloballyExpression) prop).getOperand()), BoolType.class));
=======
	private static STS createSTS(final STSManager manager, final SystemDefinition systemDefinition, final Expression prop,
			final SystemDeclarationHelper declarationHelper, final SystemExpressionHelper expressionHelper) {
		final STSImpl.Builder builder = new STSImpl.Builder(manager);
		if (prop instanceof GloballyExpression) {
			builder.setProp(ExprUtils.cast(expressionHelper.toExpr(((GloballyExpression) prop).getOperand()), BoolType.class));
>>>>>>> 2998a7bf
		} else {
			throw new UnsupportedOperationException(
					"Currently only expressions in the form of" + " G(expr) are supported, where 'expr' contains no temporal operators.");
		}

		for (final VariableDeclaration variableDeclaration : systemDefinition.getVariableDeclarations()) {
			// declarationHelper stores the created variables internally
			dt.transform(variableDeclaration);
		}

		for (final SystemConstraintDefinition constraintDef : systemDefinition.getSystemConstraintDefinitions()) {
<<<<<<< HEAD
			final Expr<? extends BoolType> expr = ExprUtils.cast(et.transform(constraintDef.getExpression()),
					BoolType.class);
=======
			final Expr<? extends BoolType> expr = ExprUtils.cast(expressionHelper.toExpr(constraintDef.getExpression()), BoolType.class);
>>>>>>> 2998a7bf
			if (constraintDef instanceof InitialConstraintDefinition)
				builder.addInit(expr);
			if (constraintDef instanceof InvariantConstraintDefinition)
				builder.addInvar(expr);
			if (constraintDef instanceof TransitionConstraintDefinition)
				builder.addTrans(expr);
		}

		return builder.build();
	}

	private static class SystemModelImpl implements SystemModel {

		private final Collection<STS> stss;

		private SystemModelImpl(final Collection<STS> stss) {
			this.stss = ImmutableList.copyOf(checkNotNull(stss));
		}

		@Override
		public Collection<STS> getSTSs() {
			return stss;
		}
	}

}
<|MERGE_RESOLUTION|>--- conflicted
+++ resolved
@@ -1,119 +1,101 @@
-package hu.bme.mit.inf.ttmc.system.ui;
-
-import static com.google.common.base.Preconditions.checkNotNull;
-
-import java.util.ArrayList;
-import java.util.Collection;
-
-import com.google.common.collect.ImmutableList;
-
-import hu.bme.mit.inf.ttmc.constraint.expr.Expr;
-import hu.bme.mit.inf.ttmc.constraint.model.Expression;
-import hu.bme.mit.inf.ttmc.constraint.type.BoolType;
-import hu.bme.mit.inf.ttmc.constraint.ui.transform.DeclTransformator;
-import hu.bme.mit.inf.ttmc.constraint.ui.transform.ExprTransformator;
-import hu.bme.mit.inf.ttmc.constraint.utils.impl.ExprUtils;
-import hu.bme.mit.inf.ttmc.formalism.sts.STS;
-import hu.bme.mit.inf.ttmc.formalism.sts.STSManager;
-import hu.bme.mit.inf.ttmc.formalism.sts.impl.STSImpl;
-import hu.bme.mit.inf.ttmc.system.model.GloballyExpression;
-import hu.bme.mit.inf.ttmc.system.model.InitialConstraintDefinition;
-import hu.bme.mit.inf.ttmc.system.model.InvariantConstraintDefinition;
-import hu.bme.mit.inf.ttmc.system.model.PropertyDeclaration;
-import hu.bme.mit.inf.ttmc.system.model.SystemConstraintDefinition;
-import hu.bme.mit.inf.ttmc.system.model.SystemDefinition;
-import hu.bme.mit.inf.ttmc.system.model.SystemSpecification;
-import hu.bme.mit.inf.ttmc.system.model.TransitionConstraintDefinition;
-import hu.bme.mit.inf.ttmc.system.model.VariableDeclaration;
-import hu.bme.mit.inf.ttmc.system.ui.transform.impl.SystemTransformationManager;
-
-public class SystemModelCreator {
-
-	public static SystemModel create(final STSManager manager, final SystemSpecification specification) {
-		checkNotNull(manager);
-		checkNotNull(specification);
-
-		final Collection<STS> stss = new ArrayList<>();
-
-<<<<<<< HEAD
-		final SystemTransformationManager tManager = new SystemTransformationManager(manager);
-
-		for (final PropertyDeclaration propertyDeclaration : specification.getPropertyDeclarations()) {
-			final SystemDefinition systemDefinition = (SystemDefinition) propertyDeclaration.getSystem();
-			final STS sts = createSTS(systemDefinition, propertyDeclaration.getExpression(), tManager);
-=======
-		final TypeHelper typeHelper = new TypeHelper(manager.getTypeFactory());
-		final SystemDeclarationHelper declarationHelper = new SystemDeclarationHelper(manager.getDeclFactory(), typeHelper);
-		final SystemExpressionHelper expressionHelper = new SystemExpressionHelper(manager, declarationHelper);
-
-		for (final PropertyDeclaration propertyDeclaration : specification.getPropertyDeclarations()) {
-			final SystemDefinition systemDefinition = (SystemDefinition) propertyDeclaration.getSystem();
-			final STS sts = createSTS(manager, systemDefinition, propertyDeclaration.getExpression(), declarationHelper, expressionHelper);
->>>>>>> 2998a7bf
-			stss.add(sts);
-		}
-
-		return new SystemModelImpl(stss);
-	}
-
-<<<<<<< HEAD
-	private static STS createSTS(final SystemDefinition systemDefinition, final Expression prop,
-			final SystemTransformationManager manager) {
-
-		final DeclTransformator dt = manager.getDeclTransformator();
-		final ExprTransformator et = manager.getExprTransformator();
-
-		final STSImpl.Builder builder = new STSImpl.Builder();
-
-		if (prop instanceof GloballyExpression) {
-			builder.setProp(ExprUtils.cast(et.transform(((GloballyExpression) prop).getOperand()), BoolType.class));
-=======
-	private static STS createSTS(final STSManager manager, final SystemDefinition systemDefinition, final Expression prop,
-			final SystemDeclarationHelper declarationHelper, final SystemExpressionHelper expressionHelper) {
-		final STSImpl.Builder builder = new STSImpl.Builder(manager);
-		if (prop instanceof GloballyExpression) {
-			builder.setProp(ExprUtils.cast(expressionHelper.toExpr(((GloballyExpression) prop).getOperand()), BoolType.class));
->>>>>>> 2998a7bf
-		} else {
-			throw new UnsupportedOperationException(
-					"Currently only expressions in the form of" + " G(expr) are supported, where 'expr' contains no temporal operators.");
-		}
-
-		for (final VariableDeclaration variableDeclaration : systemDefinition.getVariableDeclarations()) {
-			// declarationHelper stores the created variables internally
-			dt.transform(variableDeclaration);
-		}
-
-		for (final SystemConstraintDefinition constraintDef : systemDefinition.getSystemConstraintDefinitions()) {
-<<<<<<< HEAD
-			final Expr<? extends BoolType> expr = ExprUtils.cast(et.transform(constraintDef.getExpression()),
-					BoolType.class);
-=======
-			final Expr<? extends BoolType> expr = ExprUtils.cast(expressionHelper.toExpr(constraintDef.getExpression()), BoolType.class);
->>>>>>> 2998a7bf
-			if (constraintDef instanceof InitialConstraintDefinition)
-				builder.addInit(expr);
-			if (constraintDef instanceof InvariantConstraintDefinition)
-				builder.addInvar(expr);
-			if (constraintDef instanceof TransitionConstraintDefinition)
-				builder.addTrans(expr);
-		}
-
-		return builder.build();
-	}
-
-	private static class SystemModelImpl implements SystemModel {
-
-		private final Collection<STS> stss;
-
-		private SystemModelImpl(final Collection<STS> stss) {
-			this.stss = ImmutableList.copyOf(checkNotNull(stss));
-		}
-
-		@Override
-		public Collection<STS> getSTSs() {
-			return stss;
-		}
-	}
-
-}
+package hu.bme.mit.inf.ttmc.system.ui;
+
+import static com.google.common.base.Preconditions.checkNotNull;
+
+import java.util.ArrayList;
+import java.util.Collection;
+
+import com.google.common.collect.ImmutableList;
+
+import hu.bme.mit.inf.ttmc.constraint.expr.Expr;
+import hu.bme.mit.inf.ttmc.constraint.model.Expression;
+import hu.bme.mit.inf.ttmc.constraint.type.BoolType;
+import hu.bme.mit.inf.ttmc.constraint.ui.transform.DeclTransformator;
+import hu.bme.mit.inf.ttmc.constraint.ui.transform.ExprTransformator;
+import hu.bme.mit.inf.ttmc.constraint.utils.impl.ExprUtils;
+import hu.bme.mit.inf.ttmc.formalism.sts.STS;
+import hu.bme.mit.inf.ttmc.formalism.sts.STSManager;
+import hu.bme.mit.inf.ttmc.formalism.sts.impl.STSImpl;
+import hu.bme.mit.inf.ttmc.system.model.GloballyExpression;
+import hu.bme.mit.inf.ttmc.system.model.InitialConstraintDefinition;
+import hu.bme.mit.inf.ttmc.system.model.InvariantConstraintDefinition;
+import hu.bme.mit.inf.ttmc.system.model.PropertyDeclaration;
+import hu.bme.mit.inf.ttmc.system.model.SystemConstraintDefinition;
+import hu.bme.mit.inf.ttmc.system.model.SystemDefinition;
+import hu.bme.mit.inf.ttmc.system.model.SystemSpecification;
+import hu.bme.mit.inf.ttmc.system.model.TransitionConstraintDefinition;
+import hu.bme.mit.inf.ttmc.system.model.VariableDeclaration;
+import hu.bme.mit.inf.ttmc.system.ui.transform.impl.SystemTransformationManager;
+
+public class SystemModelCreator {
+
+	public static SystemModel create(final STSManager manager, final SystemSpecification specification) {
+		checkNotNull(manager);
+		checkNotNull(specification);
+
+		final Collection<STS> stss = new ArrayList<>();
+
+		final SystemTransformationManager tManager = new SystemTransformationManager(manager);
+
+		for (final PropertyDeclaration propertyDeclaration : specification.getPropertyDeclarations()) {
+			final SystemDefinition systemDefinition = (SystemDefinition) propertyDeclaration.getSystem();
+			final STS sts = createSTS(systemDefinition, propertyDeclaration.getExpression(), manager, tManager);
+
+			stss.add(sts);
+		}
+
+		return new SystemModelImpl(stss);
+	}
+
+	private static STS createSTS(final SystemDefinition systemDefinition, final Expression prop,
+			final STSManager manager, final SystemTransformationManager tManager) {
+
+		final DeclTransformator dt = tManager.getDeclTransformator();
+		final ExprTransformator et = tManager.getExprTransformator();
+
+		final STSImpl.Builder builder = new STSImpl.Builder(manager);
+
+		if (prop instanceof GloballyExpression) {
+			builder.setProp(ExprUtils.cast(et.transform(((GloballyExpression) prop).getOperand()), BoolType.class));
+
+		} else {
+			throw new UnsupportedOperationException("Currently only expressions in the form of"
+					+ " G(expr) are supported, where 'expr' contains no temporal operators.");
+		}
+
+		for (final VariableDeclaration variableDeclaration : systemDefinition.getVariableDeclarations()) {
+			// declarationHelper stores the created variables internally
+			dt.transform(variableDeclaration);
+		}
+
+		for (final SystemConstraintDefinition constraintDef : systemDefinition.getSystemConstraintDefinitions()) {
+
+			final Expr<? extends BoolType> expr = ExprUtils.cast(et.transform(constraintDef.getExpression()),
+					BoolType.class);
+
+			if (constraintDef instanceof InitialConstraintDefinition)
+				builder.addInit(expr);
+			if (constraintDef instanceof InvariantConstraintDefinition)
+				builder.addInvar(expr);
+			if (constraintDef instanceof TransitionConstraintDefinition)
+				builder.addTrans(expr);
+		}
+
+		return builder.build();
+	}
+
+	private static class SystemModelImpl implements SystemModel {
+
+		private final Collection<STS> stss;
+
+		private SystemModelImpl(final Collection<STS> stss) {
+			this.stss = ImmutableList.copyOf(checkNotNull(stss));
+		}
+
+		@Override
+		public Collection<STS> getSTSs() {
+			return stss;
+		}
+	}
+
+}