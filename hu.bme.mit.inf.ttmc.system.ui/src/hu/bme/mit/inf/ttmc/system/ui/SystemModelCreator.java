--- conflicted
+++ resolved
@@ -1,101 +1,96 @@
-package hu.bme.mit.inf.ttmc.system.ui;
-
-import static com.google.common.base.Preconditions.checkNotNull;
-
-import java.util.ArrayList;
-import java.util.Collection;
-
-import com.google.common.collect.ImmutableList;
-
-import hu.bme.mit.inf.ttmc.constraint.expr.Expr;
-import hu.bme.mit.inf.ttmc.constraint.model.Expression;
-import hu.bme.mit.inf.ttmc.constraint.type.BoolType;
-import hu.bme.mit.inf.ttmc.constraint.ui.TypeHelper;
-import hu.bme.mit.inf.ttmc.constraint.utils.impl.ExprUtils;
-<<<<<<< HEAD
-import hu.bme.mit.inf.ttmc.formalism.common.decl.VarDecl;
-=======
-import hu.bme.mit.inf.ttmc.constraint.utils.impl.TypeInferrer;
->>>>>>> 88e164f8
-import hu.bme.mit.inf.ttmc.formalism.sts.STS;
-import hu.bme.mit.inf.ttmc.formalism.sts.STSManager;
-import hu.bme.mit.inf.ttmc.formalism.sts.impl.STSImpl;
-import hu.bme.mit.inf.ttmc.system.model.GloballyExpression;
-import hu.bme.mit.inf.ttmc.system.model.InitialConstraintDefinition;
-import hu.bme.mit.inf.ttmc.system.model.InvariantConstraintDefinition;
-import hu.bme.mit.inf.ttmc.system.model.PropertyDeclaration;
-import hu.bme.mit.inf.ttmc.system.model.SystemConstraintDefinition;
-import hu.bme.mit.inf.ttmc.system.model.SystemDefinition;
-import hu.bme.mit.inf.ttmc.system.model.SystemSpecification;
-import hu.bme.mit.inf.ttmc.system.model.TransitionConstraintDefinition;
-import hu.bme.mit.inf.ttmc.system.model.VariableDeclaration;
-
-public class SystemModelCreator {
-
-	public static SystemModel create(final STSManager manager, final SystemSpecification specification) {
-		checkNotNull(manager);
-		checkNotNull(specification);
-
-		final Collection<STS> stss = new ArrayList<>();
-
-		final TypeHelper typeHelper = new TypeHelper(manager.getTypeFactory());
-		final SystemDeclarationHelper declarationHelper = new SystemDeclarationHelper(manager.getDeclFactory(),
-				typeHelper);
-		final SystemExpressionHelper expressionHelper = new SystemExpressionHelper(manager, declarationHelper);
-
-		for (final PropertyDeclaration propertyDeclaration : specification.getPropertyDeclarations()) {
-			final SystemDefinition systemDefinition = (SystemDefinition) propertyDeclaration.getSystem();
-			final STS sts = createSTS(manager, systemDefinition, propertyDeclaration.getExpression(), declarationHelper,
-					expressionHelper);
-			stss.add(sts);
-		}
-
-		return new SystemModelImpl(stss);
-	}
-
-	private static STS createSTS(final STSManager manager, final SystemDefinition systemDefinition,
-			final Expression prop, final SystemDeclarationHelper declarationHelper,
-			final SystemExpressionHelper expressionHelper) {
-		final STSImpl.Builder builder = new STSImpl.Builder();
-		if (prop instanceof GloballyExpression) {
-			builder.setProp(
-					ExprUtils.cast(expressionHelper.toExpr(((GloballyExpression) prop).getOperand()), BoolType.class));
-		} else {
-			throw new UnsupportedOperationException("Currently only expressions in the form of"
-					+ " G(expr) are supported, where 'expr' contains no temporal operators.");
-		}
-
-		for (final VariableDeclaration variableDeclaration : systemDefinition.getVariableDeclarations()) {
-			// declarationHelper stores the created variables internally
-			declarationHelper.toDecl(variableDeclaration);
-		}
-
-		for (final SystemConstraintDefinition constraintDef : systemDefinition.getSystemConstraintDefinitions()) {
-			final Expr<? extends BoolType> expr = ExprUtils.cast(expressionHelper.toExpr(constraintDef.getExpression()),
-					BoolType.class);
-			if (constraintDef instanceof InitialConstraintDefinition)
-				builder.addInit(expr);
-			if (constraintDef instanceof InvariantConstraintDefinition)
-				builder.addInvar(expr);
-			if (constraintDef instanceof TransitionConstraintDefinition)
-				builder.addTrans(expr);
-		}
-
-		return builder.build();
-	}
-
-	private static class SystemModelImpl implements SystemModel {
-
-		private final Collection<STS> stss;
-
-		private SystemModelImpl(final Collection<STS> stss) {
-			this.stss = ImmutableList.copyOf(checkNotNull(stss));
-		}
-
-		@Override
-		public Collection<STS> getSTSs() {
-			return stss;
-		}
-	}
-
-}
+package hu.bme.mit.inf.ttmc.system.ui;
+
+import static com.google.common.base.Preconditions.checkNotNull;
+
+import java.util.ArrayList;
+import java.util.Collection;
+
+import com.google.common.collect.ImmutableList;
+
+import hu.bme.mit.inf.ttmc.constraint.expr.Expr;
+import hu.bme.mit.inf.ttmc.constraint.model.Expression;
+import hu.bme.mit.inf.ttmc.constraint.type.BoolType;
+import hu.bme.mit.inf.ttmc.constraint.ui.TypeHelper;
+import hu.bme.mit.inf.ttmc.constraint.utils.impl.ExprUtils;
+import hu.bme.mit.inf.ttmc.formalism.sts.STS;
+import hu.bme.mit.inf.ttmc.formalism.sts.STSManager;
+import hu.bme.mit.inf.ttmc.formalism.sts.impl.STSImpl;
+import hu.bme.mit.inf.ttmc.system.model.GloballyExpression;
+import hu.bme.mit.inf.ttmc.system.model.InitialConstraintDefinition;
+import hu.bme.mit.inf.ttmc.system.model.InvariantConstraintDefinition;
+import hu.bme.mit.inf.ttmc.system.model.PropertyDeclaration;
+import hu.bme.mit.inf.ttmc.system.model.SystemConstraintDefinition;
+import hu.bme.mit.inf.ttmc.system.model.SystemDefinition;
+import hu.bme.mit.inf.ttmc.system.model.SystemSpecification;
+import hu.bme.mit.inf.ttmc.system.model.TransitionConstraintDefinition;
+import hu.bme.mit.inf.ttmc.system.model.VariableDeclaration;
+
+public class SystemModelCreator {
+
+	public static SystemModel create(final STSManager manager, final SystemSpecification specification) {
+		checkNotNull(manager);
+		checkNotNull(specification);
+
+		final Collection<STS> stss = new ArrayList<>();
+
+		final TypeHelper typeHelper = new TypeHelper(manager.getTypeFactory());
+		final SystemDeclarationHelper declarationHelper = new SystemDeclarationHelper(manager.getDeclFactory(),
+				typeHelper);
+		final SystemExpressionHelper expressionHelper = new SystemExpressionHelper(manager, declarationHelper);
+
+		for (final PropertyDeclaration propertyDeclaration : specification.getPropertyDeclarations()) {
+			final SystemDefinition systemDefinition = (SystemDefinition) propertyDeclaration.getSystem();
+			final STS sts = createSTS(manager, systemDefinition, propertyDeclaration.getExpression(), declarationHelper,
+					expressionHelper);
+			stss.add(sts);
+		}
+
+		return new SystemModelImpl(stss);
+	}
+
+	private static STS createSTS(final STSManager manager, final SystemDefinition systemDefinition,
+			final Expression prop, final SystemDeclarationHelper declarationHelper,
+			final SystemExpressionHelper expressionHelper) {
+		final STSImpl.Builder builder = new STSImpl.Builder();
+		if (prop instanceof GloballyExpression) {
+			builder.setProp(
+					ExprUtils.cast(expressionHelper.toExpr(((GloballyExpression) prop).getOperand()), BoolType.class));
+		} else {
+			throw new UnsupportedOperationException("Currently only expressions in the form of"
+					+ " G(expr) are supported, where 'expr' contains no temporal operators.");
+		}
+
+		for (final VariableDeclaration variableDeclaration : systemDefinition.getVariableDeclarations()) {
+			// declarationHelper stores the created variables internally
+			declarationHelper.toDecl(variableDeclaration);
+		}
+
+		for (final SystemConstraintDefinition constraintDef : systemDefinition.getSystemConstraintDefinitions()) {
+			final Expr<? extends BoolType> expr = ExprUtils.cast(expressionHelper.toExpr(constraintDef.getExpression()),
+					BoolType.class);
+			if (constraintDef instanceof InitialConstraintDefinition)
+				builder.addInit(expr);
+			if (constraintDef instanceof InvariantConstraintDefinition)
+				builder.addInvar(expr);
+			if (constraintDef instanceof TransitionConstraintDefinition)
+				builder.addTrans(expr);
+		}
+
+		return builder.build();
+	}
+
+	private static class SystemModelImpl implements SystemModel {
+
+		private final Collection<STS> stss;
+
+		private SystemModelImpl(final Collection<STS> stss) {
+			this.stss = ImmutableList.copyOf(checkNotNull(stss));
+		}
+
+		@Override
+		public Collection<STS> getSTSs() {
+			return stss;
+		}
+	}
+
+}