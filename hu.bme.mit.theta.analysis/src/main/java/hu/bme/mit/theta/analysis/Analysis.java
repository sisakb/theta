package hu.bme.mit.theta.analysis;

public interface Analysis<S extends State, A extends Action, P extends Precision> {

	Domain<S> getDomain();

	InitFunction<S, P> getInitFunction();

	TransferFunction<S, A, P> getTransferFunction();

<<<<<<< HEAD
=======
	ActionFunction<? super S, ? extends A> getActionFunction();

>>>>>>> 47a17715
}
<|MERGE_RESOLUTION|>--- conflicted
+++ resolved
@@ -1,16 +1,11 @@
-package hu.bme.mit.theta.analysis;
-
-public interface Analysis<S extends State, A extends Action, P extends Precision> {
-
-	Domain<S> getDomain();
-
-	InitFunction<S, P> getInitFunction();
-
-	TransferFunction<S, A, P> getTransferFunction();
-
-<<<<<<< HEAD
-=======
-	ActionFunction<? super S, ? extends A> getActionFunction();
-
->>>>>>> 47a17715
-}
+package hu.bme.mit.theta.analysis;
+
+public interface Analysis<S extends State, A extends Action, P extends Precision> {
+
+	Domain<S> getDomain();
+
+	InitFunction<S, P> getInitFunction();
+
+	TransferFunction<S, A, P> getTransferFunction();
+
+}