package hu.bme.mit.inf.ttmc.cegar.common.utils.debugging;

import java.util.ArrayList;
import java.util.Collection;
import java.util.HashMap;
import java.util.List;
import java.util.Map;
import java.util.Stack;
import java.util.stream.Collectors;

import hu.bme.mit.inf.ttmc.cegar.common.data.AbstractState;
import hu.bme.mit.inf.ttmc.cegar.common.utils.SolverHelper;
import hu.bme.mit.inf.ttmc.cegar.common.utils.visualization.Visualizer;
import hu.bme.mit.inf.ttmc.cegar.common.utils.visualization.graph.ClusterNode;
import hu.bme.mit.inf.ttmc.cegar.common.utils.visualization.graph.Graph;
import hu.bme.mit.inf.ttmc.cegar.common.utils.visualization.graph.Node;
<<<<<<< HEAD
import hu.bme.mit.inf.ttmc.constraint.expr.AndExpr;
import hu.bme.mit.inf.ttmc.constraint.expr.EqExpr;
import hu.bme.mit.inf.ttmc.constraint.expr.Expr;
import hu.bme.mit.inf.ttmc.constraint.solver.Solver;
import hu.bme.mit.inf.ttmc.constraint.type.BoolType;
import hu.bme.mit.inf.ttmc.formalism.sts.STS;
import hu.bme.mit.inf.ttmc.formalism.sts.STSManager;
=======
import hu.bme.mit.inf.ttmc.core.expr.AndExpr;
import hu.bme.mit.inf.ttmc.core.expr.EqExpr;
import hu.bme.mit.inf.ttmc.core.expr.Expr;
import hu.bme.mit.inf.ttmc.core.type.BoolType;
import hu.bme.mit.inf.ttmc.formalism.sts.STSManager;
import hu.bme.mit.inf.ttmc.formalism.sts.STSUnroller;
import hu.bme.mit.inf.ttmc.solver.Solver;
>>>>>>> 538aa587

/**
 * Base class for debuggers.
 */
public class AbstractDebugger {
	protected Visualizer visualizer;

	public AbstractDebugger(final Visualizer visualizer) {
		this.visualizer = visualizer;
	}

	protected void exploreConcrTransRelAndInits(final Collection<ConcreteState> concreteStates, final Solver solver, final STS sts) {
		solver.push();
		solver.add(sts.unrollInv(0));
		// Loop through each state
		for (final ConcreteState cs0 : concreteStates) {
			// Assert its expression
			solver.push();
			solver.add(sts.unroll(cs0.model, 0));
			// Check if it is initial
			solver.push();
			solver.add(sts.unrollInit(0));
			cs0.isInitial = SolverHelper.checkSat(solver);
			solver.pop();
			// Loop through other states to get successors
			for (final ConcreteState cs1 : concreteStates) {
				solver.push();
				solver.add(sts.unrollInv(1));
				solver.add(sts.unroll(cs1.model, 1));
				solver.add(sts.unrollTrans(0));
				if (SolverHelper.checkSat(solver))
					cs0.successors.add(cs1);
				solver.pop();
			}
			solver.pop();
		}
		solver.pop();
	}

	protected void exploreReachableConcrStates(final Collection<ConcreteState> concreteStates) {
		for (final ConcreteState cs0 : concreteStates) {
			if (cs0.isInitial) { // Start a search from each initial state
				final Stack<ConcreteState> stack = new Stack<>();
				stack.push(cs0);

				while (!stack.isEmpty()) {
					final ConcreteState actual = stack.pop();
					if (!actual.isReachable) {
						actual.isReachable = true;
						for (final ConcreteState next : actual.successors)
							stack.push(next);
					}
				}
			}
		}
	}

<<<<<<< HEAD
	protected void markUnsafeStates(final Collection<ConcreteState> concreteStates, final Expr<? extends BoolType> unsafeExpr, final Solver solver,
			final STS sts) {
=======
	protected void markUnsafeStates(final Collection<ConcreteState> concreteStates,
			final Expr<? extends BoolType> unsafeExpr, final Solver solver, final STSUnroller unroller) {
>>>>>>> 538aa587
		solver.push();
		solver.add(sts.unroll(unsafeExpr, 0));
		for (final ConcreteState cs0 : concreteStates) {
			solver.push();
			solver.add(sts.unroll(cs0.model, 0));
			if (SolverHelper.checkSat(solver))
				cs0.isUnsafe = true;
			solver.pop();
		}
		solver.pop();
	}

	protected void visualize(final Map<? extends AbstractState, ? extends Collection<ConcreteState>> stateSpace,
			final Collection<? extends AbstractState> reachableStates, final STSManager manager) {
		if (stateSpace.isEmpty())
			throw new RuntimeException("State space is not explored.");

		final Map<AbstractState, Integer> ids = new HashMap<>();
		int id = 0;
		for (final AbstractState as : stateSpace.keySet()) {
			ids.put(as, id);
			++id;
		}

		final Graph g = new Graph("SYSTEM", "SYSTEM");
		for (final AbstractState as : stateSpace.keySet()) {
			final StringBuilder labelString = new StringBuilder("");
			final Expr<? extends BoolType> labelExpr = as.createExpression(manager);
			if (labelExpr instanceof AndExpr) {
				for (final Expr<?> label : ((AndExpr) labelExpr).getOps())
					labelString.append(label).append(System.lineSeparator());
			} else {
				labelString.append(labelExpr);
			}

			final ClusterNode cn = new ClusterNode(("cluster_cas_" + ids.get(as)).replace('-', '_'),
					labelString.toString(), reachableStates.contains(as) ? "black" : "gray",
					as.isPartOfCounterexample() ? "pink" : "white", "", as.isInitial());
			g.addNode(cn);
			for (final AbstractState as1 : as.getSuccessors())
				cn.addSuccessor(("cluster_cas_" + ids.get(as1)).replace('-', '_'), "");

			for (final ConcreteState cs0 : stateSpace.get(as)) {
				final Node n = new Node("cs_" + cs0.createId(), cs0.toString(), (cs0.isReachable ? "" : "grey"),
						(cs0.isPartOfCounterExample ? "red" : ""), (cs0.isUnsafe ? "dashed" : ""), cs0.isInitial);
				cn.addSubNode(n);
				for (final ConcreteState cs1 : cs0.successors)
					n.addSuccessor("cs_" + cs1.createId(), (cs0.isPartOfCounterExample && cs1.isPartOfCounterExample
							&& cs0.counterExampleIndex < cs1.counterExampleIndex ? "red" : ""));
			}
		}

		visualizer.visualize(g);
	}

	/**
	 * Helper structure for storing concrete states
	 */
	protected static class ConcreteState {
		public AndExpr model;
		public List<ConcreteState> successors;
		public int id;
		private static int nextId = 0;
		public boolean isInitial;
		public boolean isPartOfCounterExample;
		public int counterExampleIndex;
		public boolean isReachable;
		public boolean isUnsafe;

		public ConcreteState(final Expr<? extends BoolType> model) {
			this.model = (AndExpr) model;
			this.id = nextId++;
			this.isInitial = false;
			this.isPartOfCounterExample = false;
			this.isReachable = false;
			this.isUnsafe = false;
			successors = new ArrayList<ConcreteState>();
		}

		@Override
		public String toString() {
			return String.join(System.lineSeparator(),
					model.getOps().stream().map(m -> ((EqExpr) m).getLeftOp() + " = " + ((EqExpr) m).getRightOp())
							.collect(Collectors.toList()));
		}

		public String createId() {
			return id + "";
		}

		@Override
		public boolean equals(final Object obj) {
			if (obj == null)
				return false;
			if (!(obj instanceof ConcreteState))
				return false;

			return ((ConcreteState) obj).model.equals(this.model);
		}

		@Override
		public int hashCode() {
			return this.model.hashCode();
		}
	}
}
<|MERGE_RESOLUTION|>--- conflicted
+++ resolved
@@ -1,203 +1,190 @@
-package hu.bme.mit.inf.ttmc.cegar.common.utils.debugging;
-
-import java.util.ArrayList;
-import java.util.Collection;
-import java.util.HashMap;
-import java.util.List;
-import java.util.Map;
-import java.util.Stack;
-import java.util.stream.Collectors;
-
-import hu.bme.mit.inf.ttmc.cegar.common.data.AbstractState;
-import hu.bme.mit.inf.ttmc.cegar.common.utils.SolverHelper;
-import hu.bme.mit.inf.ttmc.cegar.common.utils.visualization.Visualizer;
-import hu.bme.mit.inf.ttmc.cegar.common.utils.visualization.graph.ClusterNode;
-import hu.bme.mit.inf.ttmc.cegar.common.utils.visualization.graph.Graph;
-import hu.bme.mit.inf.ttmc.cegar.common.utils.visualization.graph.Node;
-<<<<<<< HEAD
-import hu.bme.mit.inf.ttmc.constraint.expr.AndExpr;
-import hu.bme.mit.inf.ttmc.constraint.expr.EqExpr;
-import hu.bme.mit.inf.ttmc.constraint.expr.Expr;
-import hu.bme.mit.inf.ttmc.constraint.solver.Solver;
-import hu.bme.mit.inf.ttmc.constraint.type.BoolType;
-import hu.bme.mit.inf.ttmc.formalism.sts.STS;
-import hu.bme.mit.inf.ttmc.formalism.sts.STSManager;
-=======
-import hu.bme.mit.inf.ttmc.core.expr.AndExpr;
-import hu.bme.mit.inf.ttmc.core.expr.EqExpr;
-import hu.bme.mit.inf.ttmc.core.expr.Expr;
-import hu.bme.mit.inf.ttmc.core.type.BoolType;
-import hu.bme.mit.inf.ttmc.formalism.sts.STSManager;
-import hu.bme.mit.inf.ttmc.formalism.sts.STSUnroller;
-import hu.bme.mit.inf.ttmc.solver.Solver;
->>>>>>> 538aa587
-
-/**
- * Base class for debuggers.
- */
-public class AbstractDebugger {
-	protected Visualizer visualizer;
-
-	public AbstractDebugger(final Visualizer visualizer) {
-		this.visualizer = visualizer;
-	}
-
-	protected void exploreConcrTransRelAndInits(final Collection<ConcreteState> concreteStates, final Solver solver, final STS sts) {
-		solver.push();
-		solver.add(sts.unrollInv(0));
-		// Loop through each state
-		for (final ConcreteState cs0 : concreteStates) {
-			// Assert its expression
-			solver.push();
-			solver.add(sts.unroll(cs0.model, 0));
-			// Check if it is initial
-			solver.push();
-			solver.add(sts.unrollInit(0));
-			cs0.isInitial = SolverHelper.checkSat(solver);
-			solver.pop();
-			// Loop through other states to get successors
-			for (final ConcreteState cs1 : concreteStates) {
-				solver.push();
-				solver.add(sts.unrollInv(1));
-				solver.add(sts.unroll(cs1.model, 1));
-				solver.add(sts.unrollTrans(0));
-				if (SolverHelper.checkSat(solver))
-					cs0.successors.add(cs1);
-				solver.pop();
-			}
-			solver.pop();
-		}
-		solver.pop();
-	}
-
-	protected void exploreReachableConcrStates(final Collection<ConcreteState> concreteStates) {
-		for (final ConcreteState cs0 : concreteStates) {
-			if (cs0.isInitial) { // Start a search from each initial state
-				final Stack<ConcreteState> stack = new Stack<>();
-				stack.push(cs0);
-
-				while (!stack.isEmpty()) {
-					final ConcreteState actual = stack.pop();
-					if (!actual.isReachable) {
-						actual.isReachable = true;
-						for (final ConcreteState next : actual.successors)
-							stack.push(next);
-					}
-				}
-			}
-		}
-	}
-
-<<<<<<< HEAD
-	protected void markUnsafeStates(final Collection<ConcreteState> concreteStates, final Expr<? extends BoolType> unsafeExpr, final Solver solver,
-			final STS sts) {
-=======
-	protected void markUnsafeStates(final Collection<ConcreteState> concreteStates,
-			final Expr<? extends BoolType> unsafeExpr, final Solver solver, final STSUnroller unroller) {
->>>>>>> 538aa587
-		solver.push();
-		solver.add(sts.unroll(unsafeExpr, 0));
-		for (final ConcreteState cs0 : concreteStates) {
-			solver.push();
-			solver.add(sts.unroll(cs0.model, 0));
-			if (SolverHelper.checkSat(solver))
-				cs0.isUnsafe = true;
-			solver.pop();
-		}
-		solver.pop();
-	}
-
-	protected void visualize(final Map<? extends AbstractState, ? extends Collection<ConcreteState>> stateSpace,
-			final Collection<? extends AbstractState> reachableStates, final STSManager manager) {
-		if (stateSpace.isEmpty())
-			throw new RuntimeException("State space is not explored.");
-
-		final Map<AbstractState, Integer> ids = new HashMap<>();
-		int id = 0;
-		for (final AbstractState as : stateSpace.keySet()) {
-			ids.put(as, id);
-			++id;
-		}
-
-		final Graph g = new Graph("SYSTEM", "SYSTEM");
-		for (final AbstractState as : stateSpace.keySet()) {
-			final StringBuilder labelString = new StringBuilder("");
-			final Expr<? extends BoolType> labelExpr = as.createExpression(manager);
-			if (labelExpr instanceof AndExpr) {
-				for (final Expr<?> label : ((AndExpr) labelExpr).getOps())
-					labelString.append(label).append(System.lineSeparator());
-			} else {
-				labelString.append(labelExpr);
-			}
-
-			final ClusterNode cn = new ClusterNode(("cluster_cas_" + ids.get(as)).replace('-', '_'),
-					labelString.toString(), reachableStates.contains(as) ? "black" : "gray",
-					as.isPartOfCounterexample() ? "pink" : "white", "", as.isInitial());
-			g.addNode(cn);
-			for (final AbstractState as1 : as.getSuccessors())
-				cn.addSuccessor(("cluster_cas_" + ids.get(as1)).replace('-', '_'), "");
-
-			for (final ConcreteState cs0 : stateSpace.get(as)) {
-				final Node n = new Node("cs_" + cs0.createId(), cs0.toString(), (cs0.isReachable ? "" : "grey"),
-						(cs0.isPartOfCounterExample ? "red" : ""), (cs0.isUnsafe ? "dashed" : ""), cs0.isInitial);
-				cn.addSubNode(n);
-				for (final ConcreteState cs1 : cs0.successors)
-					n.addSuccessor("cs_" + cs1.createId(), (cs0.isPartOfCounterExample && cs1.isPartOfCounterExample
-							&& cs0.counterExampleIndex < cs1.counterExampleIndex ? "red" : ""));
-			}
-		}
-
-		visualizer.visualize(g);
-	}
-
-	/**
-	 * Helper structure for storing concrete states
-	 */
-	protected static class ConcreteState {
-		public AndExpr model;
-		public List<ConcreteState> successors;
-		public int id;
-		private static int nextId = 0;
-		public boolean isInitial;
-		public boolean isPartOfCounterExample;
-		public int counterExampleIndex;
-		public boolean isReachable;
-		public boolean isUnsafe;
-
-		public ConcreteState(final Expr<? extends BoolType> model) {
-			this.model = (AndExpr) model;
-			this.id = nextId++;
-			this.isInitial = false;
-			this.isPartOfCounterExample = false;
-			this.isReachable = false;
-			this.isUnsafe = false;
-			successors = new ArrayList<ConcreteState>();
-		}
-
-		@Override
-		public String toString() {
-			return String.join(System.lineSeparator(),
-					model.getOps().stream().map(m -> ((EqExpr) m).getLeftOp() + " = " + ((EqExpr) m).getRightOp())
-							.collect(Collectors.toList()));
-		}
-
-		public String createId() {
-			return id + "";
-		}
-
-		@Override
-		public boolean equals(final Object obj) {
-			if (obj == null)
-				return false;
-			if (!(obj instanceof ConcreteState))
-				return false;
-
-			return ((ConcreteState) obj).model.equals(this.model);
-		}
-
-		@Override
-		public int hashCode() {
-			return this.model.hashCode();
-		}
-	}
-}
+package hu.bme.mit.inf.ttmc.cegar.common.utils.debugging;
+
+import java.util.ArrayList;
+import java.util.Collection;
+import java.util.HashMap;
+import java.util.List;
+import java.util.Map;
+import java.util.Stack;
+import java.util.stream.Collectors;
+
+import hu.bme.mit.inf.ttmc.cegar.common.data.AbstractState;
+import hu.bme.mit.inf.ttmc.cegar.common.utils.SolverHelper;
+import hu.bme.mit.inf.ttmc.cegar.common.utils.visualization.Visualizer;
+import hu.bme.mit.inf.ttmc.cegar.common.utils.visualization.graph.ClusterNode;
+import hu.bme.mit.inf.ttmc.cegar.common.utils.visualization.graph.Graph;
+import hu.bme.mit.inf.ttmc.cegar.common.utils.visualization.graph.Node;
+import hu.bme.mit.inf.ttmc.core.expr.AndExpr;
+import hu.bme.mit.inf.ttmc.core.expr.EqExpr;
+import hu.bme.mit.inf.ttmc.core.expr.Expr;
+import hu.bme.mit.inf.ttmc.core.type.BoolType;
+import hu.bme.mit.inf.ttmc.formalism.sts.STS;
+import hu.bme.mit.inf.ttmc.formalism.sts.STSManager;
+import hu.bme.mit.inf.ttmc.solver.Solver;
+
+/**
+ * Base class for debuggers.
+ */
+public class AbstractDebugger {
+	protected Visualizer visualizer;
+
+	public AbstractDebugger(final Visualizer visualizer) {
+		this.visualizer = visualizer;
+	}
+
+	protected void exploreConcrTransRelAndInits(final Collection<ConcreteState> concreteStates, final Solver solver,
+			final STS sts) {
+		solver.push();
+		solver.add(sts.unrollInv(0));
+		// Loop through each state
+		for (final ConcreteState cs0 : concreteStates) {
+			// Assert its expression
+			solver.push();
+			solver.add(sts.unroll(cs0.model, 0));
+			// Check if it is initial
+			solver.push();
+			solver.add(sts.unrollInit(0));
+			cs0.isInitial = SolverHelper.checkSat(solver);
+			solver.pop();
+			// Loop through other states to get successors
+			for (final ConcreteState cs1 : concreteStates) {
+				solver.push();
+				solver.add(sts.unrollInv(1));
+				solver.add(sts.unroll(cs1.model, 1));
+				solver.add(sts.unrollTrans(0));
+				if (SolverHelper.checkSat(solver))
+					cs0.successors.add(cs1);
+				solver.pop();
+			}
+			solver.pop();
+		}
+		solver.pop();
+	}
+
+	protected void exploreReachableConcrStates(final Collection<ConcreteState> concreteStates) {
+		for (final ConcreteState cs0 : concreteStates) {
+			if (cs0.isInitial) { // Start a search from each initial state
+				final Stack<ConcreteState> stack = new Stack<>();
+				stack.push(cs0);
+
+				while (!stack.isEmpty()) {
+					final ConcreteState actual = stack.pop();
+					if (!actual.isReachable) {
+						actual.isReachable = true;
+						for (final ConcreteState next : actual.successors)
+							stack.push(next);
+					}
+				}
+			}
+		}
+	}
+
+	protected void markUnsafeStates(final Collection<ConcreteState> concreteStates,
+			final Expr<? extends BoolType> unsafeExpr, final Solver solver, final STS sts) {
+
+		solver.push();
+		solver.add(sts.unroll(unsafeExpr, 0));
+		for (final ConcreteState cs0 : concreteStates) {
+			solver.push();
+			solver.add(sts.unroll(cs0.model, 0));
+			if (SolverHelper.checkSat(solver))
+				cs0.isUnsafe = true;
+			solver.pop();
+		}
+		solver.pop();
+	}
+
+	protected void visualize(final Map<? extends AbstractState, ? extends Collection<ConcreteState>> stateSpace,
+			final Collection<? extends AbstractState> reachableStates, final STSManager manager) {
+		if (stateSpace.isEmpty())
+			throw new RuntimeException("State space is not explored.");
+
+		final Map<AbstractState, Integer> ids = new HashMap<>();
+		int id = 0;
+		for (final AbstractState as : stateSpace.keySet()) {
+			ids.put(as, id);
+			++id;
+		}
+
+		final Graph g = new Graph("SYSTEM", "SYSTEM");
+		for (final AbstractState as : stateSpace.keySet()) {
+			final StringBuilder labelString = new StringBuilder("");
+			final Expr<? extends BoolType> labelExpr = as.createExpression(manager);
+			if (labelExpr instanceof AndExpr) {
+				for (final Expr<?> label : ((AndExpr) labelExpr).getOps())
+					labelString.append(label).append(System.lineSeparator());
+			} else {
+				labelString.append(labelExpr);
+			}
+
+			final ClusterNode cn = new ClusterNode(("cluster_cas_" + ids.get(as)).replace('-', '_'),
+					labelString.toString(), reachableStates.contains(as) ? "black" : "gray",
+					as.isPartOfCounterexample() ? "pink" : "white", "", as.isInitial());
+			g.addNode(cn);
+			for (final AbstractState as1 : as.getSuccessors())
+				cn.addSuccessor(("cluster_cas_" + ids.get(as1)).replace('-', '_'), "");
+
+			for (final ConcreteState cs0 : stateSpace.get(as)) {
+				final Node n = new Node("cs_" + cs0.createId(), cs0.toString(), (cs0.isReachable ? "" : "grey"),
+						(cs0.isPartOfCounterExample ? "red" : ""), (cs0.isUnsafe ? "dashed" : ""), cs0.isInitial);
+				cn.addSubNode(n);
+				for (final ConcreteState cs1 : cs0.successors)
+					n.addSuccessor("cs_" + cs1.createId(), (cs0.isPartOfCounterExample && cs1.isPartOfCounterExample
+							&& cs0.counterExampleIndex < cs1.counterExampleIndex ? "red" : ""));
+			}
+		}
+
+		visualizer.visualize(g);
+	}
+
+	/**
+	 * Helper structure for storing concrete states
+	 */
+	protected static class ConcreteState {
+		public AndExpr model;
+		public List<ConcreteState> successors;
+		public int id;
+		private static int nextId = 0;
+		public boolean isInitial;
+		public boolean isPartOfCounterExample;
+		public int counterExampleIndex;
+		public boolean isReachable;
+		public boolean isUnsafe;
+
+		public ConcreteState(final Expr<? extends BoolType> model) {
+			this.model = (AndExpr) model;
+			this.id = nextId++;
+			this.isInitial = false;
+			this.isPartOfCounterExample = false;
+			this.isReachable = false;
+			this.isUnsafe = false;
+			successors = new ArrayList<ConcreteState>();
+		}
+
+		@Override
+		public String toString() {
+			return String.join(System.lineSeparator(),
+					model.getOps().stream().map(m -> ((EqExpr) m).getLeftOp() + " = " + ((EqExpr) m).getRightOp())
+							.collect(Collectors.toList()));
+		}
+
+		public String createId() {
+			return id + "";
+		}
+
+		@Override
+		public boolean equals(final Object obj) {
+			if (obj == null)
+				return false;
+			if (!(obj instanceof ConcreteState))
+				return false;
+
+			return ((ConcreteState) obj).model.equals(this.model);
+		}
+
+		@Override
+		public int hashCode() {
+			return this.model.hashCode();
+		}
+	}
+}