package hu.bme.mit.inf.ttmc.cegar.interpolatingcegar.utils;

import java.util.ArrayList;
import java.util.Collection;
import java.util.HashMap;
import java.util.HashSet;
import java.util.List;
import java.util.Map;
import java.util.Set;
import java.util.Stack;

import hu.bme.mit.inf.ttmc.cegar.common.data.AbstractSystem;
import hu.bme.mit.inf.ttmc.cegar.common.data.ConcreteTrace;
import hu.bme.mit.inf.ttmc.cegar.common.utils.SolverHelper;
import hu.bme.mit.inf.ttmc.cegar.common.utils.debugging.AbstractDebugger;
import hu.bme.mit.inf.ttmc.cegar.common.utils.debugging.Debugger;
import hu.bme.mit.inf.ttmc.cegar.common.utils.visualization.Visualizer;
import hu.bme.mit.inf.ttmc.cegar.interpolatingcegar.data.InterpolatedAbstractState;
import hu.bme.mit.inf.ttmc.cegar.interpolatingcegar.data.InterpolatedAbstractSystem;
<<<<<<< HEAD
import hu.bme.mit.inf.ttmc.constraint.expr.AndExpr;
import hu.bme.mit.inf.ttmc.constraint.expr.Expr;
import hu.bme.mit.inf.ttmc.constraint.solver.Solver;
import hu.bme.mit.inf.ttmc.constraint.type.BoolType;
import hu.bme.mit.inf.ttmc.formalism.sts.STS;
=======
import hu.bme.mit.inf.ttmc.core.expr.AndExpr;
import hu.bme.mit.inf.ttmc.core.expr.Expr;
import hu.bme.mit.inf.ttmc.core.type.BoolType;
import hu.bme.mit.inf.ttmc.formalism.sts.STSUnroller;
import hu.bme.mit.inf.ttmc.solver.Solver;
>>>>>>> 538aa587

public class InterpolatingCEGARDebugger extends AbstractDebugger
		implements Debugger<InterpolatedAbstractSystem, InterpolatedAbstractState> {

	private final Map<InterpolatedAbstractState, List<ConcreteState>> stateSpace;
	private final Set<InterpolatedAbstractState> reachableStates;
	private AbstractSystem system = null;

	public InterpolatingCEGARDebugger(final Visualizer visualizer) {
		super(visualizer);

		stateSpace = new HashMap<>();
		reachableStates = new HashSet<>();
	}

	@Override
	public Debugger<InterpolatedAbstractSystem, InterpolatedAbstractState> explore(
			final InterpolatedAbstractSystem system) {
		if (system.getAbstractKripkeStructure() == null)
			throw new RuntimeException(
					"Abstract state space must be explored by the algorithm before exploring the concrete state space.");
		clearStateSpace();
		this.system = system;

		// Collect abstract states
		for (final InterpolatedAbstractState as : system.getAbstractKripkeStructure().getStates())
			stateSpace.put(as, new ArrayList<>());

		final STS sts = system.getSTS();
		final Solver solver = system.getManager().getSolverFactory().createSolver(true, false);

		// Explore corresponding concrete states
		final Collection<ConcreteState> allConcreteStates = new ArrayList<>(); // Also
																				// store
																				// them
																				// temporary
																				// in
																				// a
																				// flat
																				// collection
		solver.push(); // 1
		solver.add(sts.unrollInv(0));
		for (final InterpolatedAbstractState as : stateSpace.keySet()) {
			solver.push(); // 2
			SolverHelper.unrollAndAssert(solver, as.getLabels(), sts, 0);
			do {
				if (SolverHelper.checkSat(solver)) {
<<<<<<< HEAD
					final Expr<? extends BoolType> csExpr = sts.getConcreteState(solver.getModel(), 0, system.getVars());
=======
					final Expr<? extends BoolType> csExpr = unroller.getConcreteState(solver.getModel(), 0,
							system.getVars());
>>>>>>> 538aa587
					final ConcreteState cs = new ConcreteState(csExpr);
					stateSpace.get(as).add(cs);
					allConcreteStates.add(cs);
					solver.add(sts.unroll(system.getManager().getExprFactory().Not(csExpr), 0));
				} else {
					break;
				}
			} while (true);
			solver.pop(); // 2
		}
		solver.pop(); // 1

		// Explore reachable abstract states
		for (final InterpolatedAbstractState as0 : stateSpace.keySet()) {
			if (as0.isInitial()) {
				final Stack<InterpolatedAbstractState> stack = new Stack<>();
				stack.push(as0);

				while (!stack.isEmpty()) {
					final InterpolatedAbstractState actual = stack.pop();
					if (!reachableStates.contains(actual)) {
						reachableStates.add(actual);
						for (final InterpolatedAbstractState next : actual.getSuccessors())
							stack.push(next);
					}
				}
			}
		}

<<<<<<< HEAD
		// Explore the transition relation between concrete states and initial states
		exploreConcrTransRelAndInits(allConcreteStates, solver, sts);
=======
		// Explore the transition relation between concrete states and initial
		// states
		exploreConcrTransRelAndInits(allConcreteStates, solver, unroller);
>>>>>>> 538aa587

		// Explore the reachable concrete states
		exploreReachableConcrStates(allConcreteStates);

		// Mark unsafe states
<<<<<<< HEAD
		markUnsafeStates(allConcreteStates, system.getManager().getExprFactory().Not(system.getSTS().getProp()), solver, sts);
=======
		markUnsafeStates(allConcreteStates, system.getManager().getExprFactory().Not(system.getSTS().getProp()), solver,
				unroller);
>>>>>>> 538aa587

		return this;
	}

	@Override
	public Debugger<InterpolatedAbstractSystem, InterpolatedAbstractState> clearStateSpace() {
		stateSpace.clear();
		reachableStates.clear();
		clearAbstractCE();
		clearConcreteTrace();
		return this;
	}

	@Override
	public Debugger<InterpolatedAbstractSystem, InterpolatedAbstractState> setAbstractCE(
			final List<InterpolatedAbstractState> ace) {
		if (stateSpace.isEmpty())
			throw new RuntimeException("State space is not explored");
		clearAbstractCE();
		// Interpolated abstract states are not constructed on-the-fly, thus
		// the given list contains the same objects as the explored state space
		// in the debugger. Since their attribute (isPartOfCounterexample) is
		// already set, only a check is required whether the state space is
		// up-to-date
		for (final InterpolatedAbstractState as : ace) {
			if (!stateSpace.containsKey(as))
				throw new RuntimeException(
						"A state in the counterexample is not included in the state space. The actual state space may not be up to date.");
		}
		return this;
	}

	@Override
	public Debugger<InterpolatedAbstractSystem, InterpolatedAbstractState> clearAbstractCE() {
		clearConcreteTrace();
		// Interpolated abstract states are not constructed on-the-fly, thus
		// their isPartOfCounterExample attribute should be set to false by
		// the other parts of the algorithm
		return this;
	}

	@Override
	public Debugger<InterpolatedAbstractSystem, InterpolatedAbstractState> setConcreteTrace(final ConcreteTrace cce) {
		if (stateSpace.isEmpty())
			throw new RuntimeException("State space is not explored");
		clearConcreteTrace();
		int ci = 0;
		for (final AndExpr m : cce.getTrace())
			for (final List<ConcreteState> csList : stateSpace.values())
				for (final ConcreteState cs : csList)
					if (m.equals(cs.model)) {
						cs.counterExampleIndex = ci++;
						cs.isPartOfCounterExample = true;
						break;
					}
		return this;
	}

	@Override
	public Debugger<InterpolatedAbstractSystem, InterpolatedAbstractState> clearConcreteTrace() {
		for (final List<ConcreteState> csList : stateSpace.values())
			for (final ConcreteState cs : csList)
				cs.isPartOfCounterExample = false;
		return this;
	}

	@Override
	public Debugger<InterpolatedAbstractSystem, InterpolatedAbstractState> visualize() {
		visualize(stateSpace, reachableStates, system.getManager());
		return this;
	}

}
<|MERGE_RESOLUTION|>--- conflicted
+++ resolved
@@ -1,206 +1,181 @@
-package hu.bme.mit.inf.ttmc.cegar.interpolatingcegar.utils;
-
-import java.util.ArrayList;
-import java.util.Collection;
-import java.util.HashMap;
-import java.util.HashSet;
-import java.util.List;
-import java.util.Map;
-import java.util.Set;
-import java.util.Stack;
-
-import hu.bme.mit.inf.ttmc.cegar.common.data.AbstractSystem;
-import hu.bme.mit.inf.ttmc.cegar.common.data.ConcreteTrace;
-import hu.bme.mit.inf.ttmc.cegar.common.utils.SolverHelper;
-import hu.bme.mit.inf.ttmc.cegar.common.utils.debugging.AbstractDebugger;
-import hu.bme.mit.inf.ttmc.cegar.common.utils.debugging.Debugger;
-import hu.bme.mit.inf.ttmc.cegar.common.utils.visualization.Visualizer;
-import hu.bme.mit.inf.ttmc.cegar.interpolatingcegar.data.InterpolatedAbstractState;
-import hu.bme.mit.inf.ttmc.cegar.interpolatingcegar.data.InterpolatedAbstractSystem;
-<<<<<<< HEAD
-import hu.bme.mit.inf.ttmc.constraint.expr.AndExpr;
-import hu.bme.mit.inf.ttmc.constraint.expr.Expr;
-import hu.bme.mit.inf.ttmc.constraint.solver.Solver;
-import hu.bme.mit.inf.ttmc.constraint.type.BoolType;
-import hu.bme.mit.inf.ttmc.formalism.sts.STS;
-=======
-import hu.bme.mit.inf.ttmc.core.expr.AndExpr;
-import hu.bme.mit.inf.ttmc.core.expr.Expr;
-import hu.bme.mit.inf.ttmc.core.type.BoolType;
-import hu.bme.mit.inf.ttmc.formalism.sts.STSUnroller;
-import hu.bme.mit.inf.ttmc.solver.Solver;
->>>>>>> 538aa587
-
-public class InterpolatingCEGARDebugger extends AbstractDebugger
-		implements Debugger<InterpolatedAbstractSystem, InterpolatedAbstractState> {
-
-	private final Map<InterpolatedAbstractState, List<ConcreteState>> stateSpace;
-	private final Set<InterpolatedAbstractState> reachableStates;
-	private AbstractSystem system = null;
-
-	public InterpolatingCEGARDebugger(final Visualizer visualizer) {
-		super(visualizer);
-
-		stateSpace = new HashMap<>();
-		reachableStates = new HashSet<>();
-	}
-
-	@Override
-	public Debugger<InterpolatedAbstractSystem, InterpolatedAbstractState> explore(
-			final InterpolatedAbstractSystem system) {
-		if (system.getAbstractKripkeStructure() == null)
-			throw new RuntimeException(
-					"Abstract state space must be explored by the algorithm before exploring the concrete state space.");
-		clearStateSpace();
-		this.system = system;
-
-		// Collect abstract states
-		for (final InterpolatedAbstractState as : system.getAbstractKripkeStructure().getStates())
-			stateSpace.put(as, new ArrayList<>());
-
-		final STS sts = system.getSTS();
-		final Solver solver = system.getManager().getSolverFactory().createSolver(true, false);
-
-		// Explore corresponding concrete states
-		final Collection<ConcreteState> allConcreteStates = new ArrayList<>(); // Also
-																				// store
-																				// them
-																				// temporary
-																				// in
-																				// a
-																				// flat
-																				// collection
-		solver.push(); // 1
-		solver.add(sts.unrollInv(0));
-		for (final InterpolatedAbstractState as : stateSpace.keySet()) {
-			solver.push(); // 2
-			SolverHelper.unrollAndAssert(solver, as.getLabels(), sts, 0);
-			do {
-				if (SolverHelper.checkSat(solver)) {
-<<<<<<< HEAD
-					final Expr<? extends BoolType> csExpr = sts.getConcreteState(solver.getModel(), 0, system.getVars());
-=======
-					final Expr<? extends BoolType> csExpr = unroller.getConcreteState(solver.getModel(), 0,
-							system.getVars());
->>>>>>> 538aa587
-					final ConcreteState cs = new ConcreteState(csExpr);
-					stateSpace.get(as).add(cs);
-					allConcreteStates.add(cs);
-					solver.add(sts.unroll(system.getManager().getExprFactory().Not(csExpr), 0));
-				} else {
-					break;
-				}
-			} while (true);
-			solver.pop(); // 2
-		}
-		solver.pop(); // 1
-
-		// Explore reachable abstract states
-		for (final InterpolatedAbstractState as0 : stateSpace.keySet()) {
-			if (as0.isInitial()) {
-				final Stack<InterpolatedAbstractState> stack = new Stack<>();
-				stack.push(as0);
-
-				while (!stack.isEmpty()) {
-					final InterpolatedAbstractState actual = stack.pop();
-					if (!reachableStates.contains(actual)) {
-						reachableStates.add(actual);
-						for (final InterpolatedAbstractState next : actual.getSuccessors())
-							stack.push(next);
-					}
-				}
-			}
-		}
-
-<<<<<<< HEAD
-		// Explore the transition relation between concrete states and initial states
-		exploreConcrTransRelAndInits(allConcreteStates, solver, sts);
-=======
-		// Explore the transition relation between concrete states and initial
-		// states
-		exploreConcrTransRelAndInits(allConcreteStates, solver, unroller);
->>>>>>> 538aa587
-
-		// Explore the reachable concrete states
-		exploreReachableConcrStates(allConcreteStates);
-
-		// Mark unsafe states
-<<<<<<< HEAD
-		markUnsafeStates(allConcreteStates, system.getManager().getExprFactory().Not(system.getSTS().getProp()), solver, sts);
-=======
-		markUnsafeStates(allConcreteStates, system.getManager().getExprFactory().Not(system.getSTS().getProp()), solver,
-				unroller);
->>>>>>> 538aa587
-
-		return this;
-	}
-
-	@Override
-	public Debugger<InterpolatedAbstractSystem, InterpolatedAbstractState> clearStateSpace() {
-		stateSpace.clear();
-		reachableStates.clear();
-		clearAbstractCE();
-		clearConcreteTrace();
-		return this;
-	}
-
-	@Override
-	public Debugger<InterpolatedAbstractSystem, InterpolatedAbstractState> setAbstractCE(
-			final List<InterpolatedAbstractState> ace) {
-		if (stateSpace.isEmpty())
-			throw new RuntimeException("State space is not explored");
-		clearAbstractCE();
-		// Interpolated abstract states are not constructed on-the-fly, thus
-		// the given list contains the same objects as the explored state space
-		// in the debugger. Since their attribute (isPartOfCounterexample) is
-		// already set, only a check is required whether the state space is
-		// up-to-date
-		for (final InterpolatedAbstractState as : ace) {
-			if (!stateSpace.containsKey(as))
-				throw new RuntimeException(
-						"A state in the counterexample is not included in the state space. The actual state space may not be up to date.");
-		}
-		return this;
-	}
-
-	@Override
-	public Debugger<InterpolatedAbstractSystem, InterpolatedAbstractState> clearAbstractCE() {
-		clearConcreteTrace();
-		// Interpolated abstract states are not constructed on-the-fly, thus
-		// their isPartOfCounterExample attribute should be set to false by
-		// the other parts of the algorithm
-		return this;
-	}
-
-	@Override
-	public Debugger<InterpolatedAbstractSystem, InterpolatedAbstractState> setConcreteTrace(final ConcreteTrace cce) {
-		if (stateSpace.isEmpty())
-			throw new RuntimeException("State space is not explored");
-		clearConcreteTrace();
-		int ci = 0;
-		for (final AndExpr m : cce.getTrace())
-			for (final List<ConcreteState> csList : stateSpace.values())
-				for (final ConcreteState cs : csList)
-					if (m.equals(cs.model)) {
-						cs.counterExampleIndex = ci++;
-						cs.isPartOfCounterExample = true;
-						break;
-					}
-		return this;
-	}
-
-	@Override
-	public Debugger<InterpolatedAbstractSystem, InterpolatedAbstractState> clearConcreteTrace() {
-		for (final List<ConcreteState> csList : stateSpace.values())
-			for (final ConcreteState cs : csList)
-				cs.isPartOfCounterExample = false;
-		return this;
-	}
-
-	@Override
-	public Debugger<InterpolatedAbstractSystem, InterpolatedAbstractState> visualize() {
-		visualize(stateSpace, reachableStates, system.getManager());
-		return this;
-	}
-
-}
+package hu.bme.mit.inf.ttmc.cegar.interpolatingcegar.utils;
+
+import java.util.ArrayList;
+import java.util.Collection;
+import java.util.HashMap;
+import java.util.HashSet;
+import java.util.List;
+import java.util.Map;
+import java.util.Set;
+import java.util.Stack;
+
+import hu.bme.mit.inf.ttmc.cegar.common.data.AbstractSystem;
+import hu.bme.mit.inf.ttmc.cegar.common.data.ConcreteTrace;
+import hu.bme.mit.inf.ttmc.cegar.common.utils.SolverHelper;
+import hu.bme.mit.inf.ttmc.cegar.common.utils.debugging.AbstractDebugger;
+import hu.bme.mit.inf.ttmc.cegar.common.utils.debugging.Debugger;
+import hu.bme.mit.inf.ttmc.cegar.common.utils.visualization.Visualizer;
+import hu.bme.mit.inf.ttmc.cegar.interpolatingcegar.data.InterpolatedAbstractState;
+import hu.bme.mit.inf.ttmc.cegar.interpolatingcegar.data.InterpolatedAbstractSystem;
+import hu.bme.mit.inf.ttmc.core.expr.AndExpr;
+import hu.bme.mit.inf.ttmc.core.expr.Expr;
+import hu.bme.mit.inf.ttmc.core.type.BoolType;
+import hu.bme.mit.inf.ttmc.formalism.sts.STS;
+import hu.bme.mit.inf.ttmc.solver.Solver;
+
+public class InterpolatingCEGARDebugger extends AbstractDebugger
+		implements Debugger<InterpolatedAbstractSystem, InterpolatedAbstractState> {
+
+	private final Map<InterpolatedAbstractState, List<ConcreteState>> stateSpace;
+	private final Set<InterpolatedAbstractState> reachableStates;
+	private AbstractSystem system = null;
+
+	public InterpolatingCEGARDebugger(final Visualizer visualizer) {
+		super(visualizer);
+
+		stateSpace = new HashMap<>();
+		reachableStates = new HashSet<>();
+	}
+
+	@Override
+	public Debugger<InterpolatedAbstractSystem, InterpolatedAbstractState> explore(
+			final InterpolatedAbstractSystem system) {
+		if (system.getAbstractKripkeStructure() == null)
+			throw new RuntimeException(
+					"Abstract state space must be explored by the algorithm before exploring the concrete state space.");
+		clearStateSpace();
+		this.system = system;
+
+		// Collect abstract states
+		for (final InterpolatedAbstractState as : system.getAbstractKripkeStructure().getStates())
+			stateSpace.put(as, new ArrayList<>());
+
+		final STS sts = system.getSTS();
+		final Solver solver = system.getManager().getSolverFactory().createSolver(true, false);
+
+		// Explore corresponding concrete states
+		// Also store them temporary in a flat collection
+		final Collection<ConcreteState> allConcreteStates = new ArrayList<>();
+
+		solver.push(); // 1
+		solver.add(sts.unrollInv(0));
+		for (final InterpolatedAbstractState as : stateSpace.keySet()) {
+			solver.push(); // 2
+			SolverHelper.unrollAndAssert(solver, as.getLabels(), sts, 0);
+			do {
+				if (SolverHelper.checkSat(solver)) {
+					final Expr<? extends BoolType> csExpr = sts.getConcreteState(solver.getModel(), 0,
+							system.getVars());
+
+					final ConcreteState cs = new ConcreteState(csExpr);
+					stateSpace.get(as).add(cs);
+					allConcreteStates.add(cs);
+					solver.add(sts.unroll(system.getManager().getExprFactory().Not(csExpr), 0));
+				} else {
+					break;
+				}
+			} while (true);
+			solver.pop(); // 2
+		}
+		solver.pop(); // 1
+
+		// Explore reachable abstract states
+		for (final InterpolatedAbstractState as0 : stateSpace.keySet()) {
+			if (as0.isInitial()) {
+				final Stack<InterpolatedAbstractState> stack = new Stack<>();
+				stack.push(as0);
+
+				while (!stack.isEmpty()) {
+					final InterpolatedAbstractState actual = stack.pop();
+					if (!reachableStates.contains(actual)) {
+						reachableStates.add(actual);
+						for (final InterpolatedAbstractState next : actual.getSuccessors())
+							stack.push(next);
+					}
+				}
+			}
+		}
+
+		// Explore the transition relation between concrete states and initial
+		// states
+		exploreConcrTransRelAndInits(allConcreteStates, solver, sts);
+
+		// Explore the reachable concrete states
+		exploreReachableConcrStates(allConcreteStates);
+
+		// Mark unsafe states
+		markUnsafeStates(allConcreteStates, system.getManager().getExprFactory().Not(system.getSTS().getProp()), solver,
+				sts);
+
+		return this;
+	}
+
+	@Override
+	public Debugger<InterpolatedAbstractSystem, InterpolatedAbstractState> clearStateSpace() {
+		stateSpace.clear();
+		reachableStates.clear();
+		clearAbstractCE();
+		clearConcreteTrace();
+		return this;
+	}
+
+	@Override
+	public Debugger<InterpolatedAbstractSystem, InterpolatedAbstractState> setAbstractCE(
+			final List<InterpolatedAbstractState> ace) {
+		if (stateSpace.isEmpty())
+			throw new RuntimeException("State space is not explored");
+		clearAbstractCE();
+		// Interpolated abstract states are not constructed on-the-fly, thus
+		// the given list contains the same objects as the explored state space
+		// in the debugger. Since their attribute (isPartOfCounterexample) is
+		// already set, only a check is required whether the state space is
+		// up-to-date
+		for (final InterpolatedAbstractState as : ace) {
+			if (!stateSpace.containsKey(as))
+				throw new RuntimeException(
+						"A state in the counterexample is not included in the state space. The actual state space may not be up to date.");
+		}
+		return this;
+	}
+
+	@Override
+	public Debugger<InterpolatedAbstractSystem, InterpolatedAbstractState> clearAbstractCE() {
+		clearConcreteTrace();
+		// Interpolated abstract states are not constructed on-the-fly, thus
+		// their isPartOfCounterExample attribute should be set to false by
+		// the other parts of the algorithm
+		return this;
+	}
+
+	@Override
+	public Debugger<InterpolatedAbstractSystem, InterpolatedAbstractState> setConcreteTrace(final ConcreteTrace cce) {
+		if (stateSpace.isEmpty())
+			throw new RuntimeException("State space is not explored");
+		clearConcreteTrace();
+		int ci = 0;
+		for (final AndExpr m : cce.getTrace())
+			for (final List<ConcreteState> csList : stateSpace.values())
+				for (final ConcreteState cs : csList)
+					if (m.equals(cs.model)) {
+						cs.counterExampleIndex = ci++;
+						cs.isPartOfCounterExample = true;
+						break;
+					}
+		return this;
+	}
+
+	@Override
+	public Debugger<InterpolatedAbstractSystem, InterpolatedAbstractState> clearConcreteTrace() {
+		for (final List<ConcreteState> csList : stateSpace.values())
+			for (final ConcreteState cs : csList)
+				cs.isPartOfCounterExample = false;
+		return this;
+	}
+
+	@Override
+	public Debugger<InterpolatedAbstractSystem, InterpolatedAbstractState> visualize() {
+		visualize(stateSpace, reachableStates, system.getManager());
+		return this;
+	}
+
+}