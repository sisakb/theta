package hu.bme.mit.inf.ttmc.cegar.clusteredcegar.utils;

import java.util.ArrayList;
import java.util.Collection;
import java.util.HashMap;
import java.util.HashSet;
import java.util.List;
import java.util.Map;
import java.util.Set;
import java.util.Stack;

import hu.bme.mit.inf.ttmc.cegar.clusteredcegar.data.ClusteredAbstractState;
import hu.bme.mit.inf.ttmc.cegar.clusteredcegar.data.ClusteredAbstractSystem;
import hu.bme.mit.inf.ttmc.cegar.clusteredcegar.data.ComponentAbstractState;
import hu.bme.mit.inf.ttmc.cegar.common.data.AbstractSystem;
import hu.bme.mit.inf.ttmc.cegar.common.data.ConcreteTrace;
import hu.bme.mit.inf.ttmc.cegar.common.utils.SolverHelper;
import hu.bme.mit.inf.ttmc.cegar.common.utils.debugging.AbstractDebugger;
import hu.bme.mit.inf.ttmc.cegar.common.utils.debugging.Debugger;
import hu.bme.mit.inf.ttmc.cegar.common.utils.visualization.Visualizer;
<<<<<<< HEAD
import hu.bme.mit.inf.ttmc.constraint.expr.AndExpr;
import hu.bme.mit.inf.ttmc.constraint.expr.Expr;
import hu.bme.mit.inf.ttmc.constraint.solver.Solver;
import hu.bme.mit.inf.ttmc.constraint.type.BoolType;
import hu.bme.mit.inf.ttmc.formalism.sts.STS;
=======
import hu.bme.mit.inf.ttmc.core.expr.AndExpr;
import hu.bme.mit.inf.ttmc.core.expr.Expr;
import hu.bme.mit.inf.ttmc.core.type.BoolType;
import hu.bme.mit.inf.ttmc.formalism.sts.STSUnroller;
import hu.bme.mit.inf.ttmc.solver.Solver;
>>>>>>> 538aa587

public class ClusteredCEGARDebugger extends AbstractDebugger
		implements Debugger<ClusteredAbstractSystem, ClusteredAbstractState> {
	private final Map<ClusteredAbstractState, List<ConcreteState>> stateSpace; // Abstract
																				// and
																				// concrete
																				// state
																				// space
	private final Set<ClusteredAbstractState> reachableStates; // Set of
																// reachable
																// states
	private AbstractSystem system = null;

	public ClusteredCEGARDebugger(final Visualizer visualizer) {
		super(visualizer);
		stateSpace = new HashMap<>();
		reachableStates = new HashSet<>();
	}

	@Override
	public Debugger<ClusteredAbstractSystem, ClusteredAbstractState> explore(final ClusteredAbstractSystem system) {
		clearStateSpace();
		this.system = system;

		final STS sts = system.getSTS();
		final Solver solver = system.getManager().getSolverFactory().createSolver(true, false);

		// Explore all abstract states
		ClusteredAbstractState nextCAS = null;
		final int[] prev = new int[system.getAbstractKripkeStructures().size()];
		prev[0] = -1;
		for (int i = 1; i < prev.length; ++i)
			prev[i] = 0;
		do {
			nextCAS = getNextState(system, prev, solver, sts);
			if (nextCAS != null)
				stateSpace.put(nextCAS, new ArrayList<>());
		} while (nextCAS != null);

		// Explore corresponding concrete states
		final Collection<ConcreteState> allConcreteStates = new ArrayList<>(); // Also
																				// store
																				// them
																				// temporary
																				// in
																				// a
																				// flat
																				// collection
		solver.push(); // 1
		solver.add(sts.unrollInv(0));
		for (final ClusteredAbstractState cas : stateSpace.keySet()) {
			solver.push(); // 2
			for (final ComponentAbstractState as : cas.getStates())
				for (final Expr<? extends BoolType> label : as.getLabels())
					solver.add(sts.unroll(label, 0));
			do {
				if (SolverHelper.checkSat(solver)) {
<<<<<<< HEAD
					final Expr<? extends BoolType> csExpr = sts.getConcreteState(solver.getModel(), 0, system.getVars());
=======
					final Expr<? extends BoolType> csExpr = unroller.getConcreteState(solver.getModel(), 0,
							system.getVars());
>>>>>>> 538aa587
					final ConcreteState cs = new ConcreteState(csExpr);
					stateSpace.get(cas).add(cs);
					allConcreteStates.add(cs);
					solver.add(sts.unroll(system.getManager().getExprFactory().Not(csExpr), 0));
				} else {
					break;
				}
			} while (true);
			solver.pop(); // 2
		}

		// Explore abstract transition relation
		solver.push(); // 2
		solver.add(sts.unrollInv(1));
		solver.add(sts.unrollTrans(0));
		for (final ClusteredAbstractState cas0 : stateSpace.keySet()) {
			solver.push(); // 3
			for (final ComponentAbstractState as : cas0.getStates())
				for (final Expr<? extends BoolType> label : as.getLabels())
					solver.add(sts.unroll(label, 0));
			for (final ClusteredAbstractState cas1 : stateSpace.keySet()) {
				solver.push(); // 4
				for (final ComponentAbstractState as : cas1.getStates())
					for (final Expr<? extends BoolType> label : as.getLabels())
						solver.add(sts.unroll(label, 1));
				if (SolverHelper.checkSat(solver))
					cas0.getSuccessors().add(cas1);
				solver.pop(); // 4
			}
			solver.pop(); // 3
		}
		solver.pop(); // 2
		solver.pop(); // 1

		// Explore reachable abstract states
		for (final ClusteredAbstractState cas0 : stateSpace.keySet()) {
			if (cas0.isInitial()) {
				final Stack<ClusteredAbstractState> stack = new Stack<>();
				stack.push(cas0);

				while (!stack.isEmpty()) {
					final ClusteredAbstractState actual = stack.pop();
					if (!reachableStates.contains(actual)) {
						reachableStates.add(actual);
						for (final ClusteredAbstractState next : actual.getSuccessors())
							stack.push(next);
					}
				}
			}
		}

<<<<<<< HEAD
		// Explore the transition relation between concrete states and initial states
		exploreConcrTransRelAndInits(allConcreteStates, solver, sts);
=======
		// Explore the transition relation between concrete states and initial
		// states
		exploreConcrTransRelAndInits(allConcreteStates, solver, unroller);
>>>>>>> 538aa587

		// Explore the reachable concrete states
		exploreReachableConcrStates(allConcreteStates);

		// Mark unsafe states
<<<<<<< HEAD
		markUnsafeStates(allConcreteStates, system.getManager().getExprFactory().Not(system.getSTS().getProp()), solver, sts);
=======
		markUnsafeStates(allConcreteStates, system.getManager().getExprFactory().Not(system.getSTS().getProp()), solver,
				unroller);
>>>>>>> 538aa587

		return this;
	}

	@Override
	public Debugger<ClusteredAbstractSystem, ClusteredAbstractState> clearStateSpace() {
		stateSpace.clear();
		reachableStates.clear();
		clearAbstractCE();
		clearConcreteTrace();
		return this;
	}

	@Override
	public Debugger<ClusteredAbstractSystem, ClusteredAbstractState> setAbstractCE(
			final List<ClusteredAbstractState> ace) {
		if (stateSpace.isEmpty())
			throw new RuntimeException("State space is not explored");
		clearAbstractCE();
		for (final ClusteredAbstractState cas0 : ace)
			for (final ClusteredAbstractState cas1 : stateSpace.keySet())
				if (cas0.equals(cas1)) {
					cas1.setPartOfCounterexample(true);
					break;
				}

		return this;
	}

	@Override
	public Debugger<ClusteredAbstractSystem, ClusteredAbstractState> clearAbstractCE() {
		for (final ClusteredAbstractState cas : stateSpace.keySet())
			cas.setPartOfCounterexample(false);
		return this;
	}

	@Override
	public Debugger<ClusteredAbstractSystem, ClusteredAbstractState> setConcreteTrace(final ConcreteTrace cce) {
		if (stateSpace.isEmpty())
			throw new RuntimeException("State space is not explored");
		clearConcreteTrace();
		int ci = 0;
		for (final AndExpr m : cce.getTrace())
			for (final List<ConcreteState> csList : stateSpace.values())
				for (final ConcreteState cs : csList)
					if (m.equals(cs.model)) {
						cs.counterExampleIndex = ci++;
						cs.isPartOfCounterExample = true;
						break;
					}
		return this;
	}

	@Override
	public Debugger<ClusteredAbstractSystem, ClusteredAbstractState> clearConcreteTrace() {
		for (final List<ConcreteState> csList : stateSpace.values())
			for (final ConcreteState cs : csList)
				cs.isPartOfCounterExample = false;
		return this;
	}

	@Override
	public Debugger<ClusteredAbstractSystem, ClusteredAbstractState> visualize() {
		visualize(stateSpace, reachableStates, system.getManager());
		return this;
	}

	// Get the next abstract state in the product
<<<<<<< HEAD
	private ClusteredAbstractState getNextState(final ClusteredAbstractSystem system, final int[] previous, final Solver solver, final STS sts) {
=======
	private ClusteredAbstractState getNextState(final ClusteredAbstractSystem system, final int[] previous,
			final Solver solver, final STSUnroller unroller) {
>>>>>>> 538aa587
		previous[0]++;
		for (int i = 0; i < previous.length; ++i) {
			if (previous[i] == system.getAbstractKripkeStructure(i).getStates().size()) {
				if (i < previous.length - 1) {
					previous[i] = 0;
					previous[i + 1]++;
				} else {
					return null;
				}
			} else {
				break;
			}
		}

		boolean isInitial = true;
		for (int i = 0; i < previous.length; ++i)
			if (!system.getAbstractKripkeStructure(i).getState(previous[i]).isInitial()) {
				isInitial = false;
				break;
			}
		;

		// Check if state is really initial
		if (isInitial) {
			solver.push();
			for (int i = 0; i < previous.length; ++i)
<<<<<<< HEAD
				SolverHelper.unrollAndAssert(solver, system.getAbstractKripkeStructure(i).getState(previous[i]).getLabels(), sts, 0);
			solver.add(sts.unrollInit(0));
=======
				SolverHelper.unrollAndAssert(solver,
						system.getAbstractKripkeStructure(i).getState(previous[i]).getLabels(), unroller, 0);
			solver.add(unroller.init(0));
>>>>>>> 538aa587
			isInitial = SolverHelper.checkSat(solver);
			solver.pop();
		}

		final ClusteredAbstractState ret = new ClusteredAbstractState(previous.length, isInitial);

		for (int i = 0; i < previous.length; ++i)
			ret.getStates()[i] = system.getAbstractKripkeStructure(i).getState(previous[i]);

		return ret;
	}
}
<|MERGE_RESOLUTION|>--- conflicted
+++ resolved
@@ -1,286 +1,259 @@
-package hu.bme.mit.inf.ttmc.cegar.clusteredcegar.utils;
-
-import java.util.ArrayList;
-import java.util.Collection;
-import java.util.HashMap;
-import java.util.HashSet;
-import java.util.List;
-import java.util.Map;
-import java.util.Set;
-import java.util.Stack;
-
-import hu.bme.mit.inf.ttmc.cegar.clusteredcegar.data.ClusteredAbstractState;
-import hu.bme.mit.inf.ttmc.cegar.clusteredcegar.data.ClusteredAbstractSystem;
-import hu.bme.mit.inf.ttmc.cegar.clusteredcegar.data.ComponentAbstractState;
-import hu.bme.mit.inf.ttmc.cegar.common.data.AbstractSystem;
-import hu.bme.mit.inf.ttmc.cegar.common.data.ConcreteTrace;
-import hu.bme.mit.inf.ttmc.cegar.common.utils.SolverHelper;
-import hu.bme.mit.inf.ttmc.cegar.common.utils.debugging.AbstractDebugger;
-import hu.bme.mit.inf.ttmc.cegar.common.utils.debugging.Debugger;
-import hu.bme.mit.inf.ttmc.cegar.common.utils.visualization.Visualizer;
-<<<<<<< HEAD
-import hu.bme.mit.inf.ttmc.constraint.expr.AndExpr;
-import hu.bme.mit.inf.ttmc.constraint.expr.Expr;
-import hu.bme.mit.inf.ttmc.constraint.solver.Solver;
-import hu.bme.mit.inf.ttmc.constraint.type.BoolType;
-import hu.bme.mit.inf.ttmc.formalism.sts.STS;
-=======
-import hu.bme.mit.inf.ttmc.core.expr.AndExpr;
-import hu.bme.mit.inf.ttmc.core.expr.Expr;
-import hu.bme.mit.inf.ttmc.core.type.BoolType;
-import hu.bme.mit.inf.ttmc.formalism.sts.STSUnroller;
-import hu.bme.mit.inf.ttmc.solver.Solver;
->>>>>>> 538aa587
-
-public class ClusteredCEGARDebugger extends AbstractDebugger
-		implements Debugger<ClusteredAbstractSystem, ClusteredAbstractState> {
-	private final Map<ClusteredAbstractState, List<ConcreteState>> stateSpace; // Abstract
-																				// and
-																				// concrete
-																				// state
-																				// space
-	private final Set<ClusteredAbstractState> reachableStates; // Set of
-																// reachable
-																// states
-	private AbstractSystem system = null;
-
-	public ClusteredCEGARDebugger(final Visualizer visualizer) {
-		super(visualizer);
-		stateSpace = new HashMap<>();
-		reachableStates = new HashSet<>();
-	}
-
-	@Override
-	public Debugger<ClusteredAbstractSystem, ClusteredAbstractState> explore(final ClusteredAbstractSystem system) {
-		clearStateSpace();
-		this.system = system;
-
-		final STS sts = system.getSTS();
-		final Solver solver = system.getManager().getSolverFactory().createSolver(true, false);
-
-		// Explore all abstract states
-		ClusteredAbstractState nextCAS = null;
-		final int[] prev = new int[system.getAbstractKripkeStructures().size()];
-		prev[0] = -1;
-		for (int i = 1; i < prev.length; ++i)
-			prev[i] = 0;
-		do {
-			nextCAS = getNextState(system, prev, solver, sts);
-			if (nextCAS != null)
-				stateSpace.put(nextCAS, new ArrayList<>());
-		} while (nextCAS != null);
-
-		// Explore corresponding concrete states
-		final Collection<ConcreteState> allConcreteStates = new ArrayList<>(); // Also
-																				// store
-																				// them
-																				// temporary
-																				// in
-																				// a
-																				// flat
-																				// collection
-		solver.push(); // 1
-		solver.add(sts.unrollInv(0));
-		for (final ClusteredAbstractState cas : stateSpace.keySet()) {
-			solver.push(); // 2
-			for (final ComponentAbstractState as : cas.getStates())
-				for (final Expr<? extends BoolType> label : as.getLabels())
-					solver.add(sts.unroll(label, 0));
-			do {
-				if (SolverHelper.checkSat(solver)) {
-<<<<<<< HEAD
-					final Expr<? extends BoolType> csExpr = sts.getConcreteState(solver.getModel(), 0, system.getVars());
-=======
-					final Expr<? extends BoolType> csExpr = unroller.getConcreteState(solver.getModel(), 0,
-							system.getVars());
->>>>>>> 538aa587
-					final ConcreteState cs = new ConcreteState(csExpr);
-					stateSpace.get(cas).add(cs);
-					allConcreteStates.add(cs);
-					solver.add(sts.unroll(system.getManager().getExprFactory().Not(csExpr), 0));
-				} else {
-					break;
-				}
-			} while (true);
-			solver.pop(); // 2
-		}
-
-		// Explore abstract transition relation
-		solver.push(); // 2
-		solver.add(sts.unrollInv(1));
-		solver.add(sts.unrollTrans(0));
-		for (final ClusteredAbstractState cas0 : stateSpace.keySet()) {
-			solver.push(); // 3
-			for (final ComponentAbstractState as : cas0.getStates())
-				for (final Expr<? extends BoolType> label : as.getLabels())
-					solver.add(sts.unroll(label, 0));
-			for (final ClusteredAbstractState cas1 : stateSpace.keySet()) {
-				solver.push(); // 4
-				for (final ComponentAbstractState as : cas1.getStates())
-					for (final Expr<? extends BoolType> label : as.getLabels())
-						solver.add(sts.unroll(label, 1));
-				if (SolverHelper.checkSat(solver))
-					cas0.getSuccessors().add(cas1);
-				solver.pop(); // 4
-			}
-			solver.pop(); // 3
-		}
-		solver.pop(); // 2
-		solver.pop(); // 1
-
-		// Explore reachable abstract states
-		for (final ClusteredAbstractState cas0 : stateSpace.keySet()) {
-			if (cas0.isInitial()) {
-				final Stack<ClusteredAbstractState> stack = new Stack<>();
-				stack.push(cas0);
-
-				while (!stack.isEmpty()) {
-					final ClusteredAbstractState actual = stack.pop();
-					if (!reachableStates.contains(actual)) {
-						reachableStates.add(actual);
-						for (final ClusteredAbstractState next : actual.getSuccessors())
-							stack.push(next);
-					}
-				}
-			}
-		}
-
-<<<<<<< HEAD
-		// Explore the transition relation between concrete states and initial states
-		exploreConcrTransRelAndInits(allConcreteStates, solver, sts);
-=======
-		// Explore the transition relation between concrete states and initial
-		// states
-		exploreConcrTransRelAndInits(allConcreteStates, solver, unroller);
->>>>>>> 538aa587
-
-		// Explore the reachable concrete states
-		exploreReachableConcrStates(allConcreteStates);
-
-		// Mark unsafe states
-<<<<<<< HEAD
-		markUnsafeStates(allConcreteStates, system.getManager().getExprFactory().Not(system.getSTS().getProp()), solver, sts);
-=======
-		markUnsafeStates(allConcreteStates, system.getManager().getExprFactory().Not(system.getSTS().getProp()), solver,
-				unroller);
->>>>>>> 538aa587
-
-		return this;
-	}
-
-	@Override
-	public Debugger<ClusteredAbstractSystem, ClusteredAbstractState> clearStateSpace() {
-		stateSpace.clear();
-		reachableStates.clear();
-		clearAbstractCE();
-		clearConcreteTrace();
-		return this;
-	}
-
-	@Override
-	public Debugger<ClusteredAbstractSystem, ClusteredAbstractState> setAbstractCE(
-			final List<ClusteredAbstractState> ace) {
-		if (stateSpace.isEmpty())
-			throw new RuntimeException("State space is not explored");
-		clearAbstractCE();
-		for (final ClusteredAbstractState cas0 : ace)
-			for (final ClusteredAbstractState cas1 : stateSpace.keySet())
-				if (cas0.equals(cas1)) {
-					cas1.setPartOfCounterexample(true);
-					break;
-				}
-
-		return this;
-	}
-
-	@Override
-	public Debugger<ClusteredAbstractSystem, ClusteredAbstractState> clearAbstractCE() {
-		for (final ClusteredAbstractState cas : stateSpace.keySet())
-			cas.setPartOfCounterexample(false);
-		return this;
-	}
-
-	@Override
-	public Debugger<ClusteredAbstractSystem, ClusteredAbstractState> setConcreteTrace(final ConcreteTrace cce) {
-		if (stateSpace.isEmpty())
-			throw new RuntimeException("State space is not explored");
-		clearConcreteTrace();
-		int ci = 0;
-		for (final AndExpr m : cce.getTrace())
-			for (final List<ConcreteState> csList : stateSpace.values())
-				for (final ConcreteState cs : csList)
-					if (m.equals(cs.model)) {
-						cs.counterExampleIndex = ci++;
-						cs.isPartOfCounterExample = true;
-						break;
-					}
-		return this;
-	}
-
-	@Override
-	public Debugger<ClusteredAbstractSystem, ClusteredAbstractState> clearConcreteTrace() {
-		for (final List<ConcreteState> csList : stateSpace.values())
-			for (final ConcreteState cs : csList)
-				cs.isPartOfCounterExample = false;
-		return this;
-	}
-
-	@Override
-	public Debugger<ClusteredAbstractSystem, ClusteredAbstractState> visualize() {
-		visualize(stateSpace, reachableStates, system.getManager());
-		return this;
-	}
-
-	// Get the next abstract state in the product
-<<<<<<< HEAD
-	private ClusteredAbstractState getNextState(final ClusteredAbstractSystem system, final int[] previous, final Solver solver, final STS sts) {
-=======
-	private ClusteredAbstractState getNextState(final ClusteredAbstractSystem system, final int[] previous,
-			final Solver solver, final STSUnroller unroller) {
->>>>>>> 538aa587
-		previous[0]++;
-		for (int i = 0; i < previous.length; ++i) {
-			if (previous[i] == system.getAbstractKripkeStructure(i).getStates().size()) {
-				if (i < previous.length - 1) {
-					previous[i] = 0;
-					previous[i + 1]++;
-				} else {
-					return null;
-				}
-			} else {
-				break;
-			}
-		}
-
-		boolean isInitial = true;
-		for (int i = 0; i < previous.length; ++i)
-			if (!system.getAbstractKripkeStructure(i).getState(previous[i]).isInitial()) {
-				isInitial = false;
-				break;
-			}
-		;
-
-		// Check if state is really initial
-		if (isInitial) {
-			solver.push();
-			for (int i = 0; i < previous.length; ++i)
-<<<<<<< HEAD
-				SolverHelper.unrollAndAssert(solver, system.getAbstractKripkeStructure(i).getState(previous[i]).getLabels(), sts, 0);
-			solver.add(sts.unrollInit(0));
-=======
-				SolverHelper.unrollAndAssert(solver,
-						system.getAbstractKripkeStructure(i).getState(previous[i]).getLabels(), unroller, 0);
-			solver.add(unroller.init(0));
->>>>>>> 538aa587
-			isInitial = SolverHelper.checkSat(solver);
-			solver.pop();
-		}
-
-		final ClusteredAbstractState ret = new ClusteredAbstractState(previous.length, isInitial);
-
-		for (int i = 0; i < previous.length; ++i)
-			ret.getStates()[i] = system.getAbstractKripkeStructure(i).getState(previous[i]);
-
-		return ret;
-	}
-}
+package hu.bme.mit.inf.ttmc.cegar.clusteredcegar.utils;
+
+import java.util.ArrayList;
+import java.util.Collection;
+import java.util.HashMap;
+import java.util.HashSet;
+import java.util.List;
+import java.util.Map;
+import java.util.Set;
+import java.util.Stack;
+
+import hu.bme.mit.inf.ttmc.cegar.clusteredcegar.data.ClusteredAbstractState;
+import hu.bme.mit.inf.ttmc.cegar.clusteredcegar.data.ClusteredAbstractSystem;
+import hu.bme.mit.inf.ttmc.cegar.clusteredcegar.data.ComponentAbstractState;
+import hu.bme.mit.inf.ttmc.cegar.common.data.AbstractSystem;
+import hu.bme.mit.inf.ttmc.cegar.common.data.ConcreteTrace;
+import hu.bme.mit.inf.ttmc.cegar.common.utils.SolverHelper;
+import hu.bme.mit.inf.ttmc.cegar.common.utils.debugging.AbstractDebugger;
+import hu.bme.mit.inf.ttmc.cegar.common.utils.debugging.Debugger;
+import hu.bme.mit.inf.ttmc.cegar.common.utils.visualization.Visualizer;
+import hu.bme.mit.inf.ttmc.core.expr.AndExpr;
+import hu.bme.mit.inf.ttmc.core.expr.Expr;
+import hu.bme.mit.inf.ttmc.core.type.BoolType;
+import hu.bme.mit.inf.ttmc.formalism.sts.STS;
+import hu.bme.mit.inf.ttmc.solver.Solver;
+
+public class ClusteredCEGARDebugger extends AbstractDebugger
+		implements Debugger<ClusteredAbstractSystem, ClusteredAbstractState> {
+	private final Map<ClusteredAbstractState, List<ConcreteState>> stateSpace; // Abstract
+																				// and
+																				// concrete
+																				// state
+																				// space
+	private final Set<ClusteredAbstractState> reachableStates; // Set of
+																// reachable
+																// states
+	private AbstractSystem system = null;
+
+	public ClusteredCEGARDebugger(final Visualizer visualizer) {
+		super(visualizer);
+		stateSpace = new HashMap<>();
+		reachableStates = new HashSet<>();
+	}
+
+	@Override
+	public Debugger<ClusteredAbstractSystem, ClusteredAbstractState> explore(final ClusteredAbstractSystem system) {
+		clearStateSpace();
+		this.system = system;
+
+		final STS sts = system.getSTS();
+		final Solver solver = system.getManager().getSolverFactory().createSolver(true, false);
+
+		// Explore all abstract states
+		ClusteredAbstractState nextCAS = null;
+		final int[] prev = new int[system.getAbstractKripkeStructures().size()];
+		prev[0] = -1;
+		for (int i = 1; i < prev.length; ++i)
+			prev[i] = 0;
+		do {
+			nextCAS = getNextState(system, prev, solver, sts);
+			if (nextCAS != null)
+				stateSpace.put(nextCAS, new ArrayList<>());
+		} while (nextCAS != null);
+
+		// Explore corresponding concrete states
+		final Collection<ConcreteState> allConcreteStates = new ArrayList<>(); // Also
+																				// store
+																				// them
+																				// temporary
+																				// in
+																				// a
+																				// flat
+																				// collection
+		solver.push(); // 1
+		solver.add(sts.unrollInv(0));
+		for (final ClusteredAbstractState cas : stateSpace.keySet()) {
+			solver.push(); // 2
+			for (final ComponentAbstractState as : cas.getStates())
+				for (final Expr<? extends BoolType> label : as.getLabels())
+					solver.add(sts.unroll(label, 0));
+			do {
+				if (SolverHelper.checkSat(solver)) {
+					final Expr<? extends BoolType> csExpr = sts.getConcreteState(solver.getModel(), 0,
+							system.getVars());
+
+					final ConcreteState cs = new ConcreteState(csExpr);
+					stateSpace.get(cas).add(cs);
+					allConcreteStates.add(cs);
+					solver.add(sts.unroll(system.getManager().getExprFactory().Not(csExpr), 0));
+				} else {
+					break;
+				}
+			} while (true);
+			solver.pop(); // 2
+		}
+
+		// Explore abstract transition relation
+		solver.push(); // 2
+		solver.add(sts.unrollInv(1));
+		solver.add(sts.unrollTrans(0));
+		for (final ClusteredAbstractState cas0 : stateSpace.keySet()) {
+			solver.push(); // 3
+			for (final ComponentAbstractState as : cas0.getStates())
+				for (final Expr<? extends BoolType> label : as.getLabels())
+					solver.add(sts.unroll(label, 0));
+			for (final ClusteredAbstractState cas1 : stateSpace.keySet()) {
+				solver.push(); // 4
+				for (final ComponentAbstractState as : cas1.getStates())
+					for (final Expr<? extends BoolType> label : as.getLabels())
+						solver.add(sts.unroll(label, 1));
+				if (SolverHelper.checkSat(solver))
+					cas0.getSuccessors().add(cas1);
+				solver.pop(); // 4
+			}
+			solver.pop(); // 3
+		}
+		solver.pop(); // 2
+		solver.pop(); // 1
+
+		// Explore reachable abstract states
+		for (final ClusteredAbstractState cas0 : stateSpace.keySet()) {
+			if (cas0.isInitial()) {
+				final Stack<ClusteredAbstractState> stack = new Stack<>();
+				stack.push(cas0);
+
+				while (!stack.isEmpty()) {
+					final ClusteredAbstractState actual = stack.pop();
+					if (!reachableStates.contains(actual)) {
+						reachableStates.add(actual);
+						for (final ClusteredAbstractState next : actual.getSuccessors())
+							stack.push(next);
+					}
+				}
+			}
+		}
+
+		// Explore the transition relation between concrete states and initial
+		// states
+		exploreConcrTransRelAndInits(allConcreteStates, solver, sts);
+
+		// Explore the reachable concrete states
+		exploreReachableConcrStates(allConcreteStates);
+
+		// Mark unsafe states
+		markUnsafeStates(allConcreteStates, system.getManager().getExprFactory().Not(system.getSTS().getProp()), solver,
+				sts);
+
+		return this;
+	}
+
+	@Override
+	public Debugger<ClusteredAbstractSystem, ClusteredAbstractState> clearStateSpace() {
+		stateSpace.clear();
+		reachableStates.clear();
+		clearAbstractCE();
+		clearConcreteTrace();
+		return this;
+	}
+
+	@Override
+	public Debugger<ClusteredAbstractSystem, ClusteredAbstractState> setAbstractCE(
+			final List<ClusteredAbstractState> ace) {
+		if (stateSpace.isEmpty())
+			throw new RuntimeException("State space is not explored");
+		clearAbstractCE();
+		for (final ClusteredAbstractState cas0 : ace)
+			for (final ClusteredAbstractState cas1 : stateSpace.keySet())
+				if (cas0.equals(cas1)) {
+					cas1.setPartOfCounterexample(true);
+					break;
+				}
+
+		return this;
+	}
+
+	@Override
+	public Debugger<ClusteredAbstractSystem, ClusteredAbstractState> clearAbstractCE() {
+		for (final ClusteredAbstractState cas : stateSpace.keySet())
+			cas.setPartOfCounterexample(false);
+		return this;
+	}
+
+	@Override
+	public Debugger<ClusteredAbstractSystem, ClusteredAbstractState> setConcreteTrace(final ConcreteTrace cce) {
+		if (stateSpace.isEmpty())
+			throw new RuntimeException("State space is not explored");
+		clearConcreteTrace();
+		int ci = 0;
+		for (final AndExpr m : cce.getTrace())
+			for (final List<ConcreteState> csList : stateSpace.values())
+				for (final ConcreteState cs : csList)
+					if (m.equals(cs.model)) {
+						cs.counterExampleIndex = ci++;
+						cs.isPartOfCounterExample = true;
+						break;
+					}
+		return this;
+	}
+
+	@Override
+	public Debugger<ClusteredAbstractSystem, ClusteredAbstractState> clearConcreteTrace() {
+		for (final List<ConcreteState> csList : stateSpace.values())
+			for (final ConcreteState cs : csList)
+				cs.isPartOfCounterExample = false;
+		return this;
+	}
+
+	@Override
+	public Debugger<ClusteredAbstractSystem, ClusteredAbstractState> visualize() {
+		visualize(stateSpace, reachableStates, system.getManager());
+		return this;
+	}
+
+	// Get the next abstract state in the product
+	private ClusteredAbstractState getNextState(final ClusteredAbstractSystem system, final int[] previous,
+			final Solver solver, final STS sts) {
+
+		previous[0]++;
+		for (int i = 0; i < previous.length; ++i) {
+			if (previous[i] == system.getAbstractKripkeStructure(i).getStates().size()) {
+				if (i < previous.length - 1) {
+					previous[i] = 0;
+					previous[i + 1]++;
+				} else {
+					return null;
+				}
+			} else {
+				break;
+			}
+		}
+
+		boolean isInitial = true;
+		for (int i = 0; i < previous.length; ++i)
+			if (!system.getAbstractKripkeStructure(i).getState(previous[i]).isInitial()) {
+				isInitial = false;
+				break;
+			}
+		;
+
+		// Check if state is really initial
+		if (isInitial) {
+			solver.push();
+			for (int i = 0; i < previous.length; ++i)
+				SolverHelper.unrollAndAssert(solver,
+						system.getAbstractKripkeStructure(i).getState(previous[i]).getLabels(), sts, 0);
+			solver.add(sts.unrollInit(0));
+
+			isInitial = SolverHelper.checkSat(solver);
+			solver.pop();
+		}
+
+		final ClusteredAbstractState ret = new ClusteredAbstractState(previous.length, isInitial);
+
+		for (int i = 0; i < previous.length; ++i)
+			ret.getStates()[i] = system.getAbstractKripkeStructure(i).getState(previous[i]);
+
+		return ret;
+	}
+}