package hu.bme.mit.inf.ttmc.cegar.visiblecegar.steps.refinement;

import java.util.ArrayList;
import java.util.Arrays;
import java.util.Collection;
import java.util.HashSet;
import java.util.List;
import java.util.Set;

import hu.bme.mit.inf.ttmc.cegar.common.data.ConcreteTrace;
import hu.bme.mit.inf.ttmc.cegar.common.steps.AbstractCEGARStep;
import hu.bme.mit.inf.ttmc.cegar.common.utils.visualization.Visualizer;
import hu.bme.mit.inf.ttmc.cegar.visiblecegar.data.VisibleAbstractState;
import hu.bme.mit.inf.ttmc.cegar.visiblecegar.data.VisibleAbstractSystem;
import hu.bme.mit.inf.ttmc.common.logging.Logger;
import hu.bme.mit.inf.ttmc.core.expr.Expr;
import hu.bme.mit.inf.ttmc.core.type.BoolType;
import hu.bme.mit.inf.ttmc.core.type.Type;
import hu.bme.mit.inf.ttmc.formalism.common.decl.VarDecl;
import hu.bme.mit.inf.ttmc.formalism.sts.STS;
import hu.bme.mit.inf.ttmc.formalism.utils.impl.FormalismUtils;
import hu.bme.mit.inf.ttmc.solver.ItpMarker;
import hu.bme.mit.inf.ttmc.solver.ItpPattern;
import hu.bme.mit.inf.ttmc.solver.ItpSolver;
import hu.bme.mit.inf.ttmc.solver.SolverStatus;

public class SeqItpVarCollector extends AbstractCEGARStep implements VarCollector {

	public SeqItpVarCollector(final Logger logger, final Visualizer visualizer) {
		super(logger, visualizer);
	}

	@Override
	public Collection<VarDecl<? extends Type>> collectVars(final VisibleAbstractSystem system,
			final List<VisibleAbstractState> abstractCounterEx, final ConcreteTrace concreteCounterEx) {
		final ItpSolver itpSolver = system.getManager().getSolverFactory().createItpSolver();

		final ItpMarker[] markers = new ItpMarker[abstractCounterEx.size()];
		for (int i = 0; i < markers.length; ++i)
			markers[i] = itpSolver.createMarker();

		final ItpPattern pattern = itpSolver.createSeqPattern(Arrays.asList(markers));

		final STS sts = system.getSTS();

		itpSolver.push();

<<<<<<< HEAD
		itpSolver.add(markers[0], sts.unrollInit(0)); // Initial conditions for the first marker
		for (int i = 0; i < abstractCounterEx.size(); ++i) { // Loop through each marker
			itpSolver.add(markers[i], sts.unroll(abstractCounterEx.get(i).getExpression(), i)); // Assert labels
			if (i > 0)
				itpSolver.add(markers[i], sts.unrollTrans(i - 1)); // Assert transition relation
			itpSolver.add(markers[i], sts.unrollInv(i)); // Assert invariants
=======
		itpSolver.add(markers[0], unroller.init(0)); // Initial conditions for
														// the first marker
		for (int i = 0; i < abstractCounterEx.size(); ++i) { // Loop through
																// each marker
			itpSolver.add(markers[i], unroller.unroll(abstractCounterEx.get(i).getExpression(), i)); // Assert
																										// labels
			if (i > 0)
				itpSolver.add(markers[i], unroller.trans(i - 1)); // Assert
																	// transition
																	// relation
			itpSolver.add(markers[i], unroller.inv(i)); // Assert invariants
>>>>>>> 538aa587
		}

		// The conjunction of the markers is unsatisfiable (otherwise there
		// would be a concrete counterexample),
		// thus an interpolant sequence must exist. The first one is always
		// 'true' and it is not returned by the
		// solver, but the last one is always 'false' and it is returned
		itpSolver.check();
		assert (itpSolver.getStatus() == SolverStatus.UNSAT);
		final List<Expr<? extends BoolType>> interpolants = new ArrayList<>();
		// Fold in interpolants (except the last)
		for (int i = 0; i < markers.length - 1; ++i)
			interpolants.add(sts.foldin(itpSolver.getInterpolant(pattern).eval(markers[i]), i));

		itpSolver.pop();

		final Set<VarDecl<? extends Type>> vars = new HashSet<>();
		for (final Expr<? extends BoolType> interpolant : interpolants)
			FormalismUtils.collectVars(interpolant, vars);

		return vars;
	}

	@Override
	public String toString() {
		return "seqItpVarColl";
	}
}
<|MERGE_RESOLUTION|>--- conflicted
+++ resolved
@@ -1,95 +1,90 @@
-package hu.bme.mit.inf.ttmc.cegar.visiblecegar.steps.refinement;
-
-import java.util.ArrayList;
-import java.util.Arrays;
-import java.util.Collection;
-import java.util.HashSet;
-import java.util.List;
-import java.util.Set;
-
-import hu.bme.mit.inf.ttmc.cegar.common.data.ConcreteTrace;
-import hu.bme.mit.inf.ttmc.cegar.common.steps.AbstractCEGARStep;
-import hu.bme.mit.inf.ttmc.cegar.common.utils.visualization.Visualizer;
-import hu.bme.mit.inf.ttmc.cegar.visiblecegar.data.VisibleAbstractState;
-import hu.bme.mit.inf.ttmc.cegar.visiblecegar.data.VisibleAbstractSystem;
-import hu.bme.mit.inf.ttmc.common.logging.Logger;
-import hu.bme.mit.inf.ttmc.core.expr.Expr;
-import hu.bme.mit.inf.ttmc.core.type.BoolType;
-import hu.bme.mit.inf.ttmc.core.type.Type;
-import hu.bme.mit.inf.ttmc.formalism.common.decl.VarDecl;
-import hu.bme.mit.inf.ttmc.formalism.sts.STS;
-import hu.bme.mit.inf.ttmc.formalism.utils.impl.FormalismUtils;
-import hu.bme.mit.inf.ttmc.solver.ItpMarker;
-import hu.bme.mit.inf.ttmc.solver.ItpPattern;
-import hu.bme.mit.inf.ttmc.solver.ItpSolver;
-import hu.bme.mit.inf.ttmc.solver.SolverStatus;
-
-public class SeqItpVarCollector extends AbstractCEGARStep implements VarCollector {
-
-	public SeqItpVarCollector(final Logger logger, final Visualizer visualizer) {
-		super(logger, visualizer);
-	}
-
-	@Override
-	public Collection<VarDecl<? extends Type>> collectVars(final VisibleAbstractSystem system,
-			final List<VisibleAbstractState> abstractCounterEx, final ConcreteTrace concreteCounterEx) {
-		final ItpSolver itpSolver = system.getManager().getSolverFactory().createItpSolver();
-
-		final ItpMarker[] markers = new ItpMarker[abstractCounterEx.size()];
-		for (int i = 0; i < markers.length; ++i)
-			markers[i] = itpSolver.createMarker();
-
-		final ItpPattern pattern = itpSolver.createSeqPattern(Arrays.asList(markers));
-
-		final STS sts = system.getSTS();
-
-		itpSolver.push();
-
-<<<<<<< HEAD
-		itpSolver.add(markers[0], sts.unrollInit(0)); // Initial conditions for the first marker
-		for (int i = 0; i < abstractCounterEx.size(); ++i) { // Loop through each marker
-			itpSolver.add(markers[i], sts.unroll(abstractCounterEx.get(i).getExpression(), i)); // Assert labels
-			if (i > 0)
-				itpSolver.add(markers[i], sts.unrollTrans(i - 1)); // Assert transition relation
-			itpSolver.add(markers[i], sts.unrollInv(i)); // Assert invariants
-=======
-		itpSolver.add(markers[0], unroller.init(0)); // Initial conditions for
-														// the first marker
-		for (int i = 0; i < abstractCounterEx.size(); ++i) { // Loop through
-																// each marker
-			itpSolver.add(markers[i], unroller.unroll(abstractCounterEx.get(i).getExpression(), i)); // Assert
-																										// labels
-			if (i > 0)
-				itpSolver.add(markers[i], unroller.trans(i - 1)); // Assert
-																	// transition
-																	// relation
-			itpSolver.add(markers[i], unroller.inv(i)); // Assert invariants
->>>>>>> 538aa587
-		}
-
-		// The conjunction of the markers is unsatisfiable (otherwise there
-		// would be a concrete counterexample),
-		// thus an interpolant sequence must exist. The first one is always
-		// 'true' and it is not returned by the
-		// solver, but the last one is always 'false' and it is returned
-		itpSolver.check();
-		assert (itpSolver.getStatus() == SolverStatus.UNSAT);
-		final List<Expr<? extends BoolType>> interpolants = new ArrayList<>();
-		// Fold in interpolants (except the last)
-		for (int i = 0; i < markers.length - 1; ++i)
-			interpolants.add(sts.foldin(itpSolver.getInterpolant(pattern).eval(markers[i]), i));
-
-		itpSolver.pop();
-
-		final Set<VarDecl<? extends Type>> vars = new HashSet<>();
-		for (final Expr<? extends BoolType> interpolant : interpolants)
-			FormalismUtils.collectVars(interpolant, vars);
-
-		return vars;
-	}
-
-	@Override
-	public String toString() {
-		return "seqItpVarColl";
-	}
-}
+package hu.bme.mit.inf.ttmc.cegar.visiblecegar.steps.refinement;
+
+import java.util.ArrayList;
+import java.util.Arrays;
+import java.util.Collection;
+import java.util.HashSet;
+import java.util.List;
+import java.util.Set;
+
+import hu.bme.mit.inf.ttmc.cegar.common.data.ConcreteTrace;
+import hu.bme.mit.inf.ttmc.cegar.common.steps.AbstractCEGARStep;
+import hu.bme.mit.inf.ttmc.cegar.common.utils.visualization.Visualizer;
+import hu.bme.mit.inf.ttmc.cegar.visiblecegar.data.VisibleAbstractState;
+import hu.bme.mit.inf.ttmc.cegar.visiblecegar.data.VisibleAbstractSystem;
+import hu.bme.mit.inf.ttmc.common.logging.Logger;
+import hu.bme.mit.inf.ttmc.core.expr.Expr;
+import hu.bme.mit.inf.ttmc.core.type.BoolType;
+import hu.bme.mit.inf.ttmc.core.type.Type;
+import hu.bme.mit.inf.ttmc.formalism.common.decl.VarDecl;
+import hu.bme.mit.inf.ttmc.formalism.sts.STS;
+import hu.bme.mit.inf.ttmc.formalism.utils.impl.FormalismUtils;
+import hu.bme.mit.inf.ttmc.solver.ItpMarker;
+import hu.bme.mit.inf.ttmc.solver.ItpPattern;
+import hu.bme.mit.inf.ttmc.solver.ItpSolver;
+import hu.bme.mit.inf.ttmc.solver.SolverStatus;
+
+public class SeqItpVarCollector extends AbstractCEGARStep implements VarCollector {
+
+	public SeqItpVarCollector(final Logger logger, final Visualizer visualizer) {
+		super(logger, visualizer);
+	}
+
+	@Override
+	public Collection<VarDecl<? extends Type>> collectVars(final VisibleAbstractSystem system,
+			final List<VisibleAbstractState> abstractCounterEx, final ConcreteTrace concreteCounterEx) {
+		final ItpSolver itpSolver = system.getManager().getSolverFactory().createItpSolver();
+
+		final ItpMarker[] markers = new ItpMarker[abstractCounterEx.size()];
+		for (int i = 0; i < markers.length; ++i)
+			markers[i] = itpSolver.createMarker();
+
+		final ItpPattern pattern = itpSolver.createSeqPattern(Arrays.asList(markers));
+
+		final STS sts = system.getSTS();
+
+		itpSolver.push();
+
+		// Initial conditions for the first marker
+		itpSolver.add(markers[0], sts.unrollInit(0));
+		// Loop through each marker
+		for (int i = 0; i < abstractCounterEx.size(); ++i) {
+			// Assert labels
+			itpSolver.add(markers[i], sts.unroll(abstractCounterEx.get(i).getExpression(), i));
+
+			if (i > 0) {
+				// Assert transition relation
+				itpSolver.add(markers[i], sts.unrollTrans(i - 1));
+			}
+
+			// Assert invariants
+			itpSolver.add(markers[i], sts.unrollInv(i));
+
+		}
+
+		// The conjunction of the markers is unsatisfiable (otherwise there
+		// would be a concrete counterexample),
+		// thus an interpolant sequence must exist. The first one is always
+		// 'true' and it is not returned by the
+		// solver, but the last one is always 'false' and it is returned
+		itpSolver.check();
+		assert (itpSolver.getStatus() == SolverStatus.UNSAT);
+		final List<Expr<? extends BoolType>> interpolants = new ArrayList<>();
+		// Fold in interpolants (except the last)
+		for (int i = 0; i < markers.length - 1; ++i)
+			interpolants.add(sts.foldin(itpSolver.getInterpolant(pattern).eval(markers[i]), i));
+
+		itpSolver.pop();
+
+		final Set<VarDecl<? extends Type>> vars = new HashSet<>();
+		for (final Expr<? extends BoolType> interpolant : interpolants)
+			FormalismUtils.collectVars(interpolant, vars);
+
+		return vars;
+	}
+
+	@Override
+	public String toString() {
+		return "seqItpVarColl";
+	}
+}