--- conflicted
+++ resolved
@@ -1,329 +1,298 @@
-package hu.bme.mit.inf.ttmc.cegar.interpolatingcegar.steps;
-
-import java.util.ArrayList;
-import java.util.Collection;
-import java.util.HashMap;
-import java.util.HashSet;
-import java.util.List;
-import java.util.Map;
-import java.util.Set;
-import java.util.Stack;
-
-import hu.bme.mit.inf.ttmc.cegar.common.data.KripkeStructure;
-import hu.bme.mit.inf.ttmc.cegar.common.steps.AbstractCEGARStep;
-import hu.bme.mit.inf.ttmc.cegar.common.steps.Initializer;
-import hu.bme.mit.inf.ttmc.cegar.common.utils.FormulaCollector;
-import hu.bme.mit.inf.ttmc.cegar.common.utils.SolverHelper;
-import hu.bme.mit.inf.ttmc.cegar.common.utils.visualization.Visualizer;
-import hu.bme.mit.inf.ttmc.cegar.interpolatingcegar.data.InterpolatedAbstractState;
-import hu.bme.mit.inf.ttmc.cegar.interpolatingcegar.data.InterpolatedAbstractSystem;
-import hu.bme.mit.inf.ttmc.common.logging.Logger;
-import hu.bme.mit.inf.ttmc.core.expr.AndExpr;
-import hu.bme.mit.inf.ttmc.core.expr.Expr;
-import hu.bme.mit.inf.ttmc.core.type.BoolType;
-import hu.bme.mit.inf.ttmc.core.type.Type;
-import hu.bme.mit.inf.ttmc.formalism.common.decl.VarDecl;
-import hu.bme.mit.inf.ttmc.formalism.sts.STS;
-import hu.bme.mit.inf.ttmc.formalism.utils.sts.impl.STSCNFTransformation;
-import hu.bme.mit.inf.ttmc.formalism.utils.sts.impl.STSITETransformation;
-import hu.bme.mit.inf.ttmc.solver.Solver;
-
-public class InterpolatingInitializer extends AbstractCEGARStep implements Initializer<InterpolatedAbstractSystem> {
-
-	private final boolean collectFromConditions, collectFromSpecification;
-	private final boolean useCNFTransformation;
-	private final Set<String> explicitVarNames;
-
-	public InterpolatingInitializer(final Logger logger, final Visualizer visualizer,
-			final boolean collectFromConditions, final boolean collectFromSpecification,
-			final boolean useCNFTransformation, final Collection<String> explicitVariables) {
-		super(logger, visualizer);
-		this.collectFromConditions = collectFromConditions;
-		this.collectFromSpecification = collectFromSpecification;
-		this.useCNFTransformation = useCNFTransformation;
-		this.explicitVarNames = new HashSet<>(explicitVariables);
-	}
-
-	@Override
-	public InterpolatedAbstractSystem create(STS concrSys) {
-		final Solver solver = concrSys.getManager().getSolverFactory().createSolver(true, false);
-
-		final Map<String, VarDecl<? extends Type>> varMap = new HashMap<>();
-		final Set<VarDecl<? extends Type>> explicitVars = new HashSet<>();
-
-		logger.write("Variables [" + concrSys.getVars().size() + "]:", 2);
-		for (final VarDecl<? extends Type> varDecl : concrSys.getVars()) {
-			logger.write(" " + varDecl.getName(), 3);
-			varMap.put(varDecl.getName(), varDecl);
-		}
-		logger.writeln(2);
-
-		logger.write("Explicitly tracked [" + explicitVarNames.size() + "]:", 2);
-		for (final String varName : explicitVarNames)
-			logger.write(" " + varName, 2);
-		logger.writeln(2);
-
-		logger.writeln("Specification expression: " + concrSys.getProp(), 2);
-
-		// Check explicitly tracked variables
-		int variablesNotFound = 0; // Count not found variables for assertion
-		for (final String varName : explicitVarNames) {
-			if (!varMap.containsKey(varName)) {
-				logger.writeln("Warning: variable '" + varName + "' does not exist.", 0);
-				++variablesNotFound;
-			} else {
-				explicitVars.add(varMap.get(varName));
-			}
-		}
-
-		assert (explicitVarNames.size() == variablesNotFound + explicitVars.size());
-
-		// Set ensures uniqueness
-		final Set<Expr<? extends BoolType>> initialPredSet = new HashSet<>();
-		if (collectFromConditions)
-			FormulaCollector.collectAtomsFromTransitionConditions(concrSys, initialPredSet);
-		if (collectFromSpecification)
-			FormulaCollector.collectAtomsFromExpression(concrSys.getProp(), initialPredSet);
-
-		// If no predicate could be collected start with 'true'
-		if (initialPredSet.size() == 0)
-			initialPredSet.add(concrSys.getManager().getExprFactory().True());
-
-		// Move the collected predicates to a list for further use
-		final List<Expr<? extends BoolType>> initialPredList = new ArrayList<>(initialPredSet);
-
-		assert (initialPredList.size() > 0); // There must be at least one
-												// predicate
-
-		logger.writeln("Initial predicates [" + initialPredList.size() + "]", 2);
-		for (final Expr<? extends BoolType> ex : initialPredList)
-			logger.writeln(ex, 3, 1);
-
-		if (isStopped)
-			return null;
-
-		// Eliminate if-then-else expressions from the constraints by replacing
-		// them with implications
-		logger.write("Eliminating if-then-else expressions from the constraints...", 3);
-		concrSys = new STSITETransformation().transform(concrSys);
-		logger.writeln("done.", 3);
-
-		// Apply CNF transformation if needed
-		final List<VarDecl<? extends Type>> cnfVariables = new ArrayList<>();
-		final List<VarDecl<? extends Type>> nonCnfVariables = new ArrayList<>(concrSys.getVars());
-		if (useCNFTransformation) {
-			logger.write("Transforming constraints to CNF...", 3);
-			concrSys = new STSCNFTransformation().transform(concrSys);
-			for (final VarDecl<? extends Type> varDecl : concrSys.getVars()) {
-				if (!nonCnfVariables.contains(varDecl))
-					cnfVariables.add(varDecl);
-			}
-			// # normal variables + # new variables == # all variables
-			assert (nonCnfVariables.size() + cnfVariables.size() == concrSys.getVars().size());
-			logger.writeln("done, " + cnfVariables.size() + " new variables were added.", 3);
-		}
-
-		final InterpolatedAbstractSystem system = new InterpolatedAbstractSystem(concrSys);
-
-		system.getVars().addAll(nonCnfVariables);
-		system.getCNFVariables().addAll(cnfVariables);
-		system.getExplicitVariables().addAll(explicitVars);
-
-		assert (system.getVars().size() + system.getCNFVariables().size() == system.getSTS().getVars().size());
-
-		system.getInitialPredicates().addAll(initialPredList);
-
-		// Create the initial abstract Kripke structure based on the initial
-		// predicates
-		// and explicit variables
-
-		// Calculate negate for each formula
-		final List<Expr<? extends BoolType>> negates = new ArrayList<>();
-		for (final Expr<? extends BoolType> ex : system.getInitialPredicates())
-			negates.add(concrSys.getManager().getExprFactory().Not(ex));
-
-		final STS sts = system.getSTS();
-
-		// Traverse the possible abstract states. Each formula is either
-		// unnegated or negated, so
-		// there are 2^|formulas| possible abstract states. We start with an
-		// empty state (no
-		// formulas) and in each step we expand the state with the unnegated and
-		// negated version
-		// of the next formula, i.e., two new states may be obtained (if
-		// feasible).
-		final Stack<InterpolatedAbstractState> stack = new Stack<>();
-		final List<InterpolatedAbstractState> predicateStates = new ArrayList<>();
-		stack.push(new InterpolatedAbstractState()); // Start with no formulas
-
-		solver.push();
-		solver.add(sts.unrollInv(0));
-
-		while (!stack.isEmpty()) {
-			if (isStopped)
-				return null;
-			final InterpolatedAbstractState actual = stack.pop(); // Get the
-																	// next
-																	// state
-
-			// Add the next formula unnegated
-<<<<<<< HEAD
-			final InterpolatedAbstractState s1 = actual.cloneAndAdd(system.getInitialPredicates().get(actual.getLabels().size()));
-			if (isStateFeasible(s1, solver, sts)) {
-				// If the state is feasible and there are no more formulas, this state is finished
-=======
-			final InterpolatedAbstractState s1 = actual
-					.cloneAndAdd(system.getInitialPredicates().get(actual.getLabels().size()));
-			if (isStateFeasible(s1, solver, unroller)) {
-				// If the state is feasible and there are no more formulas, this
-				// state is finished
->>>>>>> 538aa587
-				if (s1.getLabels().size() == system.getInitialPredicates().size())
-					predicateStates.add(s1);
-				else
-					stack.push(s1);
-			}
-
-			// Add the next formula negated
-			final InterpolatedAbstractState s2 = actual.cloneAndAdd(negates.get(actual.getLabels().size()));
-<<<<<<< HEAD
-			if (isStateFeasible(s2, solver, sts)) {
-				// If the state is feasible and there are no more formulas, this state is finished
-=======
-			if (isStateFeasible(s2, solver, unroller)) {
-				// If the state is feasible and there are no more formulas, this
-				// state is finished
->>>>>>> 538aa587
-				if (s2.getLabels().size() == system.getInitialPredicates().size())
-					predicateStates.add(s2);
-				else
-					stack.push(s2);
-			}
-		}
-
-		final KripkeStructure<InterpolatedAbstractState> ks = new KripkeStructure<>();
-
-		// After predicates are added, explicit variables can also be added
-		if (system.getExplicitVariables().size() > 0) {
-			// Loop through each state and get explicit variables
-			for (final InterpolatedAbstractState as : predicateStates) {
-				if (isStopped)
-					return null;
-				solver.push();
-				// Assert labels of the state
-				SolverHelper.unrollAndAssert(solver, as.getLabels(), sts, 0);
-				do { // Loop until a new state is found
-					if (isStopped)
-						return null;
-					if (SolverHelper.checkSat(solver)) {
-						// Keep only explicitly tracked variables
-<<<<<<< HEAD
-						final AndExpr model = sts.getConcreteState(solver.getModel(), 0, system.getExplicitVariables());
-						ks.addState(as.cloneAndAddExplicit(model));
-						solver.add(sts.unroll(concrSys.getManager().getExprFactory().Not(model), 0)); // Exclude this state
-=======
-						final AndExpr model = unroller.getConcreteState(solver.getModel(), 0,
-								system.getExplicitVariables());
-						ks.addState(as.cloneAndAddExplicit(model));
-						solver.add(unroller.unroll(concrSys.getManager().getExprFactory().Not(model), 0)); // Exclude
-																											// this
-																											// state
->>>>>>> 538aa587
-					} else
-						break;
-				} while (true);
-				solver.pop();
-			}
-		} else {
-			for (final InterpolatedAbstractState as : predicateStates)
-				ks.addState(as);
-		}
-
-		// Calculate initial states and transition relation
-		logger.writeln("Abstract states [" + ks.getStates().size() + "]", 2);
-		for (final InterpolatedAbstractState s0 : ks.getStates()) { // Loop
-																	// through
-																	// the
-																	// states
-			if (isStopped)
-				return null;
-<<<<<<< HEAD
-			s0.setInitial(isStateInitial(s0, solver, sts)); // Check whether it is initial
-=======
-			s0.setInitial(isStateInitial(s0, solver, unroller)); // Check
-																	// whether
-																	// it is
-																	// initial
->>>>>>> 538aa587
-			if (s0.isInitial())
-				ks.addInitialState(s0);
-			for (final InterpolatedAbstractState s1 : ks.getStates()) { // Calculate
-																		// successors
-				if (isStopped)
-					return null;
-				if (isTransitionFeasible(s0, s1, solver, sts)) {
-					s0.addSuccessor(s1);
-					s1.addPredecessor(s0);
-				}
-			}
-			logger.writeln(s0, 4, 1);
-		}
-		solver.pop();
-
-		system.setAbstractKripkeStructure(ks);
-
-		return system;
-	}
-
-<<<<<<< HEAD
-	private boolean isStateFeasible(final InterpolatedAbstractState s, final Solver solver, final STS sts) {
-=======
-	private boolean isStateFeasible(final InterpolatedAbstractState s, final Solver solver,
-			final STSUnroller unroller) {
->>>>>>> 538aa587
-		solver.push();
-		SolverHelper.unrollAndAssert(solver, s.getLabels(), sts, 0);
-		final boolean ret = SolverHelper.checkSat(solver);
-		solver.pop();
-		return ret;
-	}
-
-	private boolean isStateInitial(final InterpolatedAbstractState s, final Solver solver, final STS sts) {
-		solver.push();
-		SolverHelper.unrollAndAssert(solver, s.getLabels(), sts, 0);
-		solver.add(sts.unrollInit(0));
-		final boolean ret = SolverHelper.checkSat(solver);
-		solver.pop();
-		return ret;
-	}
-
-<<<<<<< HEAD
-	private boolean isTransitionFeasible(final InterpolatedAbstractState s0, final InterpolatedAbstractState s1, final Solver solver, final STS sts) {
-=======
-	private boolean isTransitionFeasible(final InterpolatedAbstractState s0, final InterpolatedAbstractState s1,
-			final Solver solver, final STSUnroller unroller) {
->>>>>>> 538aa587
-		solver.push();
-		SolverHelper.unrollAndAssert(solver, s0.getLabels(), sts, 0);
-		SolverHelper.unrollAndAssert(solver, s1.getLabels(), sts, 1);
-		solver.add(sts.unrollTrans(0));
-		solver.add(sts.unrollInv(1));
-		final boolean ret = SolverHelper.checkSat(solver);
-		solver.pop();
-		return ret;
-	}
-
-	@Override
-	public String toString() {
-		final List<String> tokens = new ArrayList<String>();
-		if (collectFromConditions)
-			tokens.add("collectFromCond");
-		if (collectFromSpecification)
-			tokens.add("collectFromSpec");
-		if (useCNFTransformation)
-			tokens.add("CNF");
-		if (explicitVarNames.size() > 0)
-			tokens.add("explicit(" + String.join(",", explicitVarNames) + ")");
-		return String.join(",", tokens);
-	}
-}
+package hu.bme.mit.inf.ttmc.cegar.interpolatingcegar.steps;
+
+import java.util.ArrayList;
+import java.util.Collection;
+import java.util.HashMap;
+import java.util.HashSet;
+import java.util.List;
+import java.util.Map;
+import java.util.Set;
+import java.util.Stack;
+
+import hu.bme.mit.inf.ttmc.cegar.common.data.KripkeStructure;
+import hu.bme.mit.inf.ttmc.cegar.common.steps.AbstractCEGARStep;
+import hu.bme.mit.inf.ttmc.cegar.common.steps.Initializer;
+import hu.bme.mit.inf.ttmc.cegar.common.utils.FormulaCollector;
+import hu.bme.mit.inf.ttmc.cegar.common.utils.SolverHelper;
+import hu.bme.mit.inf.ttmc.cegar.common.utils.visualization.Visualizer;
+import hu.bme.mit.inf.ttmc.cegar.interpolatingcegar.data.InterpolatedAbstractState;
+import hu.bme.mit.inf.ttmc.cegar.interpolatingcegar.data.InterpolatedAbstractSystem;
+import hu.bme.mit.inf.ttmc.common.logging.Logger;
+import hu.bme.mit.inf.ttmc.core.expr.AndExpr;
+import hu.bme.mit.inf.ttmc.core.expr.Expr;
+import hu.bme.mit.inf.ttmc.core.type.BoolType;
+import hu.bme.mit.inf.ttmc.core.type.Type;
+import hu.bme.mit.inf.ttmc.formalism.common.decl.VarDecl;
+import hu.bme.mit.inf.ttmc.formalism.sts.STS;
+import hu.bme.mit.inf.ttmc.formalism.utils.sts.impl.STSCNFTransformation;
+import hu.bme.mit.inf.ttmc.formalism.utils.sts.impl.STSITETransformation;
+import hu.bme.mit.inf.ttmc.solver.Solver;
+
+public class InterpolatingInitializer extends AbstractCEGARStep implements Initializer<InterpolatedAbstractSystem> {
+
+	private final boolean collectFromConditions, collectFromSpecification;
+	private final boolean useCNFTransformation;
+	private final Set<String> explicitVarNames;
+
+	public InterpolatingInitializer(final Logger logger, final Visualizer visualizer,
+			final boolean collectFromConditions, final boolean collectFromSpecification,
+			final boolean useCNFTransformation, final Collection<String> explicitVariables) {
+		super(logger, visualizer);
+		this.collectFromConditions = collectFromConditions;
+		this.collectFromSpecification = collectFromSpecification;
+		this.useCNFTransformation = useCNFTransformation;
+		this.explicitVarNames = new HashSet<>(explicitVariables);
+	}
+
+	@Override
+	public InterpolatedAbstractSystem create(STS concrSys) {
+		final Solver solver = concrSys.getManager().getSolverFactory().createSolver(true, false);
+
+		final Map<String, VarDecl<? extends Type>> varMap = new HashMap<>();
+		final Set<VarDecl<? extends Type>> explicitVars = new HashSet<>();
+
+		logger.write("Variables [" + concrSys.getVars().size() + "]:", 2);
+		for (final VarDecl<? extends Type> varDecl : concrSys.getVars()) {
+			logger.write(" " + varDecl.getName(), 3);
+			varMap.put(varDecl.getName(), varDecl);
+		}
+		logger.writeln(2);
+
+		logger.write("Explicitly tracked [" + explicitVarNames.size() + "]:", 2);
+		for (final String varName : explicitVarNames)
+			logger.write(" " + varName, 2);
+		logger.writeln(2);
+
+		logger.writeln("Specification expression: " + concrSys.getProp(), 2);
+
+		// Check explicitly tracked variables
+		int variablesNotFound = 0; // Count not found variables for assertion
+		for (final String varName : explicitVarNames) {
+			if (!varMap.containsKey(varName)) {
+				logger.writeln("Warning: variable '" + varName + "' does not exist.", 0);
+				++variablesNotFound;
+			} else {
+				explicitVars.add(varMap.get(varName));
+			}
+		}
+
+		assert (explicitVarNames.size() == variablesNotFound + explicitVars.size());
+
+		// Set ensures uniqueness
+		final Set<Expr<? extends BoolType>> initialPredSet = new HashSet<>();
+		if (collectFromConditions)
+			FormulaCollector.collectAtomsFromTransitionConditions(concrSys, initialPredSet);
+		if (collectFromSpecification)
+			FormulaCollector.collectAtomsFromExpression(concrSys.getProp(), initialPredSet);
+
+		// If no predicate could be collected start with 'true'
+		if (initialPredSet.size() == 0)
+			initialPredSet.add(concrSys.getManager().getExprFactory().True());
+
+		// Move the collected predicates to a list for further use
+		final List<Expr<? extends BoolType>> initialPredList = new ArrayList<>(initialPredSet);
+
+		// There must be at least one predicate
+		assert (initialPredList.size() > 0);
+
+		logger.writeln("Initial predicates [" + initialPredList.size() + "]", 2);
+		for (final Expr<? extends BoolType> ex : initialPredList)
+			logger.writeln(ex, 3, 1);
+
+		if (isStopped)
+			return null;
+
+		// Eliminate if-then-else expressions from the constraints by replacing
+		// them with implications
+		logger.write("Eliminating if-then-else expressions from the constraints...", 3);
+		concrSys = new STSITETransformation().transform(concrSys);
+		logger.writeln("done.", 3);
+
+		// Apply CNF transformation if needed
+		final List<VarDecl<? extends Type>> cnfVariables = new ArrayList<>();
+		final List<VarDecl<? extends Type>> nonCnfVariables = new ArrayList<>(concrSys.getVars());
+		if (useCNFTransformation) {
+			logger.write("Transforming constraints to CNF...", 3);
+			concrSys = new STSCNFTransformation().transform(concrSys);
+			for (final VarDecl<? extends Type> varDecl : concrSys.getVars()) {
+				if (!nonCnfVariables.contains(varDecl))
+					cnfVariables.add(varDecl);
+			}
+			// # normal variables + # new variables == # all variables
+			assert (nonCnfVariables.size() + cnfVariables.size() == concrSys.getVars().size());
+			logger.writeln("done, " + cnfVariables.size() + " new variables were added.", 3);
+		}
+
+		final InterpolatedAbstractSystem system = new InterpolatedAbstractSystem(concrSys);
+
+		system.getVars().addAll(nonCnfVariables);
+		system.getCNFVariables().addAll(cnfVariables);
+		system.getExplicitVariables().addAll(explicitVars);
+
+		assert (system.getVars().size() + system.getCNFVariables().size() == system.getSTS().getVars().size());
+
+		system.getInitialPredicates().addAll(initialPredList);
+
+		// Create the initial abstract Kripke structure based on the initial
+		// predicates and explicit variables
+
+		// Calculate negate for each formula
+		final List<Expr<? extends BoolType>> negates = new ArrayList<>();
+		for (final Expr<? extends BoolType> ex : system.getInitialPredicates())
+			negates.add(concrSys.getManager().getExprFactory().Not(ex));
+
+		final STS sts = system.getSTS();
+
+		// Traverse the possible abstract states. Each formula is either
+		// unnegated or negated, so
+		// there are 2^|formulas| possible abstract states. We start with an
+		// empty state (no
+		// formulas) and in each step we expand the state with the unnegated and
+		// negated version
+		// of the next formula, i.e., two new states may be obtained (if
+		// feasible).
+		final Stack<InterpolatedAbstractState> stack = new Stack<>();
+		final List<InterpolatedAbstractState> predicateStates = new ArrayList<>();
+		stack.push(new InterpolatedAbstractState()); // Start with no formulas
+
+		solver.push();
+		solver.add(sts.unrollInv(0));
+
+		while (!stack.isEmpty()) {
+			if (isStopped)
+				return null;
+
+			// Get the next state
+			final InterpolatedAbstractState actual = stack.pop();
+
+			// Add the next formula unnegated
+			final InterpolatedAbstractState s1 = actual
+					.cloneAndAdd(system.getInitialPredicates().get(actual.getLabels().size()));
+			if (isStateFeasible(s1, solver, sts)) {
+				// If the state is feasible and there are no more formulas, this
+				// state is finished
+				if (s1.getLabels().size() == system.getInitialPredicates().size())
+					predicateStates.add(s1);
+				else
+					stack.push(s1);
+			}
+
+			// Add the next formula negated
+			final InterpolatedAbstractState s2 = actual.cloneAndAdd(negates.get(actual.getLabels().size()));
+			if (isStateFeasible(s2, solver, sts)) {
+				// If the state is feasible and there are no more formulas, this
+				// state is finished
+				if (s2.getLabels().size() == system.getInitialPredicates().size())
+					predicateStates.add(s2);
+				else
+					stack.push(s2);
+			}
+		}
+
+		final KripkeStructure<InterpolatedAbstractState> ks = new KripkeStructure<>();
+
+		// After predicates are added, explicit variables can also be added
+		if (system.getExplicitVariables().size() > 0) {
+			// Loop through each state and get explicit variables
+			for (final InterpolatedAbstractState as : predicateStates) {
+				if (isStopped)
+					return null;
+				solver.push();
+				// Assert labels of the state
+				SolverHelper.unrollAndAssert(solver, as.getLabels(), sts, 0);
+				do { // Loop until a new state is found
+					if (isStopped)
+						return null;
+					if (SolverHelper.checkSat(solver)) {
+						// Keep only explicitly tracked variables
+						final AndExpr model = sts.getConcreteState(solver.getModel(), 0, system.getExplicitVariables());
+						ks.addState(as.cloneAndAddExplicit(model));
+
+						// Exclude this state
+						solver.add(sts.unroll(concrSys.getManager().getExprFactory().Not(model), 0));
+					} else
+						break;
+				} while (true);
+				solver.pop();
+			}
+		} else {
+			for (final InterpolatedAbstractState as : predicateStates)
+				ks.addState(as);
+		}
+
+		// Calculate initial states and transition relation
+		logger.writeln("Abstract states [" + ks.getStates().size() + "]", 2);
+
+		// Loop through the states
+		for (final InterpolatedAbstractState s0 : ks.getStates()) {
+			if (isStopped)
+				return null;
+
+			// Check whether it is initial
+			s0.setInitial(isStateInitial(s0, solver, sts));
+
+			if (s0.isInitial())
+				ks.addInitialState(s0);
+
+			// Calculate successors
+			for (final InterpolatedAbstractState s1 : ks.getStates()) {
+
+				if (isStopped)
+					return null;
+				if (isTransitionFeasible(s0, s1, solver, sts)) {
+					s0.addSuccessor(s1);
+					s1.addPredecessor(s0);
+				}
+			}
+			logger.writeln(s0, 4, 1);
+		}
+		solver.pop();
+
+		system.setAbstractKripkeStructure(ks);
+
+		return system;
+	}
+
+	private boolean isStateFeasible(final InterpolatedAbstractState s, final Solver solver, final STS sts) {
+		solver.push();
+		SolverHelper.unrollAndAssert(solver, s.getLabels(), sts, 0);
+		final boolean ret = SolverHelper.checkSat(solver);
+		solver.pop();
+		return ret;
+	}
+
+	private boolean isStateInitial(final InterpolatedAbstractState s, final Solver solver, final STS sts) {
+		solver.push();
+		SolverHelper.unrollAndAssert(solver, s.getLabels(), sts, 0);
+		solver.add(sts.unrollInit(0));
+		final boolean ret = SolverHelper.checkSat(solver);
+		solver.pop();
+		return ret;
+	}
+
+	private boolean isTransitionFeasible(final InterpolatedAbstractState s0, final InterpolatedAbstractState s1,
+			final Solver solver, final STS sts) {
+		solver.push();
+		SolverHelper.unrollAndAssert(solver, s0.getLabels(), sts, 0);
+		SolverHelper.unrollAndAssert(solver, s1.getLabels(), sts, 1);
+		solver.add(sts.unrollTrans(0));
+		solver.add(sts.unrollInv(1));
+		final boolean ret = SolverHelper.checkSat(solver);
+		solver.pop();
+		return ret;
+	}
+
+	@Override
+	public String toString() {
+		final List<String> tokens = new ArrayList<String>();
+		if (collectFromConditions)
+			tokens.add("collectFromCond");
+		if (collectFromSpecification)
+			tokens.add("collectFromSpec");
+		if (useCNFTransformation)
+			tokens.add("CNF");
+		if (explicitVarNames.size() > 0)
+			tokens.add("explicit(" + String.join(",", explicitVarNames) + ")");
+		return String.join(",", tokens);
+	}
+}