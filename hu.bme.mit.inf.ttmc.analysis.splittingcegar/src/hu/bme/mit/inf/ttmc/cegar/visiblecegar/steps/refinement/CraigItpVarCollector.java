--- conflicted
+++ resolved
@@ -41,48 +41,28 @@
 		// The first formula (A) describes the dead-end states
 		interpolatingSolver.add(A, sts.unrollInit(0));
 		for (int i = 0; i < traceLength; ++i) {
-<<<<<<< HEAD
-			interpolatingSolver.add(A, sts.unroll(abstractCounterEx.get(i).getExpression(), i)); // Expression of the abstract state
-			if (i > 0)
-				interpolatingSolver.add(A, sts.unrollTrans(i - 1)); // Transition relation
-			interpolatingSolver.add(A, sts.unrollInv(i)); // Invariants
-=======
-			interpolatingSolver.add(A, unroller.unroll(abstractCounterEx.get(i).getExpression(), i)); // Expression
-																										// of
-																										// the
-																										// abstract
-																										// state
-			if (i > 0)
-				interpolatingSolver.add(A, unroller.trans(i - 1)); // Transition
-																	// relation
-			interpolatingSolver.add(A, unroller.inv(i)); // Invariants
->>>>>>> 538aa587
+			// Expression of the abstract state
+			interpolatingSolver.add(A, sts.unroll(abstractCounterEx.get(i).getExpression(), i));
+
+			if (i > 0) {
+				// Transition relation
+				interpolatingSolver.add(A, sts.unrollTrans(i - 1));
+			}
+
+			// Invariants
+			interpolatingSolver.add(A, sts.unrollInv(i));
+
 		}
 		// The second formula (B) describes the bad states, which are states
 		// with
 		// transitions to the next abstract state
-<<<<<<< HEAD
-		interpolatingSolver.add(B, sts.unroll(abstractCounterEx.get(traceLength).getExpression(), traceLength)); // Expression of the next abstract state
-		interpolatingSolver.add(B, sts.unrollInv(traceLength)); // Invariants for the next abstract state
-		interpolatingSolver.add(B, sts.unrollTrans(traceLength - 1)); // Transition to the next abstract state
-=======
-		interpolatingSolver.add(B, unroller.unroll(abstractCounterEx.get(traceLength).getExpression(), traceLength)); // Expression
-																														// of
-																														// the
-																														// next
-																														// abstract
-																														// state
-		interpolatingSolver.add(B, unroller.inv(traceLength)); // Invariants for
-																// the next
-																// abstract
-																// state
-		interpolatingSolver.add(B, unroller.trans(traceLength - 1)); // Transition
-																		// to
-																		// the
-																		// next
-																		// abstract
-																		// state
->>>>>>> 538aa587
+
+		// Expression of the next abstract state
+		interpolatingSolver.add(B, sts.unroll(abstractCounterEx.get(traceLength).getExpression(), traceLength));
+		// Invariants for the next abstract state
+		interpolatingSolver.add(B, sts.unrollInv(traceLength));
+		// Transition to the next abstract state
+		interpolatingSolver.add(B, sts.unrollTrans(traceLength - 1));
 
 		// Since A and B is unsatisfiable (otherwise there would be a concrete
 		// counterexample),
@@ -90,12 +70,9 @@
 		// only variables with
 		// the index (traceLength-1), thus splitting the failure state
 		interpolatingSolver.check();
-<<<<<<< HEAD
-		final Expr<? extends Type> interpolant = sts.foldin(interpolatingSolver.getInterpolant(pattern).eval(A), traceLength - 1);
-=======
-		final Expr<? extends Type> interpolant = unroller.foldin(interpolatingSolver.getInterpolant(pattern).eval(A),
+		final Expr<? extends Type> interpolant = sts.foldin(interpolatingSolver.getInterpolant(pattern).eval(A),
 				traceLength - 1);
->>>>>>> 538aa587
+
 		logger.writeln("Interpolant: " + interpolant, 4, 0);
 		interpolatingSolver.pop();
 		return FormalismUtils.collectVars(interpolant);
