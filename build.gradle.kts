plugins {
    base
    id("jacoco-common")
}

buildscript {
    val libPath: String by extra { rootProject.projectDir.resolve("lib").path }
    extra["execPath"] = "$libPath${File.pathSeparator}${System.getenv("PATH")}"
}

allprojects {
    group = "hu.bme.mit.inf.theta"
<<<<<<< HEAD
    version = "1.2.1"
=======
    version = "1.3.0"
>>>>>>> de55f741

    apply(from = rootDir.resolve("gradle/shared-with-buildSrc/mirrors.gradle.kts"))
}

evaluationDependsOnChildren()

tasks {
    val jacocoRootReport by creating(JacocoReport::class) {
        group = "verification"
        description = "Generates merged code coverage report for all test tasks."

        reports {
            html.isEnabled = false
            xml.isEnabled = true
            csv.isEnabled = false
        }

        val reportTasks = subprojects.mapNotNull { subproject ->
            subproject.tasks.named("jacocoTestReport", JacocoReport::class).orNull
        }

        dependsOn(reportTasks.flatMap { it.dependsOn })

        sourceDirectories = files(reportTasks.map { it.allSourceDirs })
        classDirectories = files(reportTasks.map { it.allClassDirs })
        val allExecutionData = files(reportTasks.map { it.executionData })
        // We only set executionData for declaring dependencies during task graph construction,
        // subprojects without tests will be filtered out in doFirst.
        executionData = allExecutionData

        doFirst {
            executionData = allExecutionData.filter { it.exists() }
        }
    }

    // Dummy test task for generating coverage report after ./gradlew test and ./gradlew check.
    val test by creating {
        finalizedBy(jacocoRootReport)
    }

    check {
        dependsOn(test)
    }
}<|MERGE_RESOLUTION|>--- conflicted
+++ resolved
@@ -10,11 +10,7 @@
 
 allprojects {
     group = "hu.bme.mit.inf.theta"
-<<<<<<< HEAD
-    version = "1.2.1"
-=======
     version = "1.3.0"
->>>>>>> de55f741
 
     apply(from = rootDir.resolve("gradle/shared-with-buildSrc/mirrors.gradle.kts"))
 }
