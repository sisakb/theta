--- conflicted
+++ resolved
@@ -1,54 +1,51 @@
-package hu.bme.mit.inf.ttmc.constraint.utils.impl;
-
-import java.util.Collection;
-import java.util.Collections;
-import java.util.stream.Collectors;
-
-<<<<<<< HEAD
-=======
-import hu.bme.mit.inf.ttmc.constraint.ConstraintManager;
->>>>>>> f3d8b651
-import hu.bme.mit.inf.ttmc.constraint.expr.AndExpr;
-import hu.bme.mit.inf.ttmc.constraint.expr.Expr;
-import hu.bme.mit.inf.ttmc.constraint.type.BoolType;
-import hu.bme.mit.inf.ttmc.constraint.type.Type;
-import hu.bme.mit.inf.ttmc.constraint.utils.impl.ExprCNFCheckerVisitor.CNFStatus;
-
-public class ExprUtils {
-
-	private ExprUtils() {
-	}
-
-	public static Collection<Expr<? extends BoolType>> getConjuncts(final Expr<? extends BoolType> expr) {
-		if (expr instanceof AndExpr) {
-			final AndExpr andExpr = (AndExpr) expr;
-			return andExpr.getOps().stream().map(e -> getConjuncts(e)).flatMap(c -> c.stream())
-					.collect(Collectors.toSet());
-		} else {
-			return Collections.singleton(expr);
-		}
-	}
-
-	public static <T extends Type> Expr<? extends T> cast(final Expr<? extends Type> expr, final Class<T> metaType) {
-		if (metaType.isInstance(expr.getType())) {
-			@SuppressWarnings("unchecked")
-			final Expr<? extends T> result = (Expr<? extends T>) expr;
-			return result;
-		} else {
-			throw new ClassCastException("Expression " + expr + " is not of type " + metaType.getName());
-		}
-	}
-	
-	public static boolean isExprCNF(Expr<? extends BoolType> expr) {
-		return expr.accept(new ExprCNFCheckerVisitor(), CNFStatus.START);
-	}
-	
-	@SuppressWarnings("unchecked")
-	public static Expr<? extends BoolType> eliminateITE(Expr<? extends BoolType> expr, ConstraintManager manager) {
-		return (Expr<? extends BoolType>) expr.accept(
-				new ExprITEPropagatorVisitor(manager,
-						new ExprITEPusherVisitor(manager, new TypeInferrer(manager))), null).accept(
-								new ExprITERemoverVisitor(manager), null);
-	}
-
-}
+package hu.bme.mit.inf.ttmc.constraint.utils.impl;
+
+import java.util.Collection;
+import java.util.Collections;
+import java.util.stream.Collectors;
+
+import hu.bme.mit.inf.ttmc.constraint.ConstraintManager;
+import hu.bme.mit.inf.ttmc.constraint.expr.AndExpr;
+import hu.bme.mit.inf.ttmc.constraint.expr.Expr;
+import hu.bme.mit.inf.ttmc.constraint.type.BoolType;
+import hu.bme.mit.inf.ttmc.constraint.type.Type;
+import hu.bme.mit.inf.ttmc.constraint.utils.impl.ExprCNFCheckerVisitor.CNFStatus;
+
+public class ExprUtils {
+
+	private ExprUtils() {
+	}
+
+	public static Collection<Expr<? extends BoolType>> getConjuncts(final Expr<? extends BoolType> expr) {
+		if (expr instanceof AndExpr) {
+			final AndExpr andExpr = (AndExpr) expr;
+			return andExpr.getOps().stream().map(e -> getConjuncts(e)).flatMap(c -> c.stream())
+					.collect(Collectors.toSet());
+		} else {
+			return Collections.singleton(expr);
+		}
+	}
+
+	public static <T extends Type> Expr<? extends T> cast(final Expr<? extends Type> expr, final Class<T> metaType) {
+		if (metaType.isInstance(expr.getType())) {
+			@SuppressWarnings("unchecked")
+			final Expr<? extends T> result = (Expr<? extends T>) expr;
+			return result;
+		} else {
+			throw new ClassCastException("Expression " + expr + " is not of type " + metaType.getName());
+		}
+	}
+
+	public static boolean isExprCNF(final Expr<? extends BoolType> expr) {
+		return expr.accept(new ExprCNFCheckerVisitor(), CNFStatus.START);
+	}
+
+	@SuppressWarnings("unchecked")
+	public static Expr<? extends BoolType> eliminateITE(final Expr<? extends BoolType> expr,
+			final ConstraintManager manager) {
+		return (Expr<? extends BoolType>) expr
+				.accept(new ExprITEPropagatorVisitor(manager, new ExprITEPusherVisitor(manager)), null)
+				.accept(new ExprITERemoverVisitor(manager), null);
+	}
+
+}