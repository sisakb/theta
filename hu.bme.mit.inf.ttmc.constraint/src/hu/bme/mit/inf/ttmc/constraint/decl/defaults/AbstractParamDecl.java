--- conflicted
+++ resolved
@@ -1,48 +1,48 @@
-package hu.bme.mit.inf.ttmc.constraint.decl.defaults;
-
-import hu.bme.mit.inf.ttmc.constraint.ConstraintManager;
-import hu.bme.mit.inf.ttmc.constraint.decl.ParamDecl;
-import hu.bme.mit.inf.ttmc.constraint.expr.ParamRefExpr;
-import hu.bme.mit.inf.ttmc.constraint.type.Type;
-import hu.bme.mit.inf.ttmc.constraint.utils.DeclVisitor;
-
-public abstract class AbstractParamDecl<DeclType extends Type> extends AbstractDecl<DeclType, ParamDecl<DeclType>>
-		implements ParamDecl<DeclType> {
-
-	private static final int HASH_SEED = 6949;
-	private static final String DECL_LABEL = "Param";
-
-	private final ConstraintManager manager;
-
-	private volatile ParamRefExpr<DeclType> ref;
-
-	public AbstractParamDecl(final ConstraintManager manager, final String name, final DeclType type) {
-		super(name, type);
-		this.manager = manager;
-	}
-
-	@Override
-	public ParamRefExpr<DeclType> getRef() {
-		if (ref == null) {
-			ref = manager.getExprFactory().Ref(this);
-		}
-
-		return ref;
-	}
-
-	@Override
-<<<<<<< HEAD
-	public final <P, R> R accept(final DeclVisitor<? super P, ? extends R> visitor, final P param) {
-		return visitor.visit(this, param);
-=======
-	protected final int getHashSeed() {
-		return HASH_SEED;
->>>>>>> 62c68d2a
-	}
-
-	@Override
-	protected final String getDeclLabel() {
-		return DECL_LABEL;
-	}
-
-}
+package hu.bme.mit.inf.ttmc.constraint.decl.defaults;
+
+import hu.bme.mit.inf.ttmc.constraint.ConstraintManager;
+import hu.bme.mit.inf.ttmc.constraint.decl.ParamDecl;
+import hu.bme.mit.inf.ttmc.constraint.expr.ParamRefExpr;
+import hu.bme.mit.inf.ttmc.constraint.type.Type;
+import hu.bme.mit.inf.ttmc.constraint.utils.DeclVisitor;
+
+public abstract class AbstractParamDecl<DeclType extends Type> extends AbstractDecl<DeclType, ParamDecl<DeclType>>
+		implements ParamDecl<DeclType> {
+
+	private static final int HASH_SEED = 6949;
+	private static final String DECL_LABEL = "Param";
+
+	private final ConstraintManager manager;
+
+	private volatile ParamRefExpr<DeclType> ref;
+
+	public AbstractParamDecl(final ConstraintManager manager, final String name, final DeclType type) {
+		super(name, type);
+		this.manager = manager;
+	}
+
+	@Override
+	public ParamRefExpr<DeclType> getRef() {
+		if (ref == null) {
+			ref = manager.getExprFactory().Ref(this);
+		}
+
+		return ref;
+	}
+
+	@Override
+	public final <P, R> R accept(final DeclVisitor<? super P, ? extends R> visitor, final P param) {
+		return visitor.visit(this, param);
+	}
+
+	@Override
+	protected final int getHashSeed() {
+		return HASH_SEED;
+	}
+
+	@Override
+	protected final String getDeclLabel() {
+		return DECL_LABEL;
+	}
+
+}