package hu.bme.mit.theta.solver.smtlib.impl.mathsat;

import hu.bme.mit.theta.common.OsHelper;
import hu.bme.mit.theta.common.logging.Logger;
import hu.bme.mit.theta.solver.SolverFactory;
import hu.bme.mit.theta.solver.smtlib.solver.installer.SmtLibSolverInstaller;
import hu.bme.mit.theta.solver.smtlib.solver.installer.SmtLibSolverInstallerException;
import hu.bme.mit.theta.solver.smtlib.utils.Compress;
import hu.bme.mit.theta.solver.smtlib.utils.SemVer;

import java.io.IOException;
import java.net.URI;
import java.nio.file.Path;
import java.util.ArrayList;
import java.util.Arrays;
import java.util.List;

import static hu.bme.mit.theta.common.OsHelper.Architecture.X64;
import static hu.bme.mit.theta.common.OsHelper.Architecture.X86;
import static hu.bme.mit.theta.common.OsHelper.OperatingSystem.LINUX;
import static hu.bme.mit.theta.common.OsHelper.OperatingSystem.MAC;
import static hu.bme.mit.theta.common.OsHelper.OperatingSystem.WINDOWS;

public class MathSATSmtLibSolverInstaller extends SmtLibSolverInstaller.Default {
    private final List<SemVer.VersionDecoder> versions;

    public MathSATSmtLibSolverInstaller(final Logger logger) {
        super(logger);

        versions = new ArrayList<>();
        versions.add(SemVer.VersionDecoder.create(SemVer.of("5.5.0"))
            .addString(LINUX, X64, "linux-x86_64")
            .addString(MAC, X64, "darwin-libcxx-x86_64")
            .addString(WINDOWS, X64, "win64-msvc")
            .build()
        );
        versions.add(SemVer.VersionDecoder.create(SemVer.of("5.3.6"))
            .addString(LINUX, X64, "linux-x86_64")
            .addString(LINUX, X86, "linux-x86")
            .addString(MAC, X64, "darwin-libcxx-x86_64")
            .addString(WINDOWS, X64, "win64-msvc")
            .addString(WINDOWS, X86, "win32-msvc")
            .build()
        );
        versions.add(SemVer.VersionDecoder.create(SemVer.of("5.2.12"))
            .addString(LINUX, X64, "linux-x86_64")
            .addString(LINUX, X86, "linux-x86")
            .addString(MAC, X64, "darwin-libcxx-x86_64")
            .addString(WINDOWS, X64, "win64-msvc18")
            .addString(WINDOWS, X86, "win32-msvc18")
            .build()
        );
        versions.add(SemVer.VersionDecoder.create(SemVer.of("5.2.9"))
            .addString(LINUX, X64, "linux-x86_64")
            .addString(LINUX, X86, "linux-x86")
            .addString(MAC, X64, "darwin-libcxx-x86_64")
            .addString(WINDOWS, X64, "win64-msvc")
            .addString(WINDOWS, X86, "win32-msvc")
            .build()
        );
        versions.add(SemVer.VersionDecoder.create(SemVer.of("5.2.6"))
            .addString(LINUX, X64, "linux-x86_64")
            .addString(LINUX, X86, "linux-x86")
            .addString(MAC, X64, "darwin-x86_64")
            .addString(WINDOWS, X64, "win64-msvc")
            .addString(WINDOWS, X86, "win32-msvc")
            .build()
        );
        versions.add(SemVer.VersionDecoder.create(SemVer.of("5.1.10"))
            .addString(LINUX, X64, "linux-x86_64")
            .addString(LINUX, X86, "linux-x86")
            .addString(MAC, X64, "darwin-x86_64")
            .build()
        );
        versions.add(SemVer.VersionDecoder.create(SemVer.of("5.1.1"))
            .addString(LINUX, X64, "linux-x86_64")
            .addString(LINUX, X86, "linux-x86")
            .build()
        );
    }

    @Override
    protected String getSolverName() {
        return "mathsat";
    }

    @Override
    protected void installSolver(Path installDir, String version) throws SmtLibSolverInstallerException {
        final var semVer = SemVer.of(version);
        String archStr = null;

        for(final var versionDecoder : versions) {
            if(semVer.compareTo(versionDecoder.getVersion()) >= 0) {
                archStr = versionDecoder.getOsArchString(OsHelper.getOs(), OsHelper.getArch());
                break;
            }
        }
        if(archStr == null) {
            throw new SmtLibSolverInstallerException(String.format("MathSAT on operating system %s and architecture %s is not supported", OsHelper.getOs(), OsHelper.getArch()));
        }

        final var downloadUrl = URI.create(String.format(
            "https://mathsat.fbk.eu/download.php?file=mathsat-%s-%s.%s",
            version, archStr, OsHelper.getOs().equals(WINDOWS) ? "zip" : "tar.gz"
        ));

        logger.write(Logger.Level.MAINSTEP, "Starting download (%s)...\n", downloadUrl.toString());

        try(final var inputStream = downloadUrl.toURL().openStream()) {
            if(OsHelper.getOs().equals(WINDOWS)) {
                Compress.extract(inputStream, installDir, Compress.CompressionType.ZIP);
            }
            else {
                Compress.extract(inputStream, installDir, Compress.CompressionType.TARGZ);
            }
            installDir.resolve("bin").resolve(getSolverBinaryName()).toFile().setExecutable(true, true);
        }
        catch (IOException e) {
            throw new SmtLibSolverInstallerException(e);
        }

        logger.write(Logger.Level.MAINSTEP, "Download finished\n");
    }

    @Override
    protected void uninstallSolver(Path installDir, String version) {
        // Default uninstall is suitable
    }

    @Override
    protected String[] getDefaultSolverArgs(String version) throws SmtLibSolverInstallerException {
        return new String[] { "-theory.bv.eager=false", "-theory.fp.mode=2" };
    }

    @Override
    public SolverFactory getSolverFactory(final Path installDir, final String version, final Path solverPath, final String[] solverArgs) throws SmtLibSolverInstallerException {
        final var solverFilePath = solverPath != null ? solverPath : installDir.resolve("bin").resolve(getSolverBinaryName());
<<<<<<< HEAD
        return MathSATSmtLibSolverFactory.create(solverFilePath, solverArgs, true);
//        return MathSATSmtLibSolverFactory.create(solverFilePath, solverArgs, SemVer.of(version).compareTo(SemVer.of("5.4.0")) >= 0);
=======
        return MathSATSmtLibSolverFactory.create(
            solverFilePath, solverArgs,
            !SemVer.valid(version) || SemVer.of(version).compareTo(SemVer.of("5.4.0")) >= 0
        );
>>>>>>> 6631cab6
    }

    @Override
    public List<String> getSupportedVersions() {
        return Arrays.asList(
            "5.6.6", "5.6.5", "5.6.4", "5.6.3", "5.6.2", "5.6.1", "5.6.0",
            "5.5.4", "5.5.3", "5.5.2", "5.5.1", "5.5.0",
            "5.4.1", "5.4.0",
            "5.3.14", "5.3.13", "5.3.12", "5.3.11", "5.3.10", "5.3.9", "5.3.8", "5.3.7", "5.3.6", "5.3.5", "5.3.4", "5.3.3", "5.3.2", "5.3.1",
            "5.2.12", "5.2.11", "5.2.10", "5.2.9", "5.2.8", "5.2.7", "5.2.6", "5.2.5", "5.2.4", "5.2.3", "5.2.2", "5.2.1",
            "5.1.12", "5.1.11", "5.1.10", "5.1.9", "5.1.8", "5.1.7", "5.1.6", "5.1.5", "5.1.4", "5.1.3"
        );
    }

    private String getSolverBinaryName() {
        switch(OsHelper.getOs()) {
            case WINDOWS:
                return "mathsat.exe";
            case LINUX:
                return "mathsat";
            case MAC:
                return "mathsat.dmg";
            default:
                throw new AssertionError();
        }
    }
}<|MERGE_RESOLUTION|>--- conflicted
+++ resolved
@@ -135,15 +135,10 @@
     @Override
     public SolverFactory getSolverFactory(final Path installDir, final String version, final Path solverPath, final String[] solverArgs) throws SmtLibSolverInstallerException {
         final var solverFilePath = solverPath != null ? solverPath : installDir.resolve("bin").resolve(getSolverBinaryName());
-<<<<<<< HEAD
-        return MathSATSmtLibSolverFactory.create(solverFilePath, solverArgs, true);
-//        return MathSATSmtLibSolverFactory.create(solverFilePath, solverArgs, SemVer.of(version).compareTo(SemVer.of("5.4.0")) >= 0);
-=======
         return MathSATSmtLibSolverFactory.create(
             solverFilePath, solverArgs,
             !SemVer.valid(version) || SemVer.of(version).compareTo(SemVer.of("5.4.0")) >= 0
         );
->>>>>>> 6631cab6
     }
 
     @Override
