--- conflicted
+++ resolved
@@ -151,12 +151,7 @@
             if (checkNotNull(state.processes[a.pid]).locs.isEmpty()) state.endProcess(a.pid) else state
         }
 
-<<<<<<< HEAD
-        return Pair(changes.fold(this) { current, change -> change(current) },
-                a.withLabel(SequenceLabel(newLabels)))
-=======
         return Pair(changes.fold(this) { current, change -> change(current) }, a.withLabel(SequenceLabel(newLabels)))
->>>>>>> 455a89c1
     }
 
     private fun start(startLabel: StartLabel): XcfaState<S> {
