/*
 *  Copyright 2023 Budapest University of Technology and Economics
 *
 *  Licensed under the Apache License, Version 2.0 (the "License");
 *  you may not use this file except in compliance with the License.
 *  You may obtain a copy of the License at
 *
 *      http://www.apache.org/licenses/LICENSE-2.0
 *
 *  Unless required by applicable law or agreed to in writing, software
 *  distributed under the License is distributed on an "AS IS" BASIS,
 *  WITHOUT WARRANTIES OR CONDITIONS OF ANY KIND, either express or implied.
 *  See the License for the specific language governing permissions and
 *  limitations under the License.
 */
package hu.bme.mit.theta.xcfa.analysis.por

import hu.bme.mit.theta.analysis.Prec
import hu.bme.mit.theta.analysis.expr.ExprState
import hu.bme.mit.theta.core.decl.Decl
import hu.bme.mit.theta.core.type.Type
import hu.bme.mit.theta.xcfa.analysis.XcfaAction
import hu.bme.mit.theta.xcfa.analysis.XcfaState
import hu.bme.mit.theta.xcfa.model.XCFA

class XcfaAasporLts(xcfa: XCFA, private val ignoredVarRegistry: MutableMap<Decl<out Type>, MutableSet<ExprState>>) :
    XcfaSporLts(xcfa) {

    override fun <P : Prec> getEnabledActionsFor(state: XcfaState<*>, exploredActions: Collection<XcfaAction>,
        prec: P): Set<XcfaAction> {
        // Collecting enabled actions
        val allEnabledActions = getAllEnabledActionsFor(state)

        // Calculating the source set starting from every (or some of the) enabled transition or from exploredActions if it is not empty
        // The minimal source set is stored
        var minimalSourceSet = mutableSetOf<XcfaAction>()
        val sourceSetFirstActions = if (exploredActions.isEmpty()) {
            getSourceSetFirstActions(state, allEnabledActions)
        } else {
            setOf(exploredActions)
        }
        var finalIgnoredVars = setOf<Decl<out Type>>()

        // Calculate source sets from all possible starting action set
        for (firstActions in sourceSetFirstActions) {
            // Variables that have been ignored (if they would be in the precision, more actions have had to be added to the source set)
            val ignoredVars = mutableSetOf<Decl<out Type>>()
<<<<<<< HEAD
            val persistentSet = calculatePersistentSet(allEnabledActions, firstActions, prec,
                ignoredVars, state)
            if (minimalPersistentSet.isEmpty() || persistentSet.size < minimalPersistentSet.size) {
                minimalPersistentSet = persistentSet.toMutableSet()
=======
            val sourceSet = calculateSourceSet(allEnabledActions, firstActions, prec, ignoredVars)
            if (minimalSourceSet.isEmpty() || sourceSet.size < minimalSourceSet.size) {
                minimalSourceSet = sourceSet.toMutableSet()
>>>>>>> 455a89c1
                finalIgnoredVars = ignoredVars
            }
        }
        finalIgnoredVars.forEach { ignoredVar ->
            if (!ignoredVarRegistry.containsKey(ignoredVar)) {
                ignoredVarRegistry[ignoredVar] = mutableSetOf()
            }
            checkNotNull(ignoredVarRegistry[ignoredVar]).add(state)
        }
        minimalSourceSet.removeAll(exploredActions.toSet())
        return minimalSourceSet
    }

    /**
     * Calculates a source set of enabled actions starting from a set of particular actions.
     *
     * @param enabledActions the enabled actions in the present state
     * @param firstActions the actions that will be added to the source set as the first actions
     * @param prec the precision of the current abstraction
     * @param ignoredVars variables that have been ignored (if they would be in the precision, more actions have had to be added to the source set)
     * @return a source set of enabled actions in the current abstraction
     */
<<<<<<< HEAD
    private fun calculatePersistentSet(enabledActions: Collection<XcfaAction>,
        firstActions: Collection<XcfaAction>, prec: Prec,
        ignoredVars: MutableSet<Decl<out Type>>, state: XcfaState<*>): Set<XcfaAction> {
=======
    private fun calculateSourceSet(enabledActions: Collection<XcfaAction>, firstActions: Collection<XcfaAction>,
        prec: Prec, ignoredVars: MutableSet<Decl<out Type>>): Set<XcfaAction> {
>>>>>>> 455a89c1
        if (firstActions.any(this::isBackwardAction)) {
            return enabledActions.toSet()
        }

        val sourceSet = firstActions.toMutableSet()
        val otherActions = enabledActions.toMutableSet() // actions not in the source set
        firstActions.forEach(otherActions::remove)
        val ignoredVarsByAction = otherActions.associateWith { mutableSetOf<Decl<out Type>>() }

        var addedNewAction = true
        while (addedNewAction) {
            addedNewAction = false
            val actionsToRemove = mutableSetOf<XcfaAction>()
            for (action in otherActions) {
                // for every action that is not in the source set it is checked whether it should be added to the source set
                // (because it is dependent with an action already in the source set)
                val potentialIgnoredVars = mutableSetOf<Decl<out Type>>()
<<<<<<< HEAD
                if (persistentSet.any { persistentSetAction ->
                        areDependents(persistentSetAction, action, prec, potentialIgnoredVars, state)
                    }) {
=======
                if (sourceSet.any { areDependents(it, action, prec, potentialIgnoredVars) }) {
>>>>>>> 455a89c1
                    if (isBackwardAction(action)) {
                        return enabledActions.toSet() // see POR algorithm for the reason of removing backward transitions
                    }
                    sourceSet.add(action)
                    actionsToRemove.add(action)
                    addedNewAction = true
                } else {
                    // the action is not added to the source set because we ignore variables in potentialIgnoredVars
                    checkNotNull(ignoredVarsByAction[action]).addAll(potentialIgnoredVars)
                }
            }
            actionsToRemove.forEach(otherActions::remove)
        }
        otherActions.forEach { action -> ignoredVars.addAll(checkNotNull(ignoredVarsByAction[action])) }
        return sourceSet
    }

<<<<<<< HEAD
    private fun areDependents(persistentSetAction: XcfaAction, action: XcfaAction, prec: Prec,
        ignoredVariables: MutableSet<Decl<out Type?>>, state: XcfaState<*>): Boolean {
        if (isSameProcess(persistentSetAction, action)) {
            return true
        }
        val usedByPersistentSetAction = getDirectlyUsedSharedObjects(
            getEdgeOf(persistentSetAction), state)
=======
    private fun areDependents(sourceSetAction: XcfaAction, action: XcfaAction, prec: Prec,
        ignoredVariables: MutableSet<Decl<out Type?>>): Boolean {
        if (isSameProcess(sourceSetAction, action)) {
            return true
        }
        val usedBySourceSetAction = getCachedUsedSharedObjects(getEdgeOf(sourceSetAction))
>>>>>>> 455a89c1
        val influencedSharedObjects = getInfluencedSharedObjects(getEdgeOf(action))
        for (varDecl in influencedSharedObjects) {
            if (usedBySourceSetAction.contains(varDecl)) {
                if (varDecl !in prec.usedVars) {
                    // the actions would be dependent, but we may have a chance to ignore it in the current abstraction
                    ignoredVariables.add(varDecl)
                    continue
                }
                return true
            }
        }
        return false
    }
}<|MERGE_RESOLUTION|>--- conflicted
+++ resolved
@@ -45,16 +45,9 @@
         for (firstActions in sourceSetFirstActions) {
             // Variables that have been ignored (if they would be in the precision, more actions have had to be added to the source set)
             val ignoredVars = mutableSetOf<Decl<out Type>>()
-<<<<<<< HEAD
-            val persistentSet = calculatePersistentSet(allEnabledActions, firstActions, prec,
-                ignoredVars, state)
-            if (minimalPersistentSet.isEmpty() || persistentSet.size < minimalPersistentSet.size) {
-                minimalPersistentSet = persistentSet.toMutableSet()
-=======
             val sourceSet = calculateSourceSet(allEnabledActions, firstActions, prec, ignoredVars)
             if (minimalSourceSet.isEmpty() || sourceSet.size < minimalSourceSet.size) {
                 minimalSourceSet = sourceSet.toMutableSet()
->>>>>>> 455a89c1
                 finalIgnoredVars = ignoredVars
             }
         }
@@ -77,14 +70,8 @@
      * @param ignoredVars variables that have been ignored (if they would be in the precision, more actions have had to be added to the source set)
      * @return a source set of enabled actions in the current abstraction
      */
-<<<<<<< HEAD
-    private fun calculatePersistentSet(enabledActions: Collection<XcfaAction>,
-        firstActions: Collection<XcfaAction>, prec: Prec,
-        ignoredVars: MutableSet<Decl<out Type>>, state: XcfaState<*>): Set<XcfaAction> {
-=======
     private fun calculateSourceSet(enabledActions: Collection<XcfaAction>, firstActions: Collection<XcfaAction>,
         prec: Prec, ignoredVars: MutableSet<Decl<out Type>>): Set<XcfaAction> {
->>>>>>> 455a89c1
         if (firstActions.any(this::isBackwardAction)) {
             return enabledActions.toSet()
         }
@@ -102,13 +89,7 @@
                 // for every action that is not in the source set it is checked whether it should be added to the source set
                 // (because it is dependent with an action already in the source set)
                 val potentialIgnoredVars = mutableSetOf<Decl<out Type>>()
-<<<<<<< HEAD
-                if (persistentSet.any { persistentSetAction ->
-                        areDependents(persistentSetAction, action, prec, potentialIgnoredVars, state)
-                    }) {
-=======
                 if (sourceSet.any { areDependents(it, action, prec, potentialIgnoredVars) }) {
->>>>>>> 455a89c1
                     if (isBackwardAction(action)) {
                         return enabledActions.toSet() // see POR algorithm for the reason of removing backward transitions
                     }
@@ -126,22 +107,12 @@
         return sourceSet
     }
 
-<<<<<<< HEAD
-    private fun areDependents(persistentSetAction: XcfaAction, action: XcfaAction, prec: Prec,
-        ignoredVariables: MutableSet<Decl<out Type?>>, state: XcfaState<*>): Boolean {
-        if (isSameProcess(persistentSetAction, action)) {
-            return true
-        }
-        val usedByPersistentSetAction = getDirectlyUsedSharedObjects(
-            getEdgeOf(persistentSetAction), state)
-=======
     private fun areDependents(sourceSetAction: XcfaAction, action: XcfaAction, prec: Prec,
         ignoredVariables: MutableSet<Decl<out Type?>>): Boolean {
         if (isSameProcess(sourceSetAction, action)) {
             return true
         }
         val usedBySourceSetAction = getCachedUsedSharedObjects(getEdgeOf(sourceSetAction))
->>>>>>> 455a89c1
         val influencedSharedObjects = getInfluencedSharedObjects(getEdgeOf(action))
         for (varDecl in influencedSharedObjects) {
             if (usedBySourceSetAction.contains(varDecl)) {
