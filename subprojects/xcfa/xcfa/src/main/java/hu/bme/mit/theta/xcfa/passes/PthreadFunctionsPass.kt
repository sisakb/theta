/*
 *  Copyright 2023 Budapest University of Technology and Economics
 *
 *  Licensed under the Apache License, Version 2.0 (the "License");
 *  you may not use this file except in compliance with the License.
 *  You may obtain a copy of the License at
 *
 *      http://www.apache.org/licenses/LICENSE-2.0
 *
 *  Unless required by applicable law or agreed to in writing, software
 *  distributed under the License is distributed on an "AS IS" BASIS,
 *  WITHOUT WARRANTIES OR CONDITIONS OF ANY KIND, either express or implied.
 *  See the License for the specific language governing permissions and
 *  limitations under the License.
 */

package hu.bme.mit.theta.xcfa.passes

import hu.bme.mit.theta.core.decl.VarDecl
import hu.bme.mit.theta.core.type.Type
import hu.bme.mit.theta.core.type.UnaryExpr
import hu.bme.mit.theta.core.type.anytype.AddrOfExpr
import hu.bme.mit.theta.core.type.anytype.RefExpr
import hu.bme.mit.theta.core.type.inttype.IntExprs.Int
import hu.bme.mit.theta.frontend.ParseContext
import hu.bme.mit.theta.frontend.transformation.grammar.expression.Reference
import hu.bme.mit.theta.xcfa.model.*

/**
 * Transforms the following pthread procedure calls into model elements:
 *      - pthread_create()
 *      - pthread_join()
 * Requires the ProcedureBuilder be `deterministic`.
 */
class PthreadFunctionsPass(val parseContext: ParseContext) : ProcedurePass {

    override fun run(builder: XcfaProcedureBuilder): XcfaProcedureBuilder {
        checkNotNull(builder.metaData["deterministic"])
        for (edge in ArrayList(builder.getEdges())) {
            val edges = edge.splitIf(this::predicate)
            if (edges.size > 1 || (edges.size == 1 && predicate((edges[0].label as SequenceLabel).labels[0]))) {
                builder.removeEdge(edge)
                edges.forEach {
                    if (predicate((it.label as SequenceLabel).labels[0])) {
                        val invokeLabel = it.label.labels[0] as InvokeLabel
                        val metadata = invokeLabel.metadata
                        val fences: List<XcfaLabel> = when (invokeLabel.name) {
                            "pthread_join" -> {
                                var handle = invokeLabel.params[1]
<<<<<<< HEAD
                                while (handle is Reference<*, *> || handle is AddrOfExpr<*>) handle = (handle as UnaryExpr<*, *>).op
                                check(
                                    handle is RefExpr && (handle as RefExpr<out Type>).decl is VarDecl)
=======
                                while (handle is Reference<*, *>) handle = handle.op
                                check(handle is RefExpr && (handle as RefExpr<out Type>).decl is VarDecl)
>>>>>>> 455a89c1

                                listOf(JoinLabel((handle as RefExpr<out Type>).decl as VarDecl<*>, metadata))
                            }

                            "pthread_create" -> {
                                var handle = invokeLabel.params[1]
<<<<<<< HEAD
                                while (handle is Reference<*, *> || handle is AddrOfExpr<*>) handle = (handle as UnaryExpr<*, *>).op
                                check(
                                    handle is RefExpr && (handle as RefExpr<out Type>).decl is VarDecl)
=======
                                while (handle is Reference<*, *>) handle = handle.op
                                check(handle is RefExpr && (handle as RefExpr<out Type>).decl is VarDecl)
>>>>>>> 455a89c1

                                val funcptr = invokeLabel.params[3]
                                check(funcptr is RefExpr && (funcptr as RefExpr<out Type>).decl is VarDecl)

                                val param = invokeLabel.params[4]

                                listOf(StartLabel((funcptr as RefExpr<out Type>).decl.name,
                                    listOf(Int(0), param), // int(0) to solve StartLabel not handling return params
                                    (handle as RefExpr<out Type>).decl as VarDecl<*>, metadata))
                            }

                            "pthread_mutex_lock" -> {
                                var handle = invokeLabel.params[1]
<<<<<<< HEAD
                                while (handle is Reference<*, *> || handle is AddrOfExpr<*>) handle = (handle as UnaryExpr<*, *>).op
                                check(
                                    handle is RefExpr && (handle as RefExpr<out Type>).decl is VarDecl)
=======
                                while (handle is Reference<*, *>) handle = handle.op
                                check(handle is RefExpr && (handle as RefExpr<out Type>).decl is VarDecl)
>>>>>>> 455a89c1

                                listOf(FenceLabel(setOf("mutex_lock(${handle.decl.name})"), metadata))
                            }

                            "pthread_mutex_unlock" -> {
                                var handle = invokeLabel.params[1]
<<<<<<< HEAD
                                while (handle is Reference<*, *> || handle is AddrOfExpr<*>) handle = (handle as UnaryExpr<*, *>).op
                                check(
                                    handle is RefExpr && (handle as RefExpr<out Type>).decl is VarDecl)
=======
                                while (handle is Reference<*, *>) handle = handle.op
                                check(handle is RefExpr && (handle as RefExpr<out Type>).decl is VarDecl)
>>>>>>> 455a89c1

                                listOf(FenceLabel(setOf("mutex_unlock(${handle.decl.name})"), metadata))
                            }

                            "pthread_cond_wait" -> {
                                var cond = invokeLabel.params[1]
                                while (cond is Reference<*, *>) cond = cond.op
                                var handle = invokeLabel.params[2]
                                while (handle is Reference<*, *>) handle = handle.op
                                check(cond is RefExpr && (cond as RefExpr<out Type>).decl is VarDecl)
                                check(handle is RefExpr && (handle as RefExpr<out Type>).decl is VarDecl)

                                listOf(
                                    FenceLabel(setOf("start_cond_wait(${cond.decl.name},${handle.decl.name})"),
                                        metadata),
                                    FenceLabel(setOf("cond_wait(${cond.decl.name},${handle.decl.name})"), metadata)
                                )
                            }

                            "pthread_cond_signal" -> {
                                var cond = invokeLabel.params[1]
                                while (cond is Reference<*, *>) cond = cond.op
                                check(cond is RefExpr && (cond as RefExpr<out Type>).decl is VarDecl)

                                listOf(FenceLabel(setOf("cond_signal(${cond.decl.name})"), metadata))
                            }

                            "pthread_mutex_init", "pthread_cond_init" -> listOf(NopLabel)

                            else -> error("Unknown pthread function ${invokeLabel.name}")
                        }
                        edge.withLabel(SequenceLabel(fences)).splitIf { fence ->
                            fence is FenceLabel && fence.labels.any { l -> l.startsWith("start_cond_wait") }
                        }.forEach(builder::addEdge)
                    } else {
                        builder.addEdge(edge.withLabel(SequenceLabel(it.label.labels)))
                    }
                }
            }
        }
        return builder
    }

    private fun predicate(it: XcfaLabel): Boolean {
        return it is InvokeLabel && it.name.startsWith("pthread_")
    }
}<|MERGE_RESOLUTION|>--- conflicted
+++ resolved
@@ -47,28 +47,16 @@
                         val fences: List<XcfaLabel> = when (invokeLabel.name) {
                             "pthread_join" -> {
                                 var handle = invokeLabel.params[1]
-<<<<<<< HEAD
                                 while (handle is Reference<*, *> || handle is AddrOfExpr<*>) handle = (handle as UnaryExpr<*, *>).op
-                                check(
-                                    handle is RefExpr && (handle as RefExpr<out Type>).decl is VarDecl)
-=======
-                                while (handle is Reference<*, *>) handle = handle.op
                                 check(handle is RefExpr && (handle as RefExpr<out Type>).decl is VarDecl)
->>>>>>> 455a89c1
 
                                 listOf(JoinLabel((handle as RefExpr<out Type>).decl as VarDecl<*>, metadata))
                             }
 
                             "pthread_create" -> {
                                 var handle = invokeLabel.params[1]
-<<<<<<< HEAD
                                 while (handle is Reference<*, *> || handle is AddrOfExpr<*>) handle = (handle as UnaryExpr<*, *>).op
-                                check(
-                                    handle is RefExpr && (handle as RefExpr<out Type>).decl is VarDecl)
-=======
-                                while (handle is Reference<*, *>) handle = handle.op
                                 check(handle is RefExpr && (handle as RefExpr<out Type>).decl is VarDecl)
->>>>>>> 455a89c1
 
                                 val funcptr = invokeLabel.params[3]
                                 check(funcptr is RefExpr && (funcptr as RefExpr<out Type>).decl is VarDecl)
@@ -82,28 +70,16 @@
 
                             "pthread_mutex_lock" -> {
                                 var handle = invokeLabel.params[1]
-<<<<<<< HEAD
                                 while (handle is Reference<*, *> || handle is AddrOfExpr<*>) handle = (handle as UnaryExpr<*, *>).op
-                                check(
-                                    handle is RefExpr && (handle as RefExpr<out Type>).decl is VarDecl)
-=======
-                                while (handle is Reference<*, *>) handle = handle.op
                                 check(handle is RefExpr && (handle as RefExpr<out Type>).decl is VarDecl)
->>>>>>> 455a89c1
 
                                 listOf(FenceLabel(setOf("mutex_lock(${handle.decl.name})"), metadata))
                             }
 
                             "pthread_mutex_unlock" -> {
                                 var handle = invokeLabel.params[1]
-<<<<<<< HEAD
                                 while (handle is Reference<*, *> || handle is AddrOfExpr<*>) handle = (handle as UnaryExpr<*, *>).op
-                                check(
-                                    handle is RefExpr && (handle as RefExpr<out Type>).decl is VarDecl)
-=======
-                                while (handle is Reference<*, *>) handle = handle.op
                                 check(handle is RefExpr && (handle as RefExpr<out Type>).decl is VarDecl)
->>>>>>> 455a89c1
 
                                 listOf(FenceLabel(setOf("mutex_unlock(${handle.decl.name})"), metadata))
                             }
