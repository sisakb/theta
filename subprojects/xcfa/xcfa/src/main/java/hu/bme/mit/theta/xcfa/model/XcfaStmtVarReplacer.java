--- conflicted
+++ resolved
@@ -57,19 +57,12 @@
 
     public static <T extends Type> Expr<T> replaceVars(Expr<T> expr, Map<? extends Decl<?>, ? extends Decl<?>> varLut) {
         if (expr instanceof RefExpr<?>) {
-<<<<<<< HEAD
-            if (((RefExpr<?>) expr).getDecl() instanceof VarDecl<?>) {
-                if(varLut.get((VarDecl<?>) ((RefExpr<T>) expr).getDecl()) == null) return expr;
-                else {
-                    Expr<T> tExpr = cast(varLut.get((VarDecl<?>) ((RefExpr<T>) expr).getDecl()).getRef(), expr.getType());
-                    XcfaMetadata.lookupMetadata(expr).forEach((s, o) -> XcfaMetadata.create(tExpr, s, o));
-                    return tExpr;
-                }
+            if (varLut.get(((RefExpr<T>) expr).getDecl()) == null) return expr;
+            else {
+                Expr<T> tExpr = cast(varLut.get(((RefExpr<T>) expr).getDecl()).getRef(), expr.getType());
+                XcfaMetadata.lookupMetadata(expr).forEach((s, o) -> XcfaMetadata.create(tExpr, s, o));
+                return tExpr;
             }
-=======
-            if(varLut.get(((RefExpr<T>) expr).getDecl()) == null) return expr;
-            else return cast(varLut.get(((RefExpr<T>) expr).getDecl()).getRef(), expr.getType());
->>>>>>> 5bd9748f
         }
 
         List<? extends Expr<?>> ops = expr.getOps();
