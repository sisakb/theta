/*
 * Copyright 2021 Budapest University of Technology and Economics
 *
 * Licensed under the Apache License, Version 2.0 (the "License");
 * you may not use this file except in compliance with the License.
 * You may obtain a copy of the License at
 *
 *     http://www.apache.org/licenses/LICENSE-2.0
 *
 * Unless required by applicable law or agreed to in writing, software
 * distributed under the License is distributed on an "AS IS" BASIS,
 * WITHOUT WARRANTIES OR CONDITIONS OF ANY KIND, either express or implied.
 * See the License for the specific language governing permissions and
 * limitations under the License.
 */

package hu.bme.mit.theta.xcfa.passes.procedurepass;

import hu.bme.mit.theta.core.decl.VarDecl;
import hu.bme.mit.theta.core.stmt.HavocStmt;
import hu.bme.mit.theta.core.stmt.Stmt;
import hu.bme.mit.theta.frontend.FrontendMetadata;
import hu.bme.mit.theta.frontend.transformation.model.types.complex.CComplexType;
import hu.bme.mit.theta.xcfa.model.XcfaEdge;
<<<<<<< HEAD
import hu.bme.mit.theta.xcfa.model.XcfaLabel;
=======
>>>>>>> 7ebd5e3c
import hu.bme.mit.theta.xcfa.model.XcfaProcedure;

import java.util.ArrayList;
import java.util.LinkedHashSet;
import java.util.List;
import java.util.Optional;
import java.util.Set;
<<<<<<< HEAD

import static hu.bme.mit.theta.xcfa.model.XcfaLabel.Stmt;
=======
>>>>>>> 7ebd5e3c

public class AddHavocRange extends ProcedurePass {

	@Override
	public XcfaProcedure.Builder run(XcfaProcedure.Builder builder) {
		Set<HavocStmt<?>> alreadyAssumed = new LinkedHashSet<>();
		boolean found = true;
		while(found) {
			found = false;
			for (XcfaEdge edge : new ArrayList<>(builder.getEdges())) {
<<<<<<< HEAD
				Optional<XcfaLabel> e = edge.getLabels().stream().filter(stmt -> stmt instanceof XcfaLabel.StmtXcfaLabel && stmt.getStmt() instanceof HavocStmt && !alreadyAssumed.contains((HavocStmt<?>) stmt.getStmt())).findAny();
				if (e.isPresent()) {
					List<XcfaLabel> collect = new ArrayList<>();
					for (XcfaLabel stmt : edge.getLabels()) {
						if (stmt == e.get()) {
							VarDecl<?> var = ((HavocStmt) e.get().getStmt()).getVarDecl();
							collect.add(stmt);
							Stmt wraparoundAssumption = CComplexType.getType(var.getRef()).limit(var.getRef());
							collect.add(Stmt(wraparoundAssumption));
						} else collect.add(stmt);
					}
					alreadyAssumed.add((HavocStmt<?>) e.get().getStmt());
					XcfaEdge xcfaEdge;
					xcfaEdge = XcfaEdge.of(edge.getSource(), edge.getTarget(), collect);
=======
				Optional<Stmt> e = edge.getStmts().stream().filter(stmt -> stmt instanceof HavocStmt && !alreadyAssumed.contains(stmt)).findAny();
				if (e.isPresent()) {
					List<Stmt> collect = new ArrayList<>();
					for (Stmt stmt : edge.getStmts()) {
						if (stmt == e.get()) {
							VarDecl<?> var = ((HavocStmt) e.get()).getVarDecl();
							collect.add(stmt);
							Stmt wraparoundAssumption = CComplexType.getType(var.getRef()).limit(var.getRef());
							collect.add(wraparoundAssumption);
						} else collect.add(stmt);
					}
					alreadyAssumed.add((HavocStmt<?>) e.get());
					XcfaEdge xcfaEdge;
					xcfaEdge = new XcfaEdge(edge.getSource(), edge.getTarget(), collect);
>>>>>>> 7ebd5e3c
					builder.removeEdge(edge);
					builder.addEdge(xcfaEdge);
					found = true;
					FrontendMetadata.lookupMetadata(edge).forEach((s, o) -> {
						FrontendMetadata.create(xcfaEdge, s, o);
					});
				}
			}
		}

		return builder;
	}

	@Override
	public boolean isPostInlining() {
		return true;
	}
}<|MERGE_RESOLUTION|>--- conflicted
+++ resolved
@@ -22,10 +22,7 @@
 import hu.bme.mit.theta.frontend.FrontendMetadata;
 import hu.bme.mit.theta.frontend.transformation.model.types.complex.CComplexType;
 import hu.bme.mit.theta.xcfa.model.XcfaEdge;
-<<<<<<< HEAD
 import hu.bme.mit.theta.xcfa.model.XcfaLabel;
-=======
->>>>>>> 7ebd5e3c
 import hu.bme.mit.theta.xcfa.model.XcfaProcedure;
 
 import java.util.ArrayList;
@@ -33,11 +30,8 @@
 import java.util.List;
 import java.util.Optional;
 import java.util.Set;
-<<<<<<< HEAD
 
 import static hu.bme.mit.theta.xcfa.model.XcfaLabel.Stmt;
-=======
->>>>>>> 7ebd5e3c
 
 public class AddHavocRange extends ProcedurePass {
 
@@ -48,7 +42,6 @@
 		while(found) {
 			found = false;
 			for (XcfaEdge edge : new ArrayList<>(builder.getEdges())) {
-<<<<<<< HEAD
 				Optional<XcfaLabel> e = edge.getLabels().stream().filter(stmt -> stmt instanceof XcfaLabel.StmtXcfaLabel && stmt.getStmt() instanceof HavocStmt && !alreadyAssumed.contains((HavocStmt<?>) stmt.getStmt())).findAny();
 				if (e.isPresent()) {
 					List<XcfaLabel> collect = new ArrayList<>();
@@ -63,22 +56,6 @@
 					alreadyAssumed.add((HavocStmt<?>) e.get().getStmt());
 					XcfaEdge xcfaEdge;
 					xcfaEdge = XcfaEdge.of(edge.getSource(), edge.getTarget(), collect);
-=======
-				Optional<Stmt> e = edge.getStmts().stream().filter(stmt -> stmt instanceof HavocStmt && !alreadyAssumed.contains(stmt)).findAny();
-				if (e.isPresent()) {
-					List<Stmt> collect = new ArrayList<>();
-					for (Stmt stmt : edge.getStmts()) {
-						if (stmt == e.get()) {
-							VarDecl<?> var = ((HavocStmt) e.get()).getVarDecl();
-							collect.add(stmt);
-							Stmt wraparoundAssumption = CComplexType.getType(var.getRef()).limit(var.getRef());
-							collect.add(wraparoundAssumption);
-						} else collect.add(stmt);
-					}
-					alreadyAssumed.add((HavocStmt<?>) e.get());
-					XcfaEdge xcfaEdge;
-					xcfaEdge = new XcfaEdge(edge.getSource(), edge.getTarget(), collect);
->>>>>>> 7ebd5e3c
 					builder.removeEdge(edge);
 					builder.addEdge(xcfaEdge);
 					found = true;
