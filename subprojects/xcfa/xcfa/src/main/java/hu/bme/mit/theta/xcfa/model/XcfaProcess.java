/*
 * Copyright 2021 Budapest University of Technology and Economics
 *
 * Licensed under the Apache License, Version 2.0 (the "License");
 * you may not use this file except in compliance with the License.
 * You may obtain a copy of the License at
 *
 *     http://www.apache.org/licenses/LICENSE-2.0
 *
 * Unless required by applicable law or agreed to in writing, software
 * distributed under the License is distributed on an "AS IS" BASIS,
 * WITHOUT WARRANTIES OR CONDITIONS OF ANY KIND, either express or implied.
 * See the License for the specific language governing permissions and
 * limitations under the License.
 */

package hu.bme.mit.theta.xcfa.model;

import com.google.common.collect.ImmutableList;
import com.google.common.collect.ImmutableMap;
import hu.bme.mit.theta.common.Tuple2;
import hu.bme.mit.theta.common.Utils;
import hu.bme.mit.theta.core.decl.VarDecl;
import hu.bme.mit.theta.core.type.LitExpr;
import hu.bme.mit.theta.xcfa.passes.XcfaPassManager;

import java.util.ArrayList;
import java.util.Collection;
import java.util.LinkedHashMap;
<<<<<<< HEAD
=======
import java.util.LinkedHashSet;
>>>>>>> 7ebd5e3c
import java.util.List;
import java.util.Map;
import java.util.Optional;
import java.util.stream.Collectors;

import static com.google.common.base.Preconditions.checkArgument;
import static com.google.common.base.Preconditions.checkState;
import static hu.bme.mit.theta.core.decl.Decls.Var;
import static hu.bme.mit.theta.core.utils.TypeUtils.cast;

/*
 * Process subclass
 */
@SuppressWarnings("unused")
public final class XcfaProcess {
    private static final String LABEL = "process";
    private final String name;
    private final ImmutableList<VarDecl<?>> params;
    private final ImmutableMap<VarDecl<?>, Optional<LitExpr<?>>> threadLocalVars;
    private final ImmutableList<XcfaProcedure> procedures;
    private final XcfaProcedure mainProcedure;
    private final XCFA parent;
    private final Tuple2<XcfaEdge, XcfaLabel.StartThreadXcfaLabel> threadStartStmt;


    private XcfaProcess(final Builder builder, XCFA parent) {
        params = ImmutableList.copyOf(builder.params);
        threadLocalVars = ImmutableMap.copyOf(builder.threadLocalVars);
        procedures = builder.procedures.stream().map(builder1 -> builder1.build(this)).collect(ImmutableList.toImmutableList());
        mainProcedure = builder.mainProcedure.build(this);
        name = builder.name == null ? mainProcedure.getName() : builder.name;
        threadStartStmt = null;
        this.parent = parent;
    }

<<<<<<< HEAD
    public XcfaProcess(final XcfaProcess from, final XcfaProcedure mainProcedure) {
        final Map<VarDecl<?>, VarDecl<?>> varLut = new LinkedHashMap<>();
        params = ImmutableList.copyOf(from.params.stream().map(varDecl -> {
            final VarDecl<?> newVar = Var(varDecl.getName(), varDecl.getType());
            varLut.put(varDecl, newVar);
            return cast(newVar, varDecl.getType());
        }).collect(Collectors.toList()));
        threadLocalVars = ImmutableMap.copyOf(from.threadLocalVars.entrySet().stream().map(e -> {
            final VarDecl<?> varDecl = e.getKey();
            final VarDecl<?> newVar = Var(varDecl.getName(), varDecl.getType());
            varLut.put(varDecl, newVar);
            return Map.entry(cast(newVar, varDecl.getType()), e.getValue());
        }).collect(Collectors.toMap(Map.Entry::getKey, Map.Entry::getValue)));
        var anon = new Object() {
            XcfaProcedure newMain = null;
        };
        procedures = ImmutableList.copyOf(from.procedures.stream().map(procedure -> {
            final XcfaProcedure duplicate = procedure.duplicate(this, new LinkedHashMap<>(varLut));
            if(procedure == mainProcedure) anon.newMain =  mainProcedure;
            return duplicate;
=======
    public XcfaProcess(XcfaEdge edge, StartThreadStmt stmt, final XcfaProcess process) {
        FrontendMetadata.lookupMetadata(process).forEach((s, o) -> {
            FrontendMetadata.create(this, s, o);
        });

        threadStartStmt = Tuple2.of(edge, stmt);

        Map<VarDecl<?>, VarDecl<?>> newVarLut = new LinkedHashMap<>();

        List<VarDecl<?>> paramCollectList = new ArrayList<>();
        process.params.forEach((varDecl) -> {
            VarDecl<?> newVar = VarDecl.copyOf(varDecl);
            paramCollectList.add(newVar);
            newVarLut.put(varDecl, newVar);
        });
        params = ImmutableList.copyOf(paramCollectList);

        Map<VarDecl<?>, Optional<LitExpr<?>>> localVarsCollectList = new LinkedHashMap<>();
        process.threadLocalVars.forEach((varDecl, litExpr) -> {
            VarDecl<?> newVar = newVarLut.containsKey(varDecl) ? newVarLut.get(varDecl) : VarDecl.copyOf(varDecl);
            localVarsCollectList.put(newVar, litExpr);
            newVarLut.put(varDecl, newVar);
        });
        threadLocalVars = ImmutableMap.copyOf(localVarsCollectList);

        Set<XcfaProcedure> usedProcedures = new LinkedHashSet<>();
        Set<XcfaProcedure> newUsedProcedures = new LinkedHashSet<>();
        Optional<XcfaProcedure> proc = process.getProcedures().stream().filter(xcfaProcedure -> xcfaProcedure.getName().equals(stmt.getThreadName())).findFirst();
        checkState(proc.isPresent());
        usedProcedures.add(proc.get());
        boolean foundAny = true;
        while(foundAny) {
            foundAny = false;
            for (XcfaProcedure usedProcedure : usedProcedures) {
                for (XcfaEdge edge1 : usedProcedure.getEdges()) {
                    for (Stmt stmt1 : edge1.getStmts()) {
                        if(stmt1 instanceof XcfaCallStmt) {
                            Optional<XcfaProcedure> procedure = process.getProcedures().stream().filter(xcfaProcedure -> xcfaProcedure.getName().equals(((XcfaCallStmt) stmt1).getProcedure())).findFirst();
                            if(procedure.isPresent() && !usedProcedures.contains(procedure.get())) {
                                foundAny = true;
                                newUsedProcedures.add(procedure.get());
                            }
                        }
                    }
                }
            }
            usedProcedures.addAll(newUsedProcedures);
            newUsedProcedures.clear();
        }

        final XcfaProcedure[] toBeMain = new XcfaProcedure[1];
        procedures = ImmutableList.copyOf(process.procedures.stream().filter(usedProcedures::contains).map(xcfaProcedure -> {
            XcfaProcedure procedure = new XcfaProcedure(xcfaProcedure, newVarLut);
            if(procedure.getName().equals(stmt.getThreadName())) {
                toBeMain[0] = procedure;
            }
            return procedure;
>>>>>>> 7ebd5e3c
        }).collect(Collectors.toList()));
        this.mainProcedure = anon.newMain;
        name = this.mainProcedure.getName();
        threadStartStmt = null;
        this.parent = from.parent;
    }

    public static Builder builder() {
        return new Builder();
    }

    public String toDot(Collection<String> cexLocations, Collection<XcfaEdge> cexEdges) {
        StringBuilder ret = new StringBuilder();
        int cnt = 0;
        for (XcfaProcedure procedure : getProcedures()) {
            ret.append("subgraph cluster").append(cnt++).append("{\n");
            ret.append(procedure.toDot(cexLocations, cexEdges));
            ret.append("}\n");
        }
        return ret.toString();
    }

    public List<VarDecl<?>> getParams() {
        return params;
    }

    public List<VarDecl<?>> getThreadLocalVars() {
        return List.copyOf(threadLocalVars.keySet());
    }

    public Optional<LitExpr<?>> getInitValue(VarDecl<?> varDecl) {
        return threadLocalVars.get(varDecl);
    }

    public List<XcfaProcedure> getProcedures() {
        return procedures;
    }

    public XcfaProcedure getMainProcedure() {
        return mainProcedure;
    }

    public String getName() {
        return name;
    }

    public XCFA getParent() {
        return parent;
    }

    public Tuple2<XcfaEdge, XcfaLabel.StartThreadXcfaLabel> getThreadStartStmt() {
        return threadStartStmt;
    }

    @Override
    public String toString() {
        return Utils.lispStringBuilder().add(LABEL).add(name).toString();
    }

    public XcfaProcess withMainProcedure(final XcfaProcedure startProcedure) {
        return new XcfaProcess(this, startProcedure);
    }

    public static final class Builder {
        private final List<VarDecl<?>> params;
        private final Map<VarDecl<?>, Optional<LitExpr<?>>> threadLocalVars;
        private final List<XcfaProcedure.Builder> procedures;
        private XcfaProcedure.Builder mainProcedure;
        private String name;

        private XcfaProcess built = null;

        private Builder() {
            params = new ArrayList<>();
            threadLocalVars = new LinkedHashMap<>();
            procedures = new ArrayList<>();
        }

        private void checkNotBuilt() {
            checkState(built == null, "A Process was already built.");
        }

        // params
        public List<VarDecl<?>> getParams() {
            return params;
        }

        public void createParam(final VarDecl<?> param) {
            checkNotBuilt();
            params.add(param);
        }

        // threadLocalVars
        public Map<VarDecl<?>, Optional<LitExpr<?>>> getThreadLocalVars() {
            return threadLocalVars;
        }

        public void createVar(final VarDecl<?> var, final LitExpr<?> initValue) {
            checkNotBuilt();
            threadLocalVars.put(var, Optional.ofNullable(initValue));
        }

        // procedures
        public List<XcfaProcedure.Builder> getProcedures() {
            return procedures;
        }

        public void addProcedure(final XcfaProcedure.Builder procedure) {
            checkNotBuilt();
            procedures.add(procedure);
        }

        // mainProcedure
        public XcfaProcedure.Builder getMainProcedure() {
            return mainProcedure;
        }

        public void setMainProcedure(final XcfaProcedure.Builder mainProcedure) {
            checkNotBuilt();
            checkArgument(procedures.contains(mainProcedure), "'procedures' does not contain main procedure");
            this.mainProcedure = mainProcedure;
        }

        // name

        public String getName() {
            return name;
        }

        public void setName(final String name) {
            checkNotBuilt();
            this.name = name;
        }

        public XcfaProcess build(XCFA parent) {
            if(built != null) return built;

            checkState(mainProcedure != null, "Main procedure must be set.");
            Builder builder = XcfaPassManager.run(this);
            XcfaProcess process = new XcfaProcess(builder, parent);
            built = process;

            for (XcfaProcedure procedure : process.getProcedures()) {
                for (XcfaEdge edge : procedure.getEdges()) {
                    for (XcfaLabel label : edge.getLabels()) {
                        if (label instanceof XcfaLabel.StartThreadXcfaLabel) {
                            ((XcfaLabel.StartThreadXcfaLabel) label).setProcedure(process.getProcedures().stream().filter(pr -> pr.getName().equals(((XcfaLabel.StartThreadXcfaLabel) label).getThreadName())).findAny().get());
                        }
                    }
                }
            }

            return process;
        }
    }
}<|MERGE_RESOLUTION|>--- conflicted
+++ resolved
@@ -27,10 +27,6 @@
 import java.util.ArrayList;
 import java.util.Collection;
 import java.util.LinkedHashMap;
-<<<<<<< HEAD
-=======
-import java.util.LinkedHashSet;
->>>>>>> 7ebd5e3c
 import java.util.List;
 import java.util.Map;
 import java.util.Optional;
@@ -66,7 +62,6 @@
         this.parent = parent;
     }
 
-<<<<<<< HEAD
     public XcfaProcess(final XcfaProcess from, final XcfaProcedure mainProcedure) {
         final Map<VarDecl<?>, VarDecl<?>> varLut = new LinkedHashMap<>();
         params = ImmutableList.copyOf(from.params.stream().map(varDecl -> {
@@ -87,65 +82,6 @@
             final XcfaProcedure duplicate = procedure.duplicate(this, new LinkedHashMap<>(varLut));
             if(procedure == mainProcedure) anon.newMain =  mainProcedure;
             return duplicate;
-=======
-    public XcfaProcess(XcfaEdge edge, StartThreadStmt stmt, final XcfaProcess process) {
-        FrontendMetadata.lookupMetadata(process).forEach((s, o) -> {
-            FrontendMetadata.create(this, s, o);
-        });
-
-        threadStartStmt = Tuple2.of(edge, stmt);
-
-        Map<VarDecl<?>, VarDecl<?>> newVarLut = new LinkedHashMap<>();
-
-        List<VarDecl<?>> paramCollectList = new ArrayList<>();
-        process.params.forEach((varDecl) -> {
-            VarDecl<?> newVar = VarDecl.copyOf(varDecl);
-            paramCollectList.add(newVar);
-            newVarLut.put(varDecl, newVar);
-        });
-        params = ImmutableList.copyOf(paramCollectList);
-
-        Map<VarDecl<?>, Optional<LitExpr<?>>> localVarsCollectList = new LinkedHashMap<>();
-        process.threadLocalVars.forEach((varDecl, litExpr) -> {
-            VarDecl<?> newVar = newVarLut.containsKey(varDecl) ? newVarLut.get(varDecl) : VarDecl.copyOf(varDecl);
-            localVarsCollectList.put(newVar, litExpr);
-            newVarLut.put(varDecl, newVar);
-        });
-        threadLocalVars = ImmutableMap.copyOf(localVarsCollectList);
-
-        Set<XcfaProcedure> usedProcedures = new LinkedHashSet<>();
-        Set<XcfaProcedure> newUsedProcedures = new LinkedHashSet<>();
-        Optional<XcfaProcedure> proc = process.getProcedures().stream().filter(xcfaProcedure -> xcfaProcedure.getName().equals(stmt.getThreadName())).findFirst();
-        checkState(proc.isPresent());
-        usedProcedures.add(proc.get());
-        boolean foundAny = true;
-        while(foundAny) {
-            foundAny = false;
-            for (XcfaProcedure usedProcedure : usedProcedures) {
-                for (XcfaEdge edge1 : usedProcedure.getEdges()) {
-                    for (Stmt stmt1 : edge1.getStmts()) {
-                        if(stmt1 instanceof XcfaCallStmt) {
-                            Optional<XcfaProcedure> procedure = process.getProcedures().stream().filter(xcfaProcedure -> xcfaProcedure.getName().equals(((XcfaCallStmt) stmt1).getProcedure())).findFirst();
-                            if(procedure.isPresent() && !usedProcedures.contains(procedure.get())) {
-                                foundAny = true;
-                                newUsedProcedures.add(procedure.get());
-                            }
-                        }
-                    }
-                }
-            }
-            usedProcedures.addAll(newUsedProcedures);
-            newUsedProcedures.clear();
-        }
-
-        final XcfaProcedure[] toBeMain = new XcfaProcedure[1];
-        procedures = ImmutableList.copyOf(process.procedures.stream().filter(usedProcedures::contains).map(xcfaProcedure -> {
-            XcfaProcedure procedure = new XcfaProcedure(xcfaProcedure, newVarLut);
-            if(procedure.getName().equals(stmt.getThreadName())) {
-                toBeMain[0] = procedure;
-            }
-            return procedure;
->>>>>>> 7ebd5e3c
         }).collect(Collectors.toList()));
         this.mainProcedure = anon.newMain;
         name = this.mainProcedure.getName();
