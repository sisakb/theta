package hu.bme.mit.theta.xcfa.passes.procedurepass;

import hu.bme.mit.theta.core.decl.VarDecl;
import hu.bme.mit.theta.core.model.ImmutableValuation;
import hu.bme.mit.theta.core.stmt.AssignStmt;
import hu.bme.mit.theta.core.stmt.AssumeStmt;
import hu.bme.mit.theta.core.stmt.Stmt;
import hu.bme.mit.theta.core.type.Expr;
import hu.bme.mit.theta.core.type.arraytype.ArrayType;
import hu.bme.mit.theta.core.utils.ExprSimplifier;
import hu.bme.mit.theta.core.utils.ExprUtils;
import hu.bme.mit.theta.xcfa.model.XcfaEdge;
import hu.bme.mit.theta.frontend.FrontendMetadata;
import hu.bme.mit.theta.xcfa.model.XcfaLabel;
import hu.bme.mit.theta.xcfa.model.XcfaProcedure;
import hu.bme.mit.theta.frontend.transformation.model.types.complex.CComplexType;

import java.util.ArrayList;
import java.util.List;
import java.util.stream.Collectors;

import static hu.bme.mit.theta.core.stmt.Stmts.Assign;
import static hu.bme.mit.theta.core.type.booltype.BoolExprs.True;
import static hu.bme.mit.theta.core.utils.TypeUtils.cast;
import static hu.bme.mit.theta.xcfa.model.XcfaLabel.ProcedureCall;
import static hu.bme.mit.theta.xcfa.model.XcfaLabel.Stmt;

public class SimplifyExprs extends ProcedurePass{
	@Override
	public XcfaProcedure.Builder run(XcfaProcedure.Builder builder) {
		for (XcfaEdge edge : new ArrayList<>(builder.getEdges())) {
			XcfaEdge newEdge = edge.mapLabels(label -> {
				if (label instanceof XcfaLabel.StmtXcfaLabel && label.getStmt() instanceof AssignStmt && !(((AssignStmt<?>) label.getStmt()).getVarDecl().getType() instanceof ArrayType)) {
					VarDecl<?> varDecl = ((AssignStmt<?>) label.getStmt()).getVarDecl();
					Expr<?> simplified = ExprSimplifier.simplify(((AssignStmt<?>) label.getStmt()).getExpr(), ImmutableValuation.empty());
					FrontendMetadata.create(simplified, "cType", CComplexType.getType(((AssignStmt<?>) label.getStmt()).getExpr()));
					simplified = ExprSimplifier.simplify(CComplexType.getType(varDecl.getRef()).castTo(simplified), ImmutableValuation.empty());
					FrontendMetadata.create(simplified, "cType", CComplexType.getType(varDecl.getRef()));
					Stmt newStmt = Assign(
							cast(varDecl, varDecl.getType()),
							cast(simplified, varDecl.getType()));
<<<<<<< HEAD
					return Stmt(newStmt);
				} else if (label instanceof XcfaLabel.ProcedureCallXcfaLabel) {
					List<Expr<?>> newExprs = ((XcfaLabel.ProcedureCallXcfaLabel) label).getParams().stream().map((Expr<?> expr) -> {
						final Expr<?> simplified = ExprUtils.simplify(expr);
						FrontendMetadata.create(simplified, "cType", CComplexType.getType(expr));
						return simplified;
					}).collect(Collectors.toList());
					return ProcedureCall(newExprs, ((XcfaLabel.ProcedureCallXcfaLabel) label).getProcedure());
				} else return label;
			});
			if(!edge.getLabels().equals(newEdge.getLabels())) {
=======
					newStmts.add(newStmt);
					found = true;
				} else if(stmt instanceof AssumeStmt && ExprUtils.simplify(((AssumeStmt) stmt).getCond()).equals(True()) ) {
					// no op
					found = true;
				} else newStmts.add(stmt);
			}
			if(found) {
>>>>>>> 7ebd5e3c
				builder.removeEdge(edge);
				builder.addEdge(newEdge);
			}
		}
		return builder;
	}

	@Override
	public boolean isPostInlining() {
		return true;
	}
}<|MERGE_RESOLUTION|>--- conflicted
+++ resolved
@@ -3,7 +3,6 @@
 import hu.bme.mit.theta.core.decl.VarDecl;
 import hu.bme.mit.theta.core.model.ImmutableValuation;
 import hu.bme.mit.theta.core.stmt.AssignStmt;
-import hu.bme.mit.theta.core.stmt.AssumeStmt;
 import hu.bme.mit.theta.core.stmt.Stmt;
 import hu.bme.mit.theta.core.type.Expr;
 import hu.bme.mit.theta.core.type.arraytype.ArrayType;
@@ -20,7 +19,6 @@
 import java.util.stream.Collectors;
 
 import static hu.bme.mit.theta.core.stmt.Stmts.Assign;
-import static hu.bme.mit.theta.core.type.booltype.BoolExprs.True;
 import static hu.bme.mit.theta.core.utils.TypeUtils.cast;
 import static hu.bme.mit.theta.xcfa.model.XcfaLabel.ProcedureCall;
 import static hu.bme.mit.theta.xcfa.model.XcfaLabel.Stmt;
@@ -39,7 +37,6 @@
 					Stmt newStmt = Assign(
 							cast(varDecl, varDecl.getType()),
 							cast(simplified, varDecl.getType()));
-<<<<<<< HEAD
 					return Stmt(newStmt);
 				} else if (label instanceof XcfaLabel.ProcedureCallXcfaLabel) {
 					List<Expr<?>> newExprs = ((XcfaLabel.ProcedureCallXcfaLabel) label).getParams().stream().map((Expr<?> expr) -> {
@@ -51,16 +48,6 @@
 				} else return label;
 			});
 			if(!edge.getLabels().equals(newEdge.getLabels())) {
-=======
-					newStmts.add(newStmt);
-					found = true;
-				} else if(stmt instanceof AssumeStmt && ExprUtils.simplify(((AssumeStmt) stmt).getCond()).equals(True()) ) {
-					// no op
-					found = true;
-				} else newStmts.add(stmt);
-			}
-			if(found) {
->>>>>>> 7ebd5e3c
 				builder.removeEdge(edge);
 				builder.addEdge(newEdge);
 			}
