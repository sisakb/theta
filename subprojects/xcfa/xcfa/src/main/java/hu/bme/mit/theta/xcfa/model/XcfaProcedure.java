/*
 * Copyright 2021 Budapest University of Technology and Economics
 *
 * Licensed under the Apache License, Version 2.0 (the "License");
 * you may not use this file except in compliance with the License.
 * You may obtain a copy of the License at
 *
 *     http://www.apache.org/licenses/LICENSE-2.0
 *
 * Unless required by applicable law or agreed to in writing, software
 * distributed under the License is distributed on an "AS IS" BASIS,
 * WITHOUT WARRANTIES OR CONDITIONS OF ANY KIND, either express or implied.
 * See the License for the specific language governing permissions and
 * limitations under the License.
 */

package hu.bme.mit.theta.xcfa.model;

import com.google.common.collect.ImmutableList;
import com.google.common.collect.ImmutableMap;
import hu.bme.mit.theta.core.decl.VarDecl;
import hu.bme.mit.theta.core.type.LitExpr;
import hu.bme.mit.theta.core.type.Type;
import hu.bme.mit.theta.xcfa.model.utils.XcfaStmtUtils;
import hu.bme.mit.theta.xcfa.passes.XcfaPassManager;

import java.util.ArrayList;
import java.util.Collection;
<<<<<<< HEAD
=======
import java.util.LinkedHashMap;
>>>>>>> 7ebd5e3c
import java.util.LinkedHashMap;
import java.util.List;
import java.util.Map;
import java.util.Optional;
import java.util.stream.Collectors;

import static com.google.common.base.Preconditions.checkArgument;
import static com.google.common.base.Preconditions.checkState;
import static hu.bme.mit.theta.core.decl.Decls.Var;
import static hu.bme.mit.theta.core.utils.TypeUtils.cast;

@SuppressWarnings("unused")
public final class XcfaProcedure {
    private final String name;
    private final ImmutableMap<VarDecl<?>, Direction> params;
    private final ImmutableMap<VarDecl<?>, Optional<LitExpr<?>>> localVars;
    private final ImmutableList<XcfaLocation> locs;
    private final Type retType;
    private final XcfaLocation initLoc;
    private final XcfaLocation errorLoc;
    private final XcfaLocation finalLoc;
    private final ImmutableList<XcfaEdge> edges;
    private final XcfaProcess parent;

    private XcfaProcedure(final Builder builder, final XcfaProcess parent) {
        params = ImmutableMap.copyOf(builder.params);
        localVars = ImmutableMap.copyOf(builder.localVars);
        locs = ImmutableList.copyOf(builder.locs);
        locs.forEach(location -> location.setParent(this));
        initLoc = builder.initLoc;
        errorLoc = builder.errorLoc;
        finalLoc = builder.finalLoc;
        edges = ImmutableList.copyOf(builder.edges);
        name = builder.name;
        retType = builder.retType;
        this.parent = parent;
    }

<<<<<<< HEAD
    public XcfaProcedure(final XcfaProcess parent, final XcfaProcedure from, final Map<VarDecl<?>, VarDecl<?>> varLut) {
        params = ImmutableMap.copyOf(from.params.entrySet().stream().map(e -> {
            final VarDecl<?> varDecl = e.getKey();
            final VarDecl<?> newVar = Var(varDecl.getName(), varDecl.getType());
            varLut.put(varDecl, newVar);
            return Map.entry(cast(newVar, varDecl.getType()), e.getValue());
        }).collect(Collectors.toMap(Map.Entry::getKey, Map.Entry::getValue)));
        localVars = ImmutableMap.copyOf(from.localVars.entrySet().stream().map(e -> {
            final VarDecl<?> varDecl = e.getKey();
            final VarDecl<?> newVar = Var(varDecl.getName(), varDecl.getType());
            varLut.put(varDecl, newVar);
            return Map.entry(cast(newVar, varDecl.getType()), e.getValue());
        }).collect(Collectors.toMap(Map.Entry::getKey, Map.Entry::getValue)));
        final Map<XcfaLocation, XcfaLocation> locLut = new LinkedHashMap<>();
        locs = ImmutableList.copyOf(from.locs.stream().map(xcfaLocation -> {
            final XcfaLocation newLoc = XcfaLocation.copyOf(xcfaLocation);
            locLut.put(xcfaLocation, newLoc);
            return newLoc;
        }).collect(Collectors.toList()));
=======
    public XcfaProcedure(XcfaProcedure procedure) {
        this(procedure, new LinkedHashMap<>());
    }

    public XcfaProcedure(XcfaProcedure procedure, Map<VarDecl<?>, VarDecl<?>> newVarLut) {
        FrontendMetadata.lookupMetadata(procedure).forEach((s, o) -> {
            FrontendMetadata.create(this, s, o);
        });
        parent = null; // ProcessBuilder will fill out this field

        Map<VarDecl<?>, Direction> paramCollectList = new LinkedHashMap<>();
        procedure.params.forEach((varDecl, direction) -> {
            VarDecl<?> newVar = VarDecl.copyOf(varDecl);
            FrontendMetadata.lookupMetadata(varDecl.getRef()).forEach((s, o) -> FrontendMetadata.create(newVar.getRef(), s, o));
            paramCollectList.put(newVar, direction);
            newVarLut.put(varDecl, newVar);
        });
        params = ImmutableMap.copyOf(paramCollectList);

        Map<VarDecl<?>, Optional<LitExpr<?>>> localVarsCollectList = new LinkedHashMap<>();
        procedure.localVars.forEach((varDecl, litExpr) -> {
            VarDecl<?> newVar = newVarLut.containsKey(varDecl) ? newVarLut.get(varDecl) : VarDecl.copyOf(varDecl);
            FrontendMetadata.lookupMetadata(varDecl.getRef()).forEach((s, o) -> FrontendMetadata.create(newVar.getRef(), s, o));
            localVarsCollectList.put(newVar, litExpr);
            newVarLut.put(varDecl, newVar);
        });
        localVars = ImmutableMap.copyOf(localVarsCollectList);

        Map<XcfaLocation, XcfaLocation> newLocLut = new LinkedHashMap<>();

        List<XcfaLocation> locsCollectList = new ArrayList<>();
        procedure.locs.forEach(loc -> {
            XcfaLocation location = XcfaLocation.copyOf(loc);
            FrontendMetadata.lookupMetadata(loc).forEach((s, o) -> {
                FrontendMetadata.create(location, s, o);
            });
            locsCollectList.add(location);
            newLocLut.put(loc, location);
        });
        locs = ImmutableList.copyOf(locsCollectList);
>>>>>>> 7ebd5e3c
        locs.forEach(location -> location.setParent(this));
        initLoc = locLut.get(from.initLoc);
        errorLoc = locLut.get(from.errorLoc);
        finalLoc = locLut.get(from.finalLoc);
        edges = ImmutableList.copyOf(from.edges.stream().map(xcfaEdge -> xcfaEdge.withSource(locLut.get(xcfaEdge.getSource())).withTarget(xcfaEdge.getTarget()).mapLabels(label -> XcfaStmtUtils.replacesVarsInStmt(label, varDecl -> Optional.ofNullable(varLut.get(varDecl)).map(varDecl1 -> cast(varDecl1, varDecl.getType()))).orElse(label))).collect(Collectors.toList()));
        name = from.name;
        retType = from.retType;
        this.parent = parent;
    }

    public static Builder builder() {
        return new Builder();
    }

    public String toDot(Collection<String> cexLocations, Collection<XcfaEdge> cexEdges) {
        StringBuilder ret = new StringBuilder("label=\"");
        ret.append(name).append("(");
        params.forEach((varDecl, direction) -> {
            ret.append(direction).append(" ");
            ret.append(varDecl);
            ret.append(",");
        });
        ret.append(")\"\n");
        ret.append("\"").append(name).append(" vars: {");
        localVars.forEach((varDecl, litExpr) -> {
            ret.append(varDecl);
            if (litExpr.isPresent()) {
                ret.append(" = ").append(litExpr);
            }
            ret.append(",");
        });
        ret.append("}\";\n");
        for (XcfaLocation location : getLocs()) {
            ret.append("\"").append(location.getName()).append("\"");
            if(cexLocations.contains(location.getName())) ret.append(("[color=red]"));
            else if (location.isErrorLoc()) ret.append("[xlabel=err]");
            else if (location.isEndLoc()) ret.append("[xlabel=final]");
            else if (getInitLoc() == location) ret.append("[xlabel=start]");
            ret.append(";\n");
        }
        for (XcfaEdge edge : getEdges()) {
            ret.append("\"").append(edge.getSource().getName()).append("\" -> ");
            ret.append("\"").append(edge.getTarget().getName()).append("\" [label=\"");
            for (XcfaLabel label : edge.getLabels()) {
                ret.append(label.toString());
                ret.append(", ");
            }
            ret.append("\"");
            if(cexEdges.contains(edge)) {
                ret.append(",color=red");
            }
            ret.append("];\n");
        }
        return ret.toString();
    }

    public Map<VarDecl<?>, Direction> getParams() {
        return params;
    }

    public List<VarDecl<?>> getLocalVars() {
        return List.copyOf(localVars.keySet());
    }

    public Map<VarDecl<?>, Optional<LitExpr<?>>> getLocalVarMap() {
        return localVars;
    }

    public Optional<LitExpr<?>> getInitValue(VarDecl<?> varDecl) {
        return localVars.get(varDecl);
    }

    public List<XcfaLocation> getLocs() {
        return locs;
    }

    public XcfaLocation getInitLoc() {
        return initLoc;
    }

    public XcfaLocation getErrorLoc() {
        return errorLoc;
    }

    public XcfaLocation getFinalLoc() {
        return finalLoc;
    }

    public List<XcfaEdge> getEdges() {
        return edges;
    }

    public String getName() {
        return name;
    }

    @Override
    public String toString() {
        return name;
    }

    public XcfaProcess getParent() {
        return parent;
    }

    public Type getRetType() {
        return retType;
    }

    public XcfaProcedure duplicate(final XcfaProcess parent, final Map<VarDecl<?>, VarDecl<?>> varLut) {
        return new XcfaProcedure(parent, this, varLut);
    }

    public static final class Builder {
        private static final String RESULT_NAME = "result";

        private final LinkedHashMap<VarDecl<?>, Direction> params;
        private final Map<VarDecl<?>, Optional<LitExpr<?>>> localVars;
        private final List<XcfaLocation> locs;
        private final List<XcfaEdge> edges;
        private Type retType;
        private String name;
        private XcfaLocation initLoc;
        private XcfaLocation errorLoc;
        private XcfaLocation finalLoc;

        private XcfaProcedure built = null;

        private Builder() {
            params = new LinkedHashMap<>();
            localVars = new LinkedHashMap<>();
            locs = new ArrayList<>();
            edges = new ArrayList<>();
        }

        public String toDot(Collection<String> cexLocations, Collection<XcfaEdge> cexEdges) {
            StringBuilder ret = new StringBuilder("label=\"");
            ret.append(name).append("(");
            params.forEach((varDecl, direction) -> {
                ret.append(direction).append(" ");
                ret.append(varDecl);
                ret.append(",");
            });
            ret.append(")\"\n");
            ret.append("\"").append(name).append(" vars: {");
            localVars.forEach((varDecl, litExpr) -> {
                ret.append(varDecl);
                if (litExpr.isPresent()) {
                    ret.append(" = ").append(litExpr);
                }
                ret.append(",");
            });
            ret.append("}\";\n");
            for (XcfaLocation location : getLocs()) {
                ret.append("\"").append(location.getName()).append("\"");
                if(cexLocations.contains(location.getName())) ret.append(("[color=red]"));
                else if (location.isErrorLoc()) ret.append("[xlabel=err]");
                else if (location.isEndLoc()) ret.append("[xlabel=final]");
                else if (getInitLoc() == location) ret.append("[xlabel=start]");
                ret.append(";\n");
            }
            for (XcfaEdge edge : getEdges()) {
                ret.append("\"").append(edge.getSource().getName()).append("\" -> ");
                ret.append("\"").append(edge.getTarget().getName()).append("\" [label=\"");
                for (XcfaLabel label : edge.getLabels()) {
                    ret.append(label.toString());
                    ret.append(", ");
                }
                ret.append("\"");
                if(cexEdges.contains(edge)) {
                    ret.append(",color=red");
                }
                ret.append("];\n");
            }
            return ret.toString();
        }

        private void checkNotBuilt() {
            checkState(built == null, "A Procedure was already built.");
        }


        // params
        public LinkedHashMap<VarDecl<?>, Direction> getParams() {
            return params;
        }

        public void createParam(final Direction direction, final VarDecl<?> param) {
            checkNotBuilt();
            params.put(param, direction);
        }

        // localVars
        public Map<VarDecl<?>, Optional<LitExpr<?>>> getLocalVars() {
            return localVars;
        }

        public void createVar(final VarDecl<?> var, final LitExpr<?> initValue) {
            checkNotBuilt();
            localVars.put(var, Optional.ofNullable(initValue));
        }

        // rtype
        public void setRetType(Type retType) {
            this.retType = retType;
        }

        public Type getRetType() {
            return retType;
        }

        // locs
        public List<XcfaLocation> getLocs() {
            return locs;
        }

        public void removeLoc(XcfaLocation loc) {
            checkArgument(loc != initLoc, "Cannot remove initloc!");
            checkArgument(loc != finalLoc, "Cannot remove finalloc!");
            checkArgument(loc != errorLoc, "Cannot remove errorloc!");
            locs.remove(loc);
        }

        public XcfaLocation addLoc(XcfaLocation loc) {
            checkNotBuilt();
            if(!locs.contains(loc)) {
                checkState(locs.stream().noneMatch(l -> l.getName().equals(loc.getName())));
                checkArgument(loc.getIncomingEdges().size() == 0 && loc.getOutgoingEdges().size() == 0, "Loc already part of an XCFA procedure!");
                locs.add(loc);
            }
            return loc;
        }

        // edges
        public List<XcfaEdge> getEdges() {
            return edges;
        }

        public void addEdge(XcfaEdge e) {
            checkNotBuilt();
            checkArgument(locs.contains(e.getSource()), "Invalid source.");
            checkArgument(locs.contains(e.getTarget()), "Invalid target.");
            if(!edges.contains(e)) {
                edges.add(e);
                e.getSource().addOutgoingEdge(e);
                e.getTarget().addIncomingEdge(e);
            }
        }

        // name
        public String getName() {
            return name;
        }

        public void setName(String name) {
            this.name = name;
        }

        // initLoc
        public XcfaLocation getInitLoc() {
            return initLoc;
        }

        public void setInitLoc(final XcfaLocation initLoc) {
            checkNotBuilt();
            checkArgument(locs.contains(initLoc), "Init location not present in XCFA.");
            checkArgument(!initLoc.equals(errorLoc), "Init location cannot be the same as error location.");
            checkArgument(finalLoc == null || !finalLoc.equals(initLoc), "Init location cannot be the same as final location.");
            this.initLoc = initLoc;
        }

        // errorLoc
        public XcfaLocation getErrorLoc() {
            return errorLoc;
        }

        public void setErrorLoc(final XcfaLocation errorLoc) {
            checkNotBuilt();
            checkArgument(locs.contains(errorLoc), "Error location not present in XCFA.");
            checkArgument(initLoc == null || !initLoc.equals(errorLoc), "Error location cannot be the same as init location.");
            checkArgument(finalLoc == null || !finalLoc.equals(errorLoc), "Error location cannot be the same as final location.");
            if(errorLoc != null) errorLoc.setErrorLoc(true);
            else this.errorLoc.setErrorLoc(false);
            this.errorLoc = errorLoc;
        }

        // finalLoc
        public XcfaLocation getFinalLoc() {
            return finalLoc;
        }

        public void setFinalLoc(final XcfaLocation finalLoc) {
            checkNotBuilt();
            checkArgument(locs.contains(finalLoc), "Final location not present in XCFA.");
            checkArgument(!finalLoc.equals(errorLoc), "Final location cannot be the same as error location.");
            checkArgument(initLoc == null || !initLoc.equals(finalLoc), "Final location cannot be the same as init location.");
            this.finalLoc = finalLoc;
            finalLoc.setEndLoc(true);
        }

        public XcfaProcedure build(XcfaProcess process) {
            if(built != null) return built;

            checkState(initLoc != null, "Initial location must be set.");
            checkState(finalLoc != null, "Final location must be set.");
            checkState(finalLoc.getOutgoingEdges().isEmpty(), "Final location cannot have outgoing edges.");
            if (errorLoc != null)
                checkState(errorLoc.getOutgoingEdges().isEmpty(), "Error location cannot have outgoing edges.");
            Builder builder = XcfaPassManager.run(this);
            XcfaProcedure procedure = new XcfaProcedure(builder, process);
            built = procedure;
            return procedure;
        }

        public void removeEdge(XcfaEdge xcfaEdge) {
            edges.remove(xcfaEdge);
            xcfaEdge.getTarget().removeIncomingEdge(xcfaEdge);
            xcfaEdge.getSource().removeOutgoingEdge(xcfaEdge);
        }
    }

    public enum Direction{
        IN,
        OUT,
        INOUT
    }
}<|MERGE_RESOLUTION|>--- conflicted
+++ resolved
@@ -26,10 +26,6 @@
 
 import java.util.ArrayList;
 import java.util.Collection;
-<<<<<<< HEAD
-=======
-import java.util.LinkedHashMap;
->>>>>>> 7ebd5e3c
 import java.util.LinkedHashMap;
 import java.util.List;
 import java.util.Map;
@@ -68,7 +64,6 @@
         this.parent = parent;
     }
 
-<<<<<<< HEAD
     public XcfaProcedure(final XcfaProcess parent, final XcfaProcedure from, final Map<VarDecl<?>, VarDecl<?>> varLut) {
         params = ImmutableMap.copyOf(from.params.entrySet().stream().map(e -> {
             final VarDecl<?> varDecl = e.getKey();
@@ -88,48 +83,6 @@
             locLut.put(xcfaLocation, newLoc);
             return newLoc;
         }).collect(Collectors.toList()));
-=======
-    public XcfaProcedure(XcfaProcedure procedure) {
-        this(procedure, new LinkedHashMap<>());
-    }
-
-    public XcfaProcedure(XcfaProcedure procedure, Map<VarDecl<?>, VarDecl<?>> newVarLut) {
-        FrontendMetadata.lookupMetadata(procedure).forEach((s, o) -> {
-            FrontendMetadata.create(this, s, o);
-        });
-        parent = null; // ProcessBuilder will fill out this field
-
-        Map<VarDecl<?>, Direction> paramCollectList = new LinkedHashMap<>();
-        procedure.params.forEach((varDecl, direction) -> {
-            VarDecl<?> newVar = VarDecl.copyOf(varDecl);
-            FrontendMetadata.lookupMetadata(varDecl.getRef()).forEach((s, o) -> FrontendMetadata.create(newVar.getRef(), s, o));
-            paramCollectList.put(newVar, direction);
-            newVarLut.put(varDecl, newVar);
-        });
-        params = ImmutableMap.copyOf(paramCollectList);
-
-        Map<VarDecl<?>, Optional<LitExpr<?>>> localVarsCollectList = new LinkedHashMap<>();
-        procedure.localVars.forEach((varDecl, litExpr) -> {
-            VarDecl<?> newVar = newVarLut.containsKey(varDecl) ? newVarLut.get(varDecl) : VarDecl.copyOf(varDecl);
-            FrontendMetadata.lookupMetadata(varDecl.getRef()).forEach((s, o) -> FrontendMetadata.create(newVar.getRef(), s, o));
-            localVarsCollectList.put(newVar, litExpr);
-            newVarLut.put(varDecl, newVar);
-        });
-        localVars = ImmutableMap.copyOf(localVarsCollectList);
-
-        Map<XcfaLocation, XcfaLocation> newLocLut = new LinkedHashMap<>();
-
-        List<XcfaLocation> locsCollectList = new ArrayList<>();
-        procedure.locs.forEach(loc -> {
-            XcfaLocation location = XcfaLocation.copyOf(loc);
-            FrontendMetadata.lookupMetadata(loc).forEach((s, o) -> {
-                FrontendMetadata.create(location, s, o);
-            });
-            locsCollectList.add(location);
-            newLocLut.put(loc, location);
-        });
-        locs = ImmutableList.copyOf(locsCollectList);
->>>>>>> 7ebd5e3c
         locs.forEach(location -> location.setParent(this));
         initLoc = locLut.get(from.initLoc);
         errorLoc = locLut.get(from.errorLoc);
