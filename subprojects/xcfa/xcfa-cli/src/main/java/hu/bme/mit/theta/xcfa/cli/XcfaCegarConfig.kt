--- conflicted
+++ resolved
@@ -33,12 +33,9 @@
 import hu.bme.mit.theta.analysis.expr.ExprState
 import hu.bme.mit.theta.analysis.expr.refinement.*
 import hu.bme.mit.theta.analysis.pred.PredState
-<<<<<<< HEAD
 import hu.bme.mit.theta.analysis.waitlist.PriorityWaitlist
-=======
 import hu.bme.mit.theta.analysis.runtimemonitor.CexMonitor
 import hu.bme.mit.theta.analysis.runtimemonitor.MonitorCheckpoint
->>>>>>> b820fc40
 import hu.bme.mit.theta.common.logging.Logger
 import hu.bme.mit.theta.common.visualization.writer.WebDebuggerLogger
 import hu.bme.mit.theta.core.decl.Decl
@@ -157,21 +154,12 @@
         }
         */
 
-<<<<<<< HEAD
-        return if(porLevel == POR.AASPOR)
-            CegarChecker.create(abstractor, AasporRefiner.create(refiner, pruneStrategy, ignoredVarRegistry), logger)
-=======
-        val cegarChecker = if (porLevel == POR.AAPOR)
+        val cegarChecker = if (porLevel == POR.AASPOR)
             CegarChecker.create(
                 abstractor,
-                AbstractPorRefiner.create<ExprState, ExprAction, Prec, Refutation>(
-                    refiner,
-                    pruneStrategy,
-                    ignoredVarRegistry
-                ),
+                AasporRefiner.create(refiner, pruneStrategy, ignoredVarRegistry),
                 logger
             )
->>>>>>> b820fc40
         else
             CegarChecker.create(abstractor, refiner, logger)
 
