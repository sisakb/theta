/*
 * Copyright 2021 Budapest University of Technology and Economics
 *
 * Licensed under the Apache License, Version 2.0 (the "License");
 * you may not use this file except in compliance with the License.
 * You may obtain a copy of the License at
 *
 *     http://www.apache.org/licenses/LICENSE-2.0
 *
 * Unless required by applicable law or agreed to in writing, software
 * distributed under the License is distributed on an "AS IS" BASIS,
 * WITHOUT WARRANTIES OR CONDITIONS OF ANY KIND, either express or implied.
 * See the License for the specific language governing permissions and
 * limitations under the License.
 */
package hu.bme.mit.theta.xcfa.cli.stateless;

import com.beust.jcommander.JCommander;
import com.beust.jcommander.Parameter;
import com.beust.jcommander.ParameterException;
import com.google.common.base.Stopwatch;
import hu.bme.mit.theta.analysis.Trace;
import hu.bme.mit.theta.analysis.algorithm.SafetyResult;
import hu.bme.mit.theta.analysis.expl.ExplState;
import hu.bme.mit.theta.analysis.expr.refinement.PruneStrategy;
import hu.bme.mit.theta.c.frontend.dsl.gen.CLexer;
import hu.bme.mit.theta.c.frontend.dsl.gen.CParser;
import hu.bme.mit.theta.cfa.CFA;
import hu.bme.mit.theta.cfa.analysis.CfaAction;
import hu.bme.mit.theta.cfa.analysis.CfaState;
import hu.bme.mit.theta.cfa.analysis.CfaTraceConcretizer;
<<<<<<< HEAD
=======
import hu.bme.mit.theta.cfa.analysis.config.CfaConfig;
import hu.bme.mit.theta.cfa.analysis.config.CfaConfigBuilder;
import hu.bme.mit.theta.cfa.dsl.CfaWriter;
>>>>>>> 7ebd5e3c
import hu.bme.mit.theta.common.CliUtils;
import hu.bme.mit.theta.common.logging.ConsoleLogger;
import hu.bme.mit.theta.common.logging.Logger;
import hu.bme.mit.theta.common.visualization.Graph;
import hu.bme.mit.theta.common.visualization.writer.WitnessGraphvizWriter;
import hu.bme.mit.theta.common.visualization.writer.WitnessWriter;
import hu.bme.mit.theta.frontend.FrontendMetadata;
import hu.bme.mit.theta.frontend.transformation.ArchitectureConfig;
import hu.bme.mit.theta.frontend.transformation.grammar.function.FunctionVisitor;
import hu.bme.mit.theta.frontend.transformation.model.statements.CProgram;
import hu.bme.mit.theta.frontend.transformation.model.statements.CStatement;
import hu.bme.mit.theta.solver.z3.Z3SolverFactory;
<<<<<<< HEAD
import hu.bme.mit.theta.xcfa.algorithmselection.MaxEnumAnalyzer;
import hu.bme.mit.theta.xcfa.algorithmselection.NotSolvableException;
import hu.bme.mit.theta.xcfa.algorithmselection.PortfolioNotSolvableThrower;
import hu.bme.mit.theta.xcfa.analysis.common.XcfaConfig;
import hu.bme.mit.theta.xcfa.analysis.common.XcfaConfigBuilder;
import hu.bme.mit.theta.xcfa.analysis.common.XcfaTraceToWitness;
=======
import hu.bme.mit.theta.analysis.algorithm.runtimecheck.NotSolvableException;
import hu.bme.mit.theta.analysis.algorithm.runtimecheck.ArgCexCheckHandler;
import hu.bme.mit.theta.xcfa.algorithmselection.ComplexPortfolio;
import hu.bme.mit.theta.xcfa.algorithmselection.ModelStatistics;
import hu.bme.mit.theta.xcfa.algorithmselection.Portfolio;
import hu.bme.mit.theta.xcfa.algorithmselection.PortfolioTimeoutException;
import hu.bme.mit.theta.xcfa.algorithmselection.SequentialPortfolio;
import hu.bme.mit.theta.xcfa.algorithmselection.CpuTimeKeeper;
import hu.bme.mit.theta.xcfa.analysis.XcfaTraceToWitness;
>>>>>>> 7ebd5e3c
import hu.bme.mit.theta.xcfa.model.XCFA;
import hu.bme.mit.theta.xcfa.model.XcfaEdge;
import hu.bme.mit.theta.xcfa.model.utils.FrontendXcfaBuilder;
import hu.bme.mit.theta.xcfa.passes.XcfaPassManager;
import hu.bme.mit.theta.xcfa.passes.procedurepass.GlobalVarsToStoreLoad;
import hu.bme.mit.theta.xcfa.passes.procedurepass.OneStmtPerEdgePass;
import org.antlr.v4.runtime.CharStream;
import org.antlr.v4.runtime.CharStreams;
import org.antlr.v4.runtime.CommonTokenStream;

import java.io.BufferedWriter;
import java.io.File;
import java.io.FileInputStream;
import java.io.FileNotFoundException;
import java.io.FileOutputStream;
import java.io.FileWriter;
import java.io.PrintWriter;
import java.time.Duration;
import java.time.LocalDateTime;
import java.time.temporal.ChronoUnit;
import java.util.LinkedHashSet;
import java.util.Set;
import java.util.concurrent.TimeUnit;

import static com.google.common.base.Preconditions.checkState;

public class XcfaCli {
	private static final String JAR_NAME = "theta-xcfa-cli.jar";
	private final String[] args;

	//////////// CONFIGURATION OPTIONS BEGIN ////////////

	//////////// input task ////////////

	@Parameter(names = "--input", description = "Path of the input C program", required = true)
	File model;

	//////////// output data and statistics ////////////

	@Parameter(names = "--version", description = "Display version", help = true)
	boolean versionInfo = false;

	@Parameter(names = "--loglevel", description = "Detailedness of logging")
	Logger.Level logLevel = Logger.Level.MAINSTEP;

	@Parameter(names = "--output-results", description = "Beside the input file creates a directory <input>-<timestamp>-result, in which it outputs the xcfa (simple and highlighted), cex, witness (graphml and dot) and statistics (txt)", help = true)
	boolean outputResults = false;

	@Parameter(names = "--no-analysis", description = "Executes the model transformation to XCFA and CFA, and then exits; use with --output-results to get data about the (X)CFA")
	boolean noAnalysis = false;

	File cexfile = null;
	File witnessfile = null;
	File dotwitnessfile = null;
	File highlightedxcfafile = null;
	File statisticstxtfile = null;
	File statisticscsvfile = null;
	File cfafile = null;
	File xcfafile = null;

	//////////// arithmetic types allowed ////////////

	@Parameter(names = "--arithmetic-type", description = "Arithmetic type to use when building an XCFA")
	ArchitectureConfig.ArithmeticType arithmeticType = ArchitectureConfig.ArithmeticType.efficient;

<<<<<<< HEAD
	@Parameter(names = "--print-cfa", description = "Print CFA and exit.")
	boolean printcfa;

	@Parameter(names = "--estimateMaxEnum", description = "Estimate maxenum automatically; overwrites the value of the --maxenum flag.")
	boolean estimateMaxEnum;

	@Parameter(names = "--timeout", description = "Seconds until timeout (not precise)")
	Long timeS = Long.MAX_VALUE;

	@Parameter(names = "--version", description = "Display version", help = true)
	boolean versionInfo = false;

	@Parameter(names = "--benchmark-parsing", description = "Run parsing tasks only")
	boolean parsing = false;
=======
	//////////// runtime interventions ////////////
>>>>>>> 7ebd5e3c

	@Parameter(names = "--portfolio", description = "Use this flag instead of the CEGAR options if you are not familiar with those; includes a 900s timeout and uses 2 threads", help = true)
	Portfolio portfolio = Portfolio.NONE;

	@Parameter(names = "--no-arg-cex-check")
	boolean noArgCexCheck = false;

	//////////// CEGAR configuration options ////////////

	@Parameter(names = "--domain", description = "Abstract domain")
	XcfaConfigBuilder.Domain domain = XcfaConfigBuilder.Domain.PRED_CART;

	@Parameter(names = "--refinement", description = "Refinement strategy")
	XcfaConfigBuilder.Refinement refinement = XcfaConfigBuilder.Refinement.BW_BIN_ITP;

	@Parameter(names = "--search", description = "Search strategy")
	XcfaConfigBuilder.Search search = XcfaConfigBuilder.Search.BFS;

	@Parameter(names = "--predsplit", description = "Predicate splitting (for predicate abstraction)")
	XcfaConfigBuilder.PredSplit predSplit = XcfaConfigBuilder.PredSplit.WHOLE;

	@Parameter(names = "--maxenum", description = "Maximal number of explicitly enumerated successors (0: unlimited)")
	Integer maxEnum = 40;

	@Parameter(names = "--algorithm", description = "Solver to use (currently only INT_ALL is supported)")
	XcfaConfigBuilder.Algoritm algorithm = XcfaConfigBuilder.Algoritm.INT_ALL;

	@Parameter(names = "--initprec", description = "Initial precision of abstraction")
	XcfaConfigBuilder.InitPrec initPrec = XcfaConfigBuilder.InitPrec.EMPTY;

	@Parameter(names = "--prunestrategy", description = "Strategy for pruning the ARG after refinement")
	PruneStrategy pruneStrategy = PruneStrategy.LAZY;

	//////////// XCFA options (experimental) ////////////

	@Parameter(names = "--gui", description = "Show GUI")
	boolean showGui = false;

	@Parameter(names = "--bmc", description = "Run BMC pre-check")
	boolean runbmc = false;

	@Parameter(names = "--load-store", description = "Map global memory accesses to loads and stores")
	boolean loadStore = false;

	@Parameter(names = "--strict-stmtlist", description = "Exactly one statement per edge")
	boolean oneStmt = false;

	//////////// CONFIGURATION OPTIONS END ////////////

	public XcfaCli(final String[] args) {
		this.args = args;
	}

	public static void main(final String[] args) {
		final XcfaCli mainApp = new XcfaCli(args);
		mainApp.run();
	}

	private void run() {
		long beginTime = System.nanoTime();
		long beginMillis = System.currentTimeMillis();
		Stopwatch timer = Stopwatch.createStarted();

		/// Checking flags
		try {
			JCommander.newBuilder().addObject(this).programName(JAR_NAME).build().parse(args);
		} catch (final ParameterException ex) {
			System.out.println("Invalid parameters, details:");
			System.out.println(ex.getMessage());
			ex.usage();
			return;
		}

		/// version
		if (versionInfo) {
			CliUtils.printVersion(System.out);
			return;
		}

		// portfolios and output-results uses these
		File resultsDir = new File(model + "-" + LocalDateTime.now().toString() + "-results");
		boolean bool = resultsDir.mkdir();
		if(!bool){
			throw new RuntimeException("Couldn't create results directory");
		}
		String basicFileName = resultsDir + "/" + model.getName();

		/// output results file creation
		// create filenames, if needed
		if(outputResults) {
			xcfafile = new File(basicFileName + ".xcfa");
			cfafile = new File(basicFileName + ".cfa");
			cexfile = new File(basicFileName + ".cex");
			witnessfile = new File(basicFileName + ".witness.graphml");
			dotwitnessfile = new File(basicFileName + ".witness.dot");
			highlightedxcfafile = new File(basicFileName + ".highlighted.xcfa");
			statisticstxtfile = new File(basicFileName + ".statistics.txt");
			statisticscsvfile = new File(basicFileName + ".csv");
		}

<<<<<<< HEAD
		try {
			if(outputResults) {
				File resultsDir = new File(model + "-" + LocalDateTime.now().toString() + "-results");
				boolean bool = resultsDir.mkdir();
				if(!bool){
					throw new RuntimeException("Couldn't create results directory");
				}

				String basicFileName = resultsDir + "/" + model.getName();
				printxcfa = basicFileName + ".xcfa";
				printcfa = true;
//				cexfile = basicFileName + ".cex";
				witnessfile = basicFileName + ".witness.graphml";
				dotwitnessfile = basicFileName + ".witness.dot";
//				highlighted = basicFileName + ".highlighted.xcfa";
				statisticsfile = basicFileName + ".statistics.txt";
			}


			if(loadStore) {
				XcfaPassManager.addProcedurePass(new GlobalVarsToStoreLoad());
			}
			if(oneStmt) {
				XcfaPassManager.addProcedurePass(new OneStmtPerEdgePass());
			}
=======
		if(loadStore) {
			XcfaPassManager.addProcedurePass(new GlobalVarsToStoreLoad());
		}
		if(oneStmt) {
			XcfaPassManager.addProcedurePass(new OneStmtPerEdgePass());
		}
>>>>>>> 7ebd5e3c

		/// set arithmetic - if it is on efficient, the parsing will change it to either integer or bitvector
		ArchitectureConfig.arithmetic = arithmeticType;

		/// Starting frontend
		final Stopwatch sw = Stopwatch.createStarted();

		final CharStream input;
		XCFA xcfa = null;
		try {
			input = CharStreams.fromStream(new FileInputStream(model));
			final CLexer lexer = new CLexer(input);
			final CommonTokenStream tokens = new CommonTokenStream(lexer);
			final CParser parser = new CParser(tokens);
			final CParser.CompilationUnitContext context = parser.compilationUnit();

			CStatement program = context.accept(FunctionVisitor.instance);
			checkState(program instanceof CProgram, "Parsing did not return a program!");

			FrontendXcfaBuilder frontendXcfaBuilder = new FrontendXcfaBuilder();

<<<<<<< HEAD
			if(estimateMaxEnum) {
				System.out.println("Estimated maxEnum: " + MaxEnumAnalyzer.instance.estimateMaxEnum().intValue());
//				maxEnum = MaxEnumAnalyzer.instance.estimateMaxEnum().intValue();
			}
=======
			xcfa = frontendXcfaBuilder.buildXcfa((CProgram) program);
		} catch (IOException io) {
			io.printStackTrace();
		} catch (Exception e) {
			e.printStackTrace();
			System.err.println("Frontend failed!");
			System.exit(-80);
		}

		try {
>>>>>>> 7ebd5e3c

			// write xcfa into file
			if(outputResults) {
				try (BufferedWriter bw = new BufferedWriter(new FileWriter(xcfafile))) {
					bw.write(xcfa.toDot());
				}
			}
<<<<<<< HEAD
//			if (printcfa) {
//				CFA cfa = xcfa.createCFA();
//				File cfafile = new File(model.getAbsolutePath() + ".cfa");
//				try (BufferedWriter bw = new BufferedWriter(new FileWriter(cfafile))) {
//					bw.write(cfa.toString());
//				}
//			}




//			final XcfaConfig<?, ?, ?> config = new XcfaConfigBuilder(domain, refinement, Z3SolverFactory.getInstance())
//					.precGranularity(precGranularity).search(search)
//					.predSplit(predSplit).encoding(encoding).maxEnum(maxEnum).initPrec(initPrec)
//					.pruneStrategy(pruneStrategy).logger(new ConsoleLogger(logLevel)).build(xcfa, err);
//			final SafetyResult<?, ?> status = check(config);

//			if(status.isUnsafe()) {
//				System.err.println("Unsafe");
//			}
//			else {
//				System.err.println("Safe");
//			}

//			CFA cfa;
//			try {
//				cfa = xcfa.createCFA();
//			} catch(IllegalStateException e) {
//				System.out.println("XCFA not compatible with CFA, using multithreaded analyses.");
//				cfa = null;
//			}
			if(xcfa != null) {
				final SafetyResult<?, ?> status;
				final XcfaConfig<?, ?, ?> configuration = buildConfiguration(xcfa);
				CegarChecker.setNotSolvableThrower(new PortfolioNotSolvableThrower(true));
				status = check(configuration);
=======

			if(showGui) {
				new XcfaGui(xcfa);
				return;
			}

			if (runbmc) {
				if(xcfa.getProcesses().size() == 1) {
					checkState(xcfa.getMainProcess().getProcedures().size() == 1, "Multiple procedures are not yet supported!");
					List<XcfaEdge> cex = new BMC().getCex(xcfa.getMainProcess().getMainProcedure());
					if(cex != null) {
						System.out.println("SafetyResult Unsafe");
						return;
					}
				}

			}

			CFA cfa;
			try {
				cfa = xcfa.createCFA();
			} catch(IllegalStateException e) {
				System.out.println("XCFA not compatible with CFA, using multithreaded analyses.");
				cfa = null;
			}

			// write cfa into file and output statistics about (X)CFA and C input file
			if(outputResults && cfa!=null) {
				try (FileOutputStream filestream = new FileOutputStream(cfafile)) {
					CfaWriter.write(cfa, filestream);
				}
				ModelStatistics statistics = ModelStatistics.createCfaStatistics(cfa, model.getName());
				statistics.writeToCsv(statisticscsvfile);
				statistics.writeToTxt(statisticstxtfile);
			}

			if(noAnalysis) return;

			/// starting analysis
			if(cfa != null) {
				System.err.println("Arithmetic: " + ArchitectureConfig.arithmetic);

				SafetyResult<?, ?> status = null;

				Duration initTime = Duration.of(CpuTimeKeeper.getCurrentCpuTime(), ChronoUnit.SECONDS);
				System.err.println("Time of model transformation: " + initTime.toMillis() + "ms");

				switch (portfolio) {
					case NONE:
						final CfaConfig<?, ?, ?> configuration = buildConfiguration(cfa, cfa.getErrorLoc().get());
						status = check(configuration);
						break;
					case SEQUENTIAL:
						SequentialPortfolio sequentialPortfolio = new SequentialPortfolio(logLevel, basicFileName, model.getName());
						try {
							status = sequentialPortfolio.executeAnalysis(cfa, initTime); // check(configuration);
						} catch (PortfolioTimeoutException pte) {
							System.err.println(pte.getMessage());
							long elapsed = sw.elapsed(TimeUnit.MILLISECONDS);
							sw.stop();
							System.out.println("walltime: " + elapsed + " ms");
							System.out.println("cputime: " + CpuTimeKeeper.getCurrentCpuTime() + " s");
							System.exit(-43); // portfolio timeout
						}
						break;
					case COMPLEX:
						ComplexPortfolio complexPortfolio = new ComplexPortfolio(logLevel, basicFileName, model.getName());
						try {
							status = complexPortfolio.executeAnalysis(cfa, initTime);
						} catch (PortfolioTimeoutException pte) {
							System.err.println(pte.getMessage());
							long elapsed = sw.elapsed(TimeUnit.MILLISECONDS);
							sw.stop();
							System.out.println("walltime: " + elapsed + " ms");
							System.out.println("cputime: " + CpuTimeKeeper.getCurrentCpuTime() + " s");
							System.exit(-43); // portfolio timeout
						}
						break;
					default:
						throw new IllegalStateException("Unexpected value: " + portfolio);
				}
>>>>>>> 7ebd5e3c

				if (status!=null && status.isUnsafe() && outputResults) {
					writeCex(status.asUnsafe());
					writeWitness(status.asUnsafe());
					writeXcfaWithCex(xcfa, status.asUnsafe());
				}
			} else {
<<<<<<< HEAD
				System.exit(-1);
=======
				System.err.println("Cannot transform XCFA into CFA");
				System.exit(-50); // Cannot create CFA
				// BoundedMultithreadedAnalysis parametricAnalysis = XcfaAnalysis.createParametricAnalysis(xcfa);
>>>>>>> 7ebd5e3c
			}

			long elapsed = sw.elapsed(TimeUnit.MILLISECONDS);
			sw.stop();
			System.out.println("walltime: " + elapsed + " ms");
			System.out.println("cputime: " + CpuTimeKeeper.getCurrentCpuTime() + " s");

		} catch (final Throwable ex) {
			ex.printStackTrace();
		}
	}

<<<<<<< HEAD
//	private void writeStatistics(CFA cfa) {
//		File statistics = new File(statisticsfile);
//		BufferedWriter bw = null;
//		try {
//			bw = new BufferedWriter(new FileWriter(statistics));
//
//			bw.write("CFA-data varCount " + cfa.getVars().size() + System.lineSeparator());
//			bw.write("CFA-data locCount " + cfa.getLocs().size() + System.lineSeparator());
//
//			bw.write("Configuration: ");
//			bw.write(System.lineSeparator());
//			bw.write("Arithmetic: " + (ArchitectureConfig.arithmetic==ArchitectureConfig.ArithmeticType.bitvector? "bitvector" : "integer"));
//			bw.write(System.lineSeparator());
//			bw.write("Domain: " + domain);
//			bw.write(System.lineSeparator());
//			bw.write("Refinement: " + refinement);
//			bw.write(System.lineSeparator());
//			bw.write("Precision granularity: " + precGranularity);
//			bw.write(System.lineSeparator());
//			bw.write("Search: " + search);
//			bw.write(System.lineSeparator());
//			bw.write("Predicate splitting: " + predSplit);
//			bw.write(System.lineSeparator());
//			bw.write("Encoding: " + encoding);
//			bw.write(System.lineSeparator());
//			bw.write("maxEnum: " + maxEnum);
//			bw.write(System.lineSeparator());
//			bw.write("initPrec: " + initPrec);
//			bw.write(System.lineSeparator());
//			bw.write("pruneStrategy: " + pruneStrategy);
//			bw.write(System.lineSeparator());
//
//			bw.close();
//		} catch (IOException e) {
//			e.printStackTrace();
//		}
//	}

	private XcfaConfig<?, ?, ?> buildConfiguration(XCFA xcfa) throws Exception {
		if(ArchitectureConfig.arithmetic == ArchitectureConfig.ArithmeticType.bitvector) {
			return buildBitvectorConfiguration(xcfa);
		}
		return buildIntegerConfiguration(xcfa);
	}

	private XcfaConfig<?, ?, ?> buildIntegerConfiguration(final XCFA xcfa) throws Exception {
		try {
			return new XcfaConfigBuilder(domain, refinement, Z3SolverFactory.getInstance(), algorithm)
					.search(search)
					.predSplit(predSplit).maxEnum(maxEnum).initPrec(initPrec)
					.pruneStrategy(pruneStrategy).logger(new ConsoleLogger(logLevel)).build(xcfa);

		} catch (final Exception ex) {
			throw new Exception("Could not create configuration: " + ex.getMessage(), ex);
=======
	private CfaConfig<?, ?, ?> buildConfiguration(CFA cfa, CFA.Loc loc) throws Exception {
		// set up Arg-Cex check
		if(noArgCexCheck) {
			ArgCexCheckHandler.instance.setArgCexCheck(false, false);
		} else {
			if(refinement.equals(CfaConfigBuilder.Refinement.MULTI_SEQ)) {
				ArgCexCheckHandler.instance.setArgCexCheck(true, true);
			} else {
				ArgCexCheckHandler.instance.setArgCexCheck(true, false);
			}
>>>>>>> 7ebd5e3c
		}

<<<<<<< HEAD
	private XcfaConfig<?, ?, ?> buildBitvectorConfiguration(final XCFA xcfa) throws Exception {
		try {
			return new XcfaConfigBuilder(domain, refinement, Z3SolverFactory.getInstance(), algorithm)
					.search(search)
					.predSplit(predSplit).maxEnum(maxEnum).initPrec(initPrec)
					.pruneStrategy(pruneStrategy).logger(new ConsoleLogger(logLevel)).build(xcfa);
=======
		// Build configuration
		try {
			return new CfaConfigBuilder(domain, refinement, Z3SolverFactory.getInstance())
					.precGranularity(precGranularity).search(search)
					.predSplit(predSplit).encoding(encoding).maxEnum(maxEnum).initPrec(initPrec)
					.pruneStrategy(pruneStrategy).logger(new ConsoleLogger(logLevel)).build(cfa, loc);
>>>>>>> 7ebd5e3c

		} catch (final Exception ex) {
			throw new Exception("Could not create configuration: " + ex.getMessage(), ex);
		}
	}

	private SafetyResult<?, ?> check(XcfaConfig<?, ?, ?> configuration) throws Exception {
		try {
			return configuration.check();
		} catch (final NotSolvableException exception) {
			System.err.println("Configuration failed (stuck)");
			System.exit(-30);
			throw exception;
		} catch (final Exception ex) {
			String message = ex.getMessage() == null ? "(no message)" : ex.getMessage();
			throw new Exception("Error while running algorithm: " + ex.getClass().getSimpleName() + " " + message, ex);
		}
	}

//	private SafetyResult<?, ?> check(XcfaConfig<?, ?, ?> configuration) throws Exception {
//		try {
//			return configuration.check();
//		} catch (final NotSolvableException exception) {
//			System.err.println("Configuration failed (stuck)");
//			System.exit(-42); // TODO here for benchexec reasons; tool info should be changed instead
//			throw exception;
//		} catch (final Exception ex) {
//			String message = ex.getMessage() == null ? "(no message)" : ex.getMessage();
//			throw new Exception("Error while running algorithm: " + ex.getClass().getSimpleName() + " " + message, ex);
//		}
//	}


	private void writeCex(final SafetyResult.Unsafe<?, ?> status) throws FileNotFoundException {
		@SuppressWarnings("unchecked") final Trace<CfaState<?>, CfaAction> trace = (Trace<CfaState<?>, CfaAction>) status.getTrace();
		final Trace<CfaState<ExplState>, CfaAction> concrTrace = CfaTraceConcretizer.concretize(trace, Z3SolverFactory.getInstance());

		if(cexfile!=null) {
			final File file = cexfile;
			PrintWriter printWriter = null;
			try {
				printWriter = new PrintWriter(file);
				printWriter.write(concrTrace.toString());
			} finally {
				if (printWriter != null) {
					printWriter.close();
				}
			}
		}
	}

	private void writeWitness(final SafetyResult.Unsafe<?, ?> status) throws FileNotFoundException {
		@SuppressWarnings("unchecked") final Trace<CfaState<?>, CfaAction> trace = (Trace<CfaState<?>, CfaAction>) status.getTrace();
		final Trace<CfaState<ExplState>, CfaAction> concrTrace = CfaTraceConcretizer.concretize(trace, Z3SolverFactory.getInstance());

		Graph witnessGraph = XcfaTraceToWitness.buildWitness(concrTrace);
		if(witnessfile!=null) {
			final File file = witnessfile;
			// TODO handle more input flags to get the witness' xml parameters instead of hardcoding them
			// TODO make WitnessWriter singleton
			WitnessWriter ww = WitnessWriter.createViolationWitnessWriter(model.getAbsolutePath(), "CHECK( init(main()), LTL(G ! call(reach_error())) )", false);
			try {
				ww.writeFile(witnessGraph, witnessfile.getAbsolutePath());
			} catch (FileNotFoundException e) {
				e.printStackTrace();
			}
		}
		if(dotwitnessfile!=null) {
			WitnessGraphvizWriter.getInstance().writeFile(witnessGraph, dotwitnessfile.getAbsolutePath());
		}
	}

	private void writeXcfaWithCex(final XCFA xcfa, final SafetyResult.Unsafe<?, ?> status) throws FileNotFoundException {
		@SuppressWarnings("unchecked") final Trace<CfaState<?>, CfaAction> trace = (Trace<CfaState<?>, CfaAction>) status.getTrace();
		final Trace<CfaState<ExplState>, CfaAction> concrTrace = CfaTraceConcretizer.concretize(trace, Z3SolverFactory.getInstance());
		Set<String> cexLocations = new LinkedHashSet<>();
		Set<XcfaEdge> cexEdges = new LinkedHashSet<>();
		for (CfaState<ExplState> state : concrTrace.getStates()) {
			cexLocations.add(state.getLoc().getName());
		}
		for (CfaAction action : concrTrace.getActions()) {
			for (CFA.Edge edge : action.getEdges()) {
				Set<Object> xcfaEdges = FrontendMetadata.lookupMetadata("cfaEdge", edge);
				for (Object xcfaEdge : xcfaEdges) {
					XcfaEdge e = (XcfaEdge) xcfaEdge;
					cexEdges.add(e);
				}
			}
		}
		final File file = highlightedxcfafile;
		try (PrintWriter printWriter = new PrintWriter(file)) {
			printWriter.write(xcfa.toDot(cexLocations, cexEdges));
		}
	}
}<|MERGE_RESOLUTION|>--- conflicted
+++ resolved
@@ -29,12 +29,9 @@
 import hu.bme.mit.theta.cfa.analysis.CfaAction;
 import hu.bme.mit.theta.cfa.analysis.CfaState;
 import hu.bme.mit.theta.cfa.analysis.CfaTraceConcretizer;
-<<<<<<< HEAD
-=======
 import hu.bme.mit.theta.cfa.analysis.config.CfaConfig;
 import hu.bme.mit.theta.cfa.analysis.config.CfaConfigBuilder;
 import hu.bme.mit.theta.cfa.dsl.CfaWriter;
->>>>>>> 7ebd5e3c
 import hu.bme.mit.theta.common.CliUtils;
 import hu.bme.mit.theta.common.logging.ConsoleLogger;
 import hu.bme.mit.theta.common.logging.Logger;
@@ -47,14 +44,6 @@
 import hu.bme.mit.theta.frontend.transformation.model.statements.CProgram;
 import hu.bme.mit.theta.frontend.transformation.model.statements.CStatement;
 import hu.bme.mit.theta.solver.z3.Z3SolverFactory;
-<<<<<<< HEAD
-import hu.bme.mit.theta.xcfa.algorithmselection.MaxEnumAnalyzer;
-import hu.bme.mit.theta.xcfa.algorithmselection.NotSolvableException;
-import hu.bme.mit.theta.xcfa.algorithmselection.PortfolioNotSolvableThrower;
-import hu.bme.mit.theta.xcfa.analysis.common.XcfaConfig;
-import hu.bme.mit.theta.xcfa.analysis.common.XcfaConfigBuilder;
-import hu.bme.mit.theta.xcfa.analysis.common.XcfaTraceToWitness;
-=======
 import hu.bme.mit.theta.analysis.algorithm.runtimecheck.NotSolvableException;
 import hu.bme.mit.theta.analysis.algorithm.runtimecheck.ArgCexCheckHandler;
 import hu.bme.mit.theta.xcfa.algorithmselection.ComplexPortfolio;
@@ -63,8 +52,7 @@
 import hu.bme.mit.theta.xcfa.algorithmselection.PortfolioTimeoutException;
 import hu.bme.mit.theta.xcfa.algorithmselection.SequentialPortfolio;
 import hu.bme.mit.theta.xcfa.algorithmselection.CpuTimeKeeper;
-import hu.bme.mit.theta.xcfa.analysis.XcfaTraceToWitness;
->>>>>>> 7ebd5e3c
+import hu.bme.mit.theta.xcfa.analysis.common.XcfaTraceToWitness;
 import hu.bme.mit.theta.xcfa.model.XCFA;
 import hu.bme.mit.theta.xcfa.model.XcfaEdge;
 import hu.bme.mit.theta.xcfa.model.utils.FrontendXcfaBuilder;
@@ -81,11 +69,13 @@
 import java.io.FileNotFoundException;
 import java.io.FileOutputStream;
 import java.io.FileWriter;
+import java.io.IOException;
 import java.io.PrintWriter;
 import java.time.Duration;
 import java.time.LocalDateTime;
 import java.time.temporal.ChronoUnit;
 import java.util.LinkedHashSet;
+import java.util.List;
 import java.util.Set;
 import java.util.concurrent.TimeUnit;
 
@@ -130,24 +120,7 @@
 	@Parameter(names = "--arithmetic-type", description = "Arithmetic type to use when building an XCFA")
 	ArchitectureConfig.ArithmeticType arithmeticType = ArchitectureConfig.ArithmeticType.efficient;
 
-<<<<<<< HEAD
-	@Parameter(names = "--print-cfa", description = "Print CFA and exit.")
-	boolean printcfa;
-
-	@Parameter(names = "--estimateMaxEnum", description = "Estimate maxenum automatically; overwrites the value of the --maxenum flag.")
-	boolean estimateMaxEnum;
-
-	@Parameter(names = "--timeout", description = "Seconds until timeout (not precise)")
-	Long timeS = Long.MAX_VALUE;
-
-	@Parameter(names = "--version", description = "Display version", help = true)
-	boolean versionInfo = false;
-
-	@Parameter(names = "--benchmark-parsing", description = "Run parsing tasks only")
-	boolean parsing = false;
-=======
 	//////////// runtime interventions ////////////
->>>>>>> 7ebd5e3c
 
 	@Parameter(names = "--portfolio", description = "Use this flag instead of the CEGAR options if you are not familiar with those; includes a 900s timeout and uses 2 threads", help = true)
 	Portfolio portfolio = Portfolio.NONE;
@@ -158,36 +131,33 @@
 	//////////// CEGAR configuration options ////////////
 
 	@Parameter(names = "--domain", description = "Abstract domain")
-	XcfaConfigBuilder.Domain domain = XcfaConfigBuilder.Domain.PRED_CART;
+	CfaConfigBuilder.Domain domain = CfaConfigBuilder.Domain.PRED_CART;
 
 	@Parameter(names = "--refinement", description = "Refinement strategy")
-	XcfaConfigBuilder.Refinement refinement = XcfaConfigBuilder.Refinement.BW_BIN_ITP;
+	CfaConfigBuilder.Refinement refinement = CfaConfigBuilder.Refinement.BW_BIN_ITP;
 
 	@Parameter(names = "--search", description = "Search strategy")
-	XcfaConfigBuilder.Search search = XcfaConfigBuilder.Search.BFS;
+	CfaConfigBuilder.Search search = CfaConfigBuilder.Search.ERR;
 
 	@Parameter(names = "--predsplit", description = "Predicate splitting (for predicate abstraction)")
-	XcfaConfigBuilder.PredSplit predSplit = XcfaConfigBuilder.PredSplit.WHOLE;
+	CfaConfigBuilder.PredSplit predSplit = CfaConfigBuilder.PredSplit.WHOLE;
+
+	@Parameter(names = "--precgranularity", description = "Precision granularity")
+	CfaConfigBuilder.PrecGranularity precGranularity = CfaConfigBuilder.PrecGranularity.LOCAL;
+
+	@Parameter(names = "--encoding", description = "Block encoding")
+	CfaConfigBuilder.Encoding encoding = CfaConfigBuilder.Encoding.LBE;
 
 	@Parameter(names = "--maxenum", description = "Maximal number of explicitly enumerated successors (0: unlimited)")
-	Integer maxEnum = 40;
-
-	@Parameter(names = "--algorithm", description = "Solver to use (currently only INT_ALL is supported)")
-	XcfaConfigBuilder.Algoritm algorithm = XcfaConfigBuilder.Algoritm.INT_ALL;
+	Integer maxEnum = 10;
 
 	@Parameter(names = "--initprec", description = "Initial precision of abstraction")
-	XcfaConfigBuilder.InitPrec initPrec = XcfaConfigBuilder.InitPrec.EMPTY;
+	CfaConfigBuilder.InitPrec initPrec = CfaConfigBuilder.InitPrec.EMPTY;
 
 	@Parameter(names = "--prunestrategy", description = "Strategy for pruning the ARG after refinement")
 	PruneStrategy pruneStrategy = PruneStrategy.LAZY;
 
 	//////////// XCFA options (experimental) ////////////
-
-	@Parameter(names = "--gui", description = "Show GUI")
-	boolean showGui = false;
-
-	@Parameter(names = "--bmc", description = "Run BMC pre-check")
-	boolean runbmc = false;
 
 	@Parameter(names = "--load-store", description = "Map global memory accesses to loads and stores")
 	boolean loadStore = false;
@@ -248,40 +218,12 @@
 			statisticscsvfile = new File(basicFileName + ".csv");
 		}
 
-<<<<<<< HEAD
-		try {
-			if(outputResults) {
-				File resultsDir = new File(model + "-" + LocalDateTime.now().toString() + "-results");
-				boolean bool = resultsDir.mkdir();
-				if(!bool){
-					throw new RuntimeException("Couldn't create results directory");
-				}
-
-				String basicFileName = resultsDir + "/" + model.getName();
-				printxcfa = basicFileName + ".xcfa";
-				printcfa = true;
-//				cexfile = basicFileName + ".cex";
-				witnessfile = basicFileName + ".witness.graphml";
-				dotwitnessfile = basicFileName + ".witness.dot";
-//				highlighted = basicFileName + ".highlighted.xcfa";
-				statisticsfile = basicFileName + ".statistics.txt";
-			}
-
-
-			if(loadStore) {
-				XcfaPassManager.addProcedurePass(new GlobalVarsToStoreLoad());
-			}
-			if(oneStmt) {
-				XcfaPassManager.addProcedurePass(new OneStmtPerEdgePass());
-			}
-=======
 		if(loadStore) {
 			XcfaPassManager.addProcedurePass(new GlobalVarsToStoreLoad());
 		}
 		if(oneStmt) {
 			XcfaPassManager.addProcedurePass(new OneStmtPerEdgePass());
 		}
->>>>>>> 7ebd5e3c
 
 		/// set arithmetic - if it is on efficient, the parsing will change it to either integer or bitvector
 		ArchitectureConfig.arithmetic = arithmeticType;
@@ -303,12 +245,6 @@
 
 			FrontendXcfaBuilder frontendXcfaBuilder = new FrontendXcfaBuilder();
 
-<<<<<<< HEAD
-			if(estimateMaxEnum) {
-				System.out.println("Estimated maxEnum: " + MaxEnumAnalyzer.instance.estimateMaxEnum().intValue());
-//				maxEnum = MaxEnumAnalyzer.instance.estimateMaxEnum().intValue();
-			}
-=======
 			xcfa = frontendXcfaBuilder.buildXcfa((CProgram) program);
 		} catch (IOException io) {
 			io.printStackTrace();
@@ -319,68 +255,12 @@
 		}
 
 		try {
->>>>>>> 7ebd5e3c
 
 			// write xcfa into file
 			if(outputResults) {
 				try (BufferedWriter bw = new BufferedWriter(new FileWriter(xcfafile))) {
 					bw.write(xcfa.toDot());
 				}
-			}
-<<<<<<< HEAD
-//			if (printcfa) {
-//				CFA cfa = xcfa.createCFA();
-//				File cfafile = new File(model.getAbsolutePath() + ".cfa");
-//				try (BufferedWriter bw = new BufferedWriter(new FileWriter(cfafile))) {
-//					bw.write(cfa.toString());
-//				}
-//			}
-
-
-
-
-//			final XcfaConfig<?, ?, ?> config = new XcfaConfigBuilder(domain, refinement, Z3SolverFactory.getInstance())
-//					.precGranularity(precGranularity).search(search)
-//					.predSplit(predSplit).encoding(encoding).maxEnum(maxEnum).initPrec(initPrec)
-//					.pruneStrategy(pruneStrategy).logger(new ConsoleLogger(logLevel)).build(xcfa, err);
-//			final SafetyResult<?, ?> status = check(config);
-
-//			if(status.isUnsafe()) {
-//				System.err.println("Unsafe");
-//			}
-//			else {
-//				System.err.println("Safe");
-//			}
-
-//			CFA cfa;
-//			try {
-//				cfa = xcfa.createCFA();
-//			} catch(IllegalStateException e) {
-//				System.out.println("XCFA not compatible with CFA, using multithreaded analyses.");
-//				cfa = null;
-//			}
-			if(xcfa != null) {
-				final SafetyResult<?, ?> status;
-				final XcfaConfig<?, ?, ?> configuration = buildConfiguration(xcfa);
-				CegarChecker.setNotSolvableThrower(new PortfolioNotSolvableThrower(true));
-				status = check(configuration);
-=======
-
-			if(showGui) {
-				new XcfaGui(xcfa);
-				return;
-			}
-
-			if (runbmc) {
-				if(xcfa.getProcesses().size() == 1) {
-					checkState(xcfa.getMainProcess().getProcedures().size() == 1, "Multiple procedures are not yet supported!");
-					List<XcfaEdge> cex = new BMC().getCex(xcfa.getMainProcess().getMainProcedure());
-					if(cex != null) {
-						System.out.println("SafetyResult Unsafe");
-						return;
-					}
-				}
-
 			}
 
 			CFA cfa;
@@ -446,7 +326,6 @@
 					default:
 						throw new IllegalStateException("Unexpected value: " + portfolio);
 				}
->>>>>>> 7ebd5e3c
 
 				if (status!=null && status.isUnsafe() && outputResults) {
 					writeCex(status.asUnsafe());
@@ -454,13 +333,9 @@
 					writeXcfaWithCex(xcfa, status.asUnsafe());
 				}
 			} else {
-<<<<<<< HEAD
-				System.exit(-1);
-=======
 				System.err.println("Cannot transform XCFA into CFA");
 				System.exit(-50); // Cannot create CFA
 				// BoundedMultithreadedAnalysis parametricAnalysis = XcfaAnalysis.createParametricAnalysis(xcfa);
->>>>>>> 7ebd5e3c
 			}
 
 			long elapsed = sw.elapsed(TimeUnit.MILLISECONDS);
@@ -473,62 +348,6 @@
 		}
 	}
 
-<<<<<<< HEAD
-//	private void writeStatistics(CFA cfa) {
-//		File statistics = new File(statisticsfile);
-//		BufferedWriter bw = null;
-//		try {
-//			bw = new BufferedWriter(new FileWriter(statistics));
-//
-//			bw.write("CFA-data varCount " + cfa.getVars().size() + System.lineSeparator());
-//			bw.write("CFA-data locCount " + cfa.getLocs().size() + System.lineSeparator());
-//
-//			bw.write("Configuration: ");
-//			bw.write(System.lineSeparator());
-//			bw.write("Arithmetic: " + (ArchitectureConfig.arithmetic==ArchitectureConfig.ArithmeticType.bitvector? "bitvector" : "integer"));
-//			bw.write(System.lineSeparator());
-//			bw.write("Domain: " + domain);
-//			bw.write(System.lineSeparator());
-//			bw.write("Refinement: " + refinement);
-//			bw.write(System.lineSeparator());
-//			bw.write("Precision granularity: " + precGranularity);
-//			bw.write(System.lineSeparator());
-//			bw.write("Search: " + search);
-//			bw.write(System.lineSeparator());
-//			bw.write("Predicate splitting: " + predSplit);
-//			bw.write(System.lineSeparator());
-//			bw.write("Encoding: " + encoding);
-//			bw.write(System.lineSeparator());
-//			bw.write("maxEnum: " + maxEnum);
-//			bw.write(System.lineSeparator());
-//			bw.write("initPrec: " + initPrec);
-//			bw.write(System.lineSeparator());
-//			bw.write("pruneStrategy: " + pruneStrategy);
-//			bw.write(System.lineSeparator());
-//
-//			bw.close();
-//		} catch (IOException e) {
-//			e.printStackTrace();
-//		}
-//	}
-
-	private XcfaConfig<?, ?, ?> buildConfiguration(XCFA xcfa) throws Exception {
-		if(ArchitectureConfig.arithmetic == ArchitectureConfig.ArithmeticType.bitvector) {
-			return buildBitvectorConfiguration(xcfa);
-		}
-		return buildIntegerConfiguration(xcfa);
-	}
-
-	private XcfaConfig<?, ?, ?> buildIntegerConfiguration(final XCFA xcfa) throws Exception {
-		try {
-			return new XcfaConfigBuilder(domain, refinement, Z3SolverFactory.getInstance(), algorithm)
-					.search(search)
-					.predSplit(predSplit).maxEnum(maxEnum).initPrec(initPrec)
-					.pruneStrategy(pruneStrategy).logger(new ConsoleLogger(logLevel)).build(xcfa);
-
-		} catch (final Exception ex) {
-			throw new Exception("Could not create configuration: " + ex.getMessage(), ex);
-=======
 	private CfaConfig<?, ?, ?> buildConfiguration(CFA cfa, CFA.Loc loc) throws Exception {
 		// set up Arg-Cex check
 		if(noArgCexCheck) {
@@ -539,31 +358,21 @@
 			} else {
 				ArgCexCheckHandler.instance.setArgCexCheck(true, false);
 			}
->>>>>>> 7ebd5e3c
-		}
-
-<<<<<<< HEAD
-	private XcfaConfig<?, ?, ?> buildBitvectorConfiguration(final XCFA xcfa) throws Exception {
-		try {
-			return new XcfaConfigBuilder(domain, refinement, Z3SolverFactory.getInstance(), algorithm)
-					.search(search)
-					.predSplit(predSplit).maxEnum(maxEnum).initPrec(initPrec)
-					.pruneStrategy(pruneStrategy).logger(new ConsoleLogger(logLevel)).build(xcfa);
-=======
+		}
+
 		// Build configuration
 		try {
 			return new CfaConfigBuilder(domain, refinement, Z3SolverFactory.getInstance())
 					.precGranularity(precGranularity).search(search)
 					.predSplit(predSplit).encoding(encoding).maxEnum(maxEnum).initPrec(initPrec)
 					.pruneStrategy(pruneStrategy).logger(new ConsoleLogger(logLevel)).build(cfa, loc);
->>>>>>> 7ebd5e3c
 
 		} catch (final Exception ex) {
 			throw new Exception("Could not create configuration: " + ex.getMessage(), ex);
 		}
 	}
 
-	private SafetyResult<?, ?> check(XcfaConfig<?, ?, ?> configuration) throws Exception {
+	private SafetyResult<?, ?> check(CfaConfig<?, ?, ?> configuration) throws Exception {
 		try {
 			return configuration.check();
 		} catch (final NotSolvableException exception) {
@@ -575,20 +384,6 @@
 			throw new Exception("Error while running algorithm: " + ex.getClass().getSimpleName() + " " + message, ex);
 		}
 	}
-
-//	private SafetyResult<?, ?> check(XcfaConfig<?, ?, ?> configuration) throws Exception {
-//		try {
-//			return configuration.check();
-//		} catch (final NotSolvableException exception) {
-//			System.err.println("Configuration failed (stuck)");
-//			System.exit(-42); // TODO here for benchexec reasons; tool info should be changed instead
-//			throw exception;
-//		} catch (final Exception ex) {
-//			String message = ex.getMessage() == null ? "(no message)" : ex.getMessage();
-//			throw new Exception("Error while running algorithm: " + ex.getClass().getSimpleName() + " " + message, ex);
-//		}
-//	}
-
 
 	private void writeCex(final SafetyResult.Unsafe<?, ?> status) throws FileNotFoundException {
 		@SuppressWarnings("unchecked") final Trace<CfaState<?>, CfaAction> trace = (Trace<CfaState<?>, CfaAction>) status.getTrace();
