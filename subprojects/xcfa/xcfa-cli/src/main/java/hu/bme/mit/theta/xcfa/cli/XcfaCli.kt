/*
 *  Copyright 2023 Budapest University of Technology and Economics
 *
 *  Licensed under the Apache License, Version 2.0 (the "License");
 *  you may not use this file except in compliance with the License.
 *  You may obtain a copy of the License at
 *
 *      http://www.apache.org/licenses/LICENSE-2.0
 *
 *  Unless required by applicable law or agreed to in writing, software
 *  distributed under the License is distributed on an "AS IS" BASIS,
 *  WITHOUT WARRANTIES OR CONDITIONS OF ANY KIND, either express or implied.
 *  See the License for the specific language governing permissions and
 *  limitations under the License.
 */
package hu.bme.mit.theta.xcfa.cli

import com.beust.jcommander.JCommander
import com.beust.jcommander.Parameter
import com.beust.jcommander.ParameterException
import com.google.common.base.Stopwatch
import com.google.gson.Gson
import com.google.gson.GsonBuilder
import com.google.gson.JsonParser
import hu.bme.mit.theta.analysis.Trace
import hu.bme.mit.theta.analysis.algorithm.SafetyResult
import hu.bme.mit.theta.analysis.expl.ExplState
import hu.bme.mit.theta.analysis.utils.ArgVisualizer
import hu.bme.mit.theta.analysis.utils.TraceVisualizer
import hu.bme.mit.theta.c2xcfa.getXcfaFromC
import hu.bme.mit.theta.common.CliUtils
import hu.bme.mit.theta.common.logging.ConsoleLogger
import hu.bme.mit.theta.common.logging.Logger
import hu.bme.mit.theta.common.visualization.Graph
import hu.bme.mit.theta.common.visualization.writer.GraphvizWriter
import hu.bme.mit.theta.common.visualization.writer.WebDebuggerLogger
import hu.bme.mit.theta.frontend.ParseContext
import hu.bme.mit.theta.frontend.chc.ChcFrontend
import hu.bme.mit.theta.solver.smtlib.SmtLibSolverManager
import hu.bme.mit.theta.xcfa.analysis.ErrorDetection
import hu.bme.mit.theta.xcfa.analysis.XcfaAction
import hu.bme.mit.theta.xcfa.analysis.XcfaState
import hu.bme.mit.theta.xcfa.analysis.por.XcfaDporLts
import hu.bme.mit.theta.xcfa.cli.utils.XcfaWitnessWriter
import hu.bme.mit.theta.xcfa.cli.witnesses.XcfaTraceConcretizer
import hu.bme.mit.theta.xcfa.model.XCFA
import hu.bme.mit.theta.xcfa.model.toDot
import hu.bme.mit.theta.xcfa.passes.LbePass
import org.antlr.v4.runtime.CharStreams
import java.io.File
import java.io.FileInputStream
import java.io.FileReader
import java.util.*
import java.util.concurrent.TimeUnit
import javax.script.Bindings
import javax.script.ScriptEngine
import javax.script.ScriptEngineManager
import javax.script.SimpleBindings
import kotlin.random.Random
import kotlin.system.exitProcess


class XcfaCli(private val args: Array<String>) {

    //////////// CONFIGURATION OPTIONS BEGIN ////////////
    //////////// input task ////////////
    @Parameter(names = ["--input"], description = "Path of the input C program", required = true)
    var input: File? = null

    @Parameter(names = ["--property"], description = "Path of the property file")
    var property: File? = null

    @Parameter(names = ["--lbe"],
        description = "Level of LBE (NO_LBE, LBE_LOCAL, LBE_SEQ, LBE_FULL)")
    var lbeLevel: LbePass.LbeLevel = LbePass.LbeLevel.LBE_SEQ

    @Parameter(names = ["--input-type"], description = "Format of the input")
    var inputType: InputType = InputType.C

    @Parameter(names = ["--chc-transformation"],
        description = "Direction of transformation from CHC to XCFA")
    var chcTransformation: ChcFrontend.ChcTransformation = ChcFrontend.ChcTransformation.FORWARD;

    //////////// backend options ////////////
    @Parameter(names = ["--backend"], description = "Backend analysis to use")
    var backend: Backend = Backend.CEGAR

    @Parameter(names = ["--strategy"], description = "Execution strategy")
    var strategy: Strategy = Strategy.DIRECT

    @Parameter(names = ["--portfolio"],
        description = "Portfolio type (only valid with --strategy PORTFOLIO)")
    var portfolio: Portfolio = Portfolio.COMPLEX

    @Parameter(names = ["--smt-home"], description = "The path of the solver registry")
    var solverHome: String = SmtLibSolverManager.HOME.toAbsolutePath().toString()

    //////////// debug options ////////////
    @Parameter(names = ["--stacktrace"],
        description = "Print full stack trace in case of exception")
    var stacktrace: Boolean = false

    @Parameter(names = ["--no-analysis", "--parse-only"],
        description = "Executes the model transformation to XCFA and CFA, and then exits; use with --output-results to get data about the (X)CFA")
    var noAnalysis = false

    @Parameter(names = ["--print-config"],
        description = "Print the config to a JSON file (takes a filename as argument)")
    var printConfigFile: File? = null

    //////////// output data and statistics ////////////
    @Parameter(names = ["--version"], description = "Display version", help = true)
    var versionInfo = false

    @Parameter(names = ["--loglevel"], description = "Detailedness of logging")
    var logLevel = Logger.Level.MAINSTEP

    @Parameter(names = ["--output-results"],
        description = "Creates a directory, in which it outputs the xcfa, cex and witness")
    var outputResults = false

    @Parameter(names = ["--output-directory"],
        description = "Specify the directory where the result files are stored")
    var resultFolder: File = File("results-${Date()}")

    @Parameter(names = ["--witness-only"],
        description = "Does not output any other files, just a violation/correctness witness only")
    var svcomp = false

    @Parameter(names = ["--cex-solver"], description = "Concretizer solver name")
    var concretizerSolver: String = "Z3"

    @Parameter(names = ["--validate-cex-solver"],
        description = "Activates a wrapper, which validates the assertions in the solver in each (SAT) check. Filters some solver issues.")
    var validateConcretizerSolver: Boolean = false

    @Parameter(names = ["--seed"], description = "Random seed used for DPOR")
    var randomSeed: Int = -1

    @Parameter
    var remainingFlags: MutableList<String> = ArrayList()

    private fun run() {
        /// Checking flags
        try {
            JCommander.newBuilder().addObject(this).programName(JAR_NAME).build().parse(*args)
        } catch (ex: ParameterException) {
            println("Invalid parameters, details:")
            ex.printStackTrace()
            ex.usage()
            exitProcess(ExitCodes.INVALID_PARAM.code)
        }

        /// version
        if (versionInfo) {
            CliUtils.printVersion(System.out)
            return
        }
        val stopwatch = Stopwatch.createStarted()
        val gsonForOutput = getGson()
        val logger = ConsoleLogger(logLevel)
        val explicitProperty: ErrorDetection = getExplicitProperty()

        // propagating input variables
        LbePass.level = lbeLevel
        if (randomSeed >= 0) XcfaDporLts.random = Random(randomSeed)
        WebDebuggerLogger.getInstance().setTitle(input?.name);

<<<<<<< HEAD
        val xcfa = try {
            val stream = FileInputStream(input!!)
            val xcfaFromC = getXcfaFromC(stream, explicitProperty == ErrorDetection.OVERFLOW)
            logger.write(Logger.Level.INFO, "Frontend finished: ${xcfaFromC.name}  (in ${swFrontend.elapsed(TimeUnit.MILLISECONDS)} ms)\n")
            logger.write(Logger.Level.RESULT, "Arithmetic: ${BitwiseChecker.getBitwiseOption()}\n")
            xcfaFromC
        } catch (e: Exception) {
            if (stacktrace) e.printStackTrace();
            logger.write(Logger.Level.RESULT, "Frontend failed!\n")
            exitProcess(ExitCodes.FRONTEND_FAILED.code)
=======

        logger.write(Logger.Level.INFO, "Parsing the input $input as $inputType")
        val parseContext = ParseContext()
        val xcfa = getXcfa(logger, explicitProperty, parseContext)
        logger.write(Logger.Level.INFO, "Frontend finished: ${xcfa.name}  (in ${
            stopwatch.elapsed(TimeUnit.MILLISECONDS)
        } ms)\n")

        preVerificationLogging(logger, xcfa, gsonForOutput)

        if (noAnalysis) {
            logger.write(Logger.Level.RESULT, "ParsingResult Success")
            return
>>>>>>> ce4e5b48
        }
        // verification
        stopwatch.reset().start()
        logger.write(Logger.Level.INFO, "Starting verification of ${xcfa.name} using $backend")
        registerAllSolverManagers(solverHome, logger)
        val config = parseConfigFromCli()
        if (strategy != Strategy.PORTFOLIO && printConfigFile != null) {
            printConfigFile!!.writeText(gsonForOutput.toJson(config))
        }
        val safetyResult: SafetyResult<*, *> =
            when (strategy) {
                Strategy.DIRECT -> runDirect(xcfa, config, logger)
                Strategy.SERVER -> runServer(xcfa, config, logger, parseContext)
                Strategy.SERVER_DEBUG -> runServerDebug(xcfa, config, logger)
                Strategy.PORTFOLIO -> runPortfolio(xcfa, explicitProperty, logger, parseContext)
            }
        // post verification
        postVerificationLogging(safetyResult, parseContext)
        logger.write(Logger.Level.RESULT, safetyResult.toString() + "\n")
    }

    private fun runDirect(xcfa: XCFA, config: XcfaCegarConfig, logger: ConsoleLogger) =
        exitOnError(stacktrace) { config.check(xcfa, logger) }

    private fun runServer(xcfa: XCFA, config: XcfaCegarConfig,
        logger: ConsoleLogger, parseContext: ParseContext): SafetyResult<*, *> {
        val safetyResultSupplier = config.checkInProcess(xcfa, solverHome, true,
            input!!.absolutePath, logger, parseContext)
        return try {
            safetyResultSupplier()
        } catch (e: ErrorCodeException) {
            exitProcess(e.code)
        }
    }

    private fun runServerDebug(xcfa: XCFA, config: XcfaCegarConfig,
        logger: ConsoleLogger): SafetyResult<*, *> {
        val safetyResultSupplier = config.checkInProcessDebug(xcfa, solverHome, true,
            input!!.absolutePath, logger)
        return try {
            safetyResultSupplier()
        } catch (e: ErrorCodeException) {
            exitProcess(e.code)
        }
    }

    private fun runPortfolio(xcfa: XCFA, explicitProperty: ErrorDetection,
        logger: ConsoleLogger,
        parseContext: ParseContext): SafetyResult<*, *> {
        var portfolioDescriptor = File(portfolio.name.lowercase() + ".kts")
        if (!portfolioDescriptor.exists()) {
            portfolioDescriptor = File(
                File(XcfaCli::class.java.protectionDomain.codeSource.location.path).parent,
                portfolio.name.lowercase() + ".kts")
            if (!portfolioDescriptor.exists()) {
                logger.write(Logger.Level.RESULT,
                    "Portfolio file not found: ${portfolioDescriptor.absolutePath}\n")
                exitProcess(ExitCodes.PORTFOLIO_ERROR.code)
            }
        }
        val kotlinEngine: ScriptEngine = ScriptEngineManager().getEngineByExtension("kts")
        return try {
            val bindings: Bindings = SimpleBindings()
            bindings["xcfa"] = xcfa
            bindings["property"] = explicitProperty
            bindings["cFileName"] = input!!.absolutePath
            bindings["logger"] = logger
            bindings["smtHome"] = solverHome
            bindings["traits"] = VerificationTraits(
                multithreaded = parseContext.multiThreading,
                arithmetic = parseContext.bitwiseOption,
            )
            val portfolioResult = kotlinEngine.eval(FileReader(portfolioDescriptor),
                bindings) as Pair<XcfaCegarConfig, SafetyResult<*, *>>

            concretizerSolver = portfolioResult.first.refinementSolver
            validateConcretizerSolver = portfolioResult.first.validateRefinementSolver

            portfolioResult.second
        } catch (e: ErrorCodeException) {
            exitProcess(e.code)
        } catch (e: Exception) {
            logger.write(Logger.Level.RESULT,
                "Portfolio from $portfolioDescriptor could not be executed.")
            e.printStackTrace()
            exitProcess(ExitCodes.PORTFOLIO_ERROR.code)
        }
    }

    private fun preVerificationLogging(logger: ConsoleLogger, xcfa: XCFA, gsonForOutput: Gson) {
        if (svcomp || outputResults) {
            if (!svcomp) {
                resultFolder.mkdirs()

                logger.write(Logger.Level.INFO,
                    "Writing results to directory ${resultFolder.absolutePath}")

                val xcfaDotFile = File(resultFolder, "xcfa.dot")
                xcfaDotFile.writeText(xcfa.toDot())

                val xcfaJsonFile = File(resultFolder, "xcfa.json")
                val uglyJson = gsonForOutput.toJson(xcfa)
                val create = GsonBuilder().setPrettyPrinting().create()
                xcfaJsonFile.writeText(create.toJson(JsonParser.parseString(uglyJson)))
            }
        }
    }

    private fun postVerificationLogging(safetyResult: SafetyResult<*, *>, parseContext: ParseContext) {
        if (svcomp || outputResults) {
            if (!svcomp) {
                resultFolder.mkdirs()

                val argFile = File(resultFolder, "arg-${safetyResult.isSafe}.dot")
                val g: Graph = ArgVisualizer.getDefault().visualize(safetyResult.arg)
                argFile.writeText(GraphvizWriter.getInstance().writeString(g))

                if (safetyResult.isUnsafe) {
                    val concrTrace: Trace<XcfaState<ExplState>, XcfaAction> = XcfaTraceConcretizer.concretize(
                        safetyResult.asUnsafe().trace as Trace<XcfaState<*>, XcfaAction>?,
                        getSolver(concretizerSolver, validateConcretizerSolver))

                    val traceFile = File(resultFolder, "trace.dot")
                    val traceG: Graph = TraceVisualizer.getDefault().visualize(concrTrace)
                    traceFile.writeText(GraphvizWriter.getInstance().writeString(traceG))
                }

            } else {
                XcfaWitnessWriter().writeWitness(safetyResult, input!!,
                    getSolver(concretizerSolver, validateConcretizerSolver), parseContext)
            }
        }
    }

    private fun getXcfa(logger: ConsoleLogger, explicitProperty: ErrorDetection, parseContext: ParseContext) =
        try {
            when (inputType) {
                InputType.CHC -> {
                    parseChc(logger)
                }

                InputType.C -> {
                    val stream = FileInputStream(input!!)
                    val xcfaFromC = getXcfaFromC(stream, parseContext,
                        explicitProperty == ErrorDetection.OVERFLOW)
                    logger.write(Logger.Level.RESULT,
                        "Arithmetic: ${parseContext.arithmetic}\n")
                    xcfaFromC
                }

                InputType.XCFA_JSON -> {
                    val gson = getGson()
                    gson.fromJson(input!!.readText(), XCFA::class.java)
                }

                InputType.XCFA_DSL -> {
                    val kotlinEngine: ScriptEngine = ScriptEngineManager().getEngineByExtension(
                        "kts")
                    kotlinEngine.eval(FileReader(input!!)) as XCFA
                }
            }
        } catch (e: Exception) {
            if (stacktrace) e.printStackTrace();
            logger.write(Logger.Level.RESULT, "Frontend failed!\n")
            exitProcess(ExitCodes.FRONTEND_FAILED.code)
        }

    private fun parseChc(logger: ConsoleLogger): XCFA {
        var chcFrontend: ChcFrontend
        val xcfaBuilder = if (chcTransformation == ChcFrontend.ChcTransformation.FORWARD) { // try forward, fallback to backward
            chcFrontend = ChcFrontend(chcTransformation)
            try {
                chcFrontend.buildXcfa(CharStreams.fromStream(FileInputStream(input!!)))
            } catch (e: UnsupportedOperationException) {
                logger.write(Logger.Level.INFO,
                    "Non-linear CHC found, retrying using backward transformation...")
                chcFrontend = ChcFrontend(ChcFrontend.ChcTransformation.BACKWARD)
                chcFrontend.buildXcfa(CharStreams.fromStream(FileInputStream(input!!)))
            }
        } else {
            chcFrontend = ChcFrontend(chcTransformation)
            chcFrontend.buildXcfa(CharStreams.fromStream(FileInputStream(input!!)))
        }
        return xcfaBuilder.build()
    }

    private fun getExplicitProperty() = if (property != null) {
        remainingFlags.add("--error-detection")
        if (property!!.name.endsWith("unreach-call.prp")) {
            remainingFlags.add(ErrorDetection.ERROR_LOCATION.toString())
            ErrorDetection.ERROR_LOCATION
        } else if (property!!.name.endsWith("no-data-race.prp")) {
            remainingFlags.add(ErrorDetection.DATA_RACE.toString())
            if (lbeLevel != LbePass.LbeLevel.NO_LBE) {
                System.err.println(
                    "Changing LBE type to NO_LBE because the DATA_RACE property will be erroneous otherwise")
                lbeLevel = LbePass.LbeLevel.NO_LBE
            }
            ErrorDetection.DATA_RACE
        } else if (property!!.name.endsWith("no-overflow.prp")) {
            remainingFlags.add(ErrorDetection.OVERFLOW.toString())
            if (lbeLevel != LbePass.LbeLevel.NO_LBE) {
                System.err.println(
                    "Changing LBE type to NO_LBE because the OVERFLOW property will be erroneous otherwise")
                lbeLevel = LbePass.LbeLevel.NO_LBE
            }
            ErrorDetection.OVERFLOW
        } else {
            remainingFlags.add(ErrorDetection.NO_ERROR.toString())
            System.err.println(
                "Unknown property $property, using full state space exploration (no refinement)")
            ErrorDetection.NO_ERROR
        }
    } else ErrorDetection.ERROR_LOCATION

    private fun parseConfigFromCli(): XcfaCegarConfig {
        val cegarConfig = XcfaCegarConfig()
        try {
            JCommander.newBuilder().addObject(cegarConfig).programName(JAR_NAME).build()
                .parse(*remainingFlags.toTypedArray())
        } catch (ex: ParameterException) {
            println("Invalid parameters, details:")
            ex.printStackTrace()
            ex.usage()
            exitProcess(ExitCodes.INVALID_PARAM.code)
        }
        return cegarConfig
    }

    companion object {

        private const val JAR_NAME = "theta-xcfa-cli.jar"

        @JvmStatic
        fun main(args: Array<String>) {
            val mainApp = XcfaCli(args)
            mainApp.run()
        }
    }
}<|MERGE_RESOLUTION|>--- conflicted
+++ resolved
@@ -166,18 +166,6 @@
         if (randomSeed >= 0) XcfaDporLts.random = Random(randomSeed)
         WebDebuggerLogger.getInstance().setTitle(input?.name);
 
-<<<<<<< HEAD
-        val xcfa = try {
-            val stream = FileInputStream(input!!)
-            val xcfaFromC = getXcfaFromC(stream, explicitProperty == ErrorDetection.OVERFLOW)
-            logger.write(Logger.Level.INFO, "Frontend finished: ${xcfaFromC.name}  (in ${swFrontend.elapsed(TimeUnit.MILLISECONDS)} ms)\n")
-            logger.write(Logger.Level.RESULT, "Arithmetic: ${BitwiseChecker.getBitwiseOption()}\n")
-            xcfaFromC
-        } catch (e: Exception) {
-            if (stacktrace) e.printStackTrace();
-            logger.write(Logger.Level.RESULT, "Frontend failed!\n")
-            exitProcess(ExitCodes.FRONTEND_FAILED.code)
-=======
 
         logger.write(Logger.Level.INFO, "Parsing the input $input as $inputType")
         val parseContext = ParseContext()
@@ -191,7 +179,6 @@
         if (noAnalysis) {
             logger.write(Logger.Level.RESULT, "ParsingResult Success")
             return
->>>>>>> ce4e5b48
         }
         // verification
         stopwatch.reset().start()
