/*
 *  Copyright 2023 Budapest University of Technology and Economics
 *
 *  Licensed under the Apache License, Version 2.0 (the "License");
 *  you may not use this file except in compliance with the License.
 *  You may obtain a copy of the License at
 *
 *      http://www.apache.org/licenses/LICENSE-2.0
 *
 *  Unless required by applicable law or agreed to in writing, software
 *  distributed under the License is distributed on an "AS IS" BASIS,
 *  WITHOUT WARRANTIES OR CONDITIONS OF ANY KIND, either express or implied.
 *  See the License for the specific language governing permissions and
 *  limitations under the License.
 */
package hu.bme.mit.theta.xcfa.cli

import com.beust.jcommander.JCommander
import com.beust.jcommander.Parameter
import com.beust.jcommander.ParameterException
import com.google.common.base.Stopwatch
import com.google.gson.Gson
import com.google.gson.GsonBuilder
import com.google.gson.JsonParser
import hu.bme.mit.theta.analysis.Trace
import hu.bme.mit.theta.analysis.algorithm.SafetyResult
import hu.bme.mit.theta.analysis.expl.ExplState
import hu.bme.mit.theta.analysis.utils.ArgVisualizer
import hu.bme.mit.theta.analysis.utils.TraceVisualizer
import hu.bme.mit.theta.c2xcfa.getXcfaFromC
import hu.bme.mit.theta.common.CliUtils
import hu.bme.mit.theta.common.logging.ConsoleLogger
import hu.bme.mit.theta.common.logging.Logger
import hu.bme.mit.theta.common.visualization.Graph
import hu.bme.mit.theta.common.visualization.writer.GraphvizWriter
import hu.bme.mit.theta.common.visualization.writer.WebDebuggerLogger
import hu.bme.mit.theta.frontend.ParseContext
import hu.bme.mit.theta.frontend.chc.ChcFrontend
import hu.bme.mit.theta.llvm2xcfa.ArithmeticType
import hu.bme.mit.theta.llvm2xcfa.XcfaUtils.fromFile
import hu.bme.mit.theta.solver.smtlib.SmtLibSolverManager
import hu.bme.mit.theta.xcfa.analysis.ErrorDetection
import hu.bme.mit.theta.xcfa.analysis.XcfaAction
import hu.bme.mit.theta.xcfa.analysis.XcfaState
import hu.bme.mit.theta.xcfa.analysis.coi.COI
import hu.bme.mit.theta.xcfa.analysis.coi.XcfaCoiMultiThread
import hu.bme.mit.theta.xcfa.analysis.coi.XcfaCoiSingleThread
import hu.bme.mit.theta.xcfa.analysis.por.XcfaDporLts
import hu.bme.mit.theta.xcfa.analysis.por.XcfaSporLts
import hu.bme.mit.theta.xcfa.cli.utils.XcfaWitnessWriter
import hu.bme.mit.theta.xcfa.cli.witnesses.XcfaTraceConcretizer
import hu.bme.mit.theta.xcfa.model.XCFA
import hu.bme.mit.theta.xcfa.model.toDot
import hu.bme.mit.theta.xcfa.passes.LbePass
import hu.bme.mit.theta.xcfa.passes.LoopUnrollPass
import org.antlr.v4.runtime.CharStreams
import java.io.File
import java.io.FileInputStream
import java.io.FileReader
import java.util.*
import java.util.concurrent.TimeUnit
import javax.script.Bindings
import javax.script.ScriptEngine
import javax.script.ScriptEngineManager
import javax.script.SimpleBindings
import kotlin.random.Random
import kotlin.system.exitProcess


class XcfaCli(private val args: Array<String>) {

    //////////// CONFIGURATION OPTIONS BEGIN ////////////
    //////////// input task ////////////
    @Parameter(names = ["--input"], description = "Path of the input C program", required = true)
    var input: File? = null

    @Parameter(names = ["--property"], description = "Path of the property file")
    var property: File? = null

    @Parameter(names = ["--lbe"],
        description = "Level of LBE (NO_LBE, LBE_LOCAL, LBE_SEQ, LBE_FULL)")
    var lbeLevel: LbePass.LbeLevel = LbePass.LbeLevel.LBE_SEQ

    @Parameter(names = ["--unroll"], description = "Max number of loop iterations to unroll")
    var loopUnroll: Int = 50

    @Parameter(names = ["--input-type"], description = "Format of the input")
    var inputType: InputType = InputType.C

    @Parameter(names = ["--chc-transformation"], description = "Direction of transformation from CHC to XCFA")
    var chcTransformation: ChcFrontend.ChcTransformation = ChcFrontend.ChcTransformation.PORTFOLIO

    //////////// backend options ////////////
    @Parameter(names = ["--backend"], description = "Backend analysis to use")
    var backend: Backend = Backend.CEGAR

    @Parameter(names = ["--strategy"], description = "Execution strategy")
    var strategy: Strategy = Strategy.DIRECT

    @Parameter(names = ["--portfolio"],
        description = "Portfolio type (only valid with --strategy PORTFOLIO)")
    var portfolio: File = File("complex.kts")

    @Parameter(names = ["--smt-home"], description = "The path of the solver registry")
    var solverHome: String = SmtLibSolverManager.HOME.toAbsolutePath().toString()

    @Parameter(names = ["--debug"], description = "Debug mode (not exiting when encountering an exception)")
    var debug: Boolean = false

    //////////// debug options ////////////
    @Parameter(names = ["--stacktrace"],
        description = "Print full stack trace in case of exception")
    var stacktrace: Boolean = false

    @Parameter(names = ["--no-analysis", "--parse-only"],
        description = "Executes the model transformation to XCFA and CFA, and then exits; use with --output-results to get data about the (X)CFA")
    var noAnalysis = false

    @Parameter(names = ["--print-config"],
        description = "Print the config to a JSON file (takes a filename as argument)")
    var printConfigFile: File? = null

    //////////// output data and statistics ////////////
    @Parameter(names = ["--version"], description = "Display version", help = true)
    var versionInfo = false

    @Parameter(names = ["--loglevel"], description = "Detailedness of logging")
    var logLevel = Logger.Level.MAINSTEP

    @Parameter(names = ["--output-results"],
        description = "Creates a directory, in which it outputs the xcfa, cex and witness")
    var outputResults = false

    @Parameter(names = ["--output-directory"],
        description = "Specify the directory where the result files are stored")
    var resultFolder: File = File("results-${Date()}")

    @Parameter(names = ["--witness-only"],
        description = "Does not output any other files, just a violation/correctness witness only")
    var svcomp = false

    @Parameter(names = ["--cex-solver"], description = "Concretizer solver name")
    var concretizerSolver: String = "Z3"

    @Parameter(names = ["--validate-cex-solver"],
        description = "Activates a wrapper, which validates the assertions in the solver in each (SAT) check. Filters some solver issues.")
    var validateConcretizerSolver: Boolean = false

    @Parameter(names = ["--seed"], description = "Random seed used for DPOR")
    var randomSeed: Int = -1

    @Parameter(names = ["--arg-to-file"], description = "Visualize the resulting file here: https://ftsrg-edu.github.io/student-sisak-argviz/")
    var argToFile: Boolean = false

    @Parameter
    var remainingFlags: MutableList<String> = ArrayList()

    private fun run() {
        /// Checking flags
        try {
            JCommander.newBuilder().addObject(this).programName(JAR_NAME).build().parse(*args)
        } catch (ex: ParameterException) {
            println("Invalid parameters, details:")
            ex.printStackTrace()
            ex.usage()
            exitProcess(ExitCodes.INVALID_PARAM.code)
        }

        /// version
        if (versionInfo) {
            CliUtils.printVersion(System.out)
            return
        }
        val stopwatch = Stopwatch.createStarted()
        val gsonForOutput = getGson()
        val logger = ConsoleLogger(logLevel)
        val explicitProperty: ErrorDetection = getExplicitProperty()

        // propagating input variables
        LbePass.level = lbeLevel
<<<<<<< HEAD
        if (randomSeed >= 0) {
            val random = Random(randomSeed)
            XcfaSporLts.random = random
            XcfaDporLts.random = random
=======
        if (randomSeed >= 0){
            XcfaSporLts.random = Random(randomSeed)
            XcfaDporLts.random = Random(randomSeed)
        }
        if (argToFile) {
            WebDebuggerLogger.enableWebDebuggerLogger()
            WebDebuggerLogger.getInstance().setTitle(input?.name)
>>>>>>> ff9a9ef2
        }
        LoopUnrollPass.UNROLL_LIMIT = loopUnroll


        logger.write(Logger.Level.INFO, "Parsing the input $input as $inputType")
        val parseContext = ParseContext()
        val xcfa = getXcfa(logger, explicitProperty, parseContext)
        COI = if (parseContext.multiThreading) XcfaCoiMultiThread(xcfa) else XcfaCoiSingleThread(xcfa)
        logger.write(Logger.Level.INFO, "Frontend finished: ${xcfa.name}  (in ${
            stopwatch.elapsed(TimeUnit.MILLISECONDS)
        } ms)\n")

        preVerificationLogging(logger, xcfa, gsonForOutput)

        if (noAnalysis) {
            logger.write(Logger.Level.RESULT, "ParsingResult Success")
            return
        }
        // verification
        stopwatch.reset().start()
        logger.write(Logger.Level.INFO, "Starting verification of ${xcfa.name} using $backend")
        registerAllSolverManagers(solverHome, logger)
        val config = parseConfigFromCli()
        if (strategy != Strategy.PORTFOLIO && printConfigFile != null) {
            printConfigFile!!.writeText(gsonForOutput.toJson(config))
        }
        val safetyResult: SafetyResult<*, *> =
            when (strategy) {
                Strategy.DIRECT -> runDirect(xcfa, config, logger)
                Strategy.SERVER -> runServer(xcfa, config, logger, parseContext)
                Strategy.SERVER_DEBUG -> runServerDebug(xcfa, config, logger, parseContext)
                Strategy.PORTFOLIO -> runPortfolio(xcfa, explicitProperty, logger, parseContext, debug)
            }
        // post verification
        postVerificationLogging(safetyResult, parseContext)
        logger.write(Logger.Level.RESULT, safetyResult.toString() + "\n")
    }

    private fun runDirect(xcfa: XCFA, config: XcfaCegarConfig, logger: ConsoleLogger) =
        exitOnError(stacktrace, debug) { config.check(xcfa, logger) }

    private fun runServer(xcfa: XCFA, config: XcfaCegarConfig,
        logger: ConsoleLogger, parseContext: ParseContext): SafetyResult<*, *> {
        val safetyResultSupplier = config.checkInProcess(xcfa, solverHome, true,
            input!!.absolutePath, logger, parseContext)
        return try {
            safetyResultSupplier()
        } catch (e: ErrorCodeException) {
            exitProcess(e.code)
        }
    }

    private fun runServerDebug(xcfa: XCFA, config: XcfaCegarConfig,
        logger: ConsoleLogger, parseContext: ParseContext): SafetyResult<*, *> {
        val safetyResultSupplier = config.checkInProcessDebug(xcfa, solverHome, true,
            input!!.absolutePath, logger, parseContext)
        return try {
            safetyResultSupplier()
        } catch (e: ErrorCodeException) {
            exitProcess(e.code)
        }
    }

    private fun runPortfolio(xcfa: XCFA, explicitProperty: ErrorDetection,
        logger: ConsoleLogger, parseContext: ParseContext, debug: Boolean = false): SafetyResult<*, *> {
        val portfolioDescriptor = portfolio
        val kotlinEngine: ScriptEngine = ScriptEngineManager().getEngineByExtension("kts")
        return try {
            val bindings: Bindings = SimpleBindings()
            bindings["xcfa"] = xcfa
            bindings["parseContext"] = parseContext
            bindings["property"] = explicitProperty
            bindings["cFileName"] = input!!.absolutePath
            bindings["logger"] = logger
            bindings["smtHome"] = solverHome
            bindings["traits"] = VerificationTraits(
                multithreaded = parseContext.multiThreading,
                arithmetic = parseContext.bitwiseOption,
            )
            val portfolioResult = kotlinEngine.eval(FileReader(portfolioDescriptor),
                bindings) as Pair<XcfaCegarConfig, SafetyResult<*, *>>

            concretizerSolver = portfolioResult.first.refinementSolver
            validateConcretizerSolver = portfolioResult.first.validateRefinementSolver

            portfolioResult.second
        } catch (e: ErrorCodeException) {
            if (debug) throw e
            exitProcess(e.code)
        } catch (e: Exception) {
            if (debug) throw e
            logger.write(Logger.Level.RESULT,
                "Portfolio from $portfolioDescriptor could not be executed.")
            e.printStackTrace()
            exitProcess(ExitCodes.PORTFOLIO_ERROR.code)
        }
    }

    private fun preVerificationLogging(logger: ConsoleLogger, xcfa: XCFA, gsonForOutput: Gson) {
        if (outputResults && !svcomp) {
            resultFolder.mkdirs()

            logger.write(Logger.Level.INFO,
                "Writing results to directory ${resultFolder.absolutePath}")

            val xcfaDotFile = File(resultFolder, "xcfa.dot")
            xcfaDotFile.writeText(xcfa.toDot())

            val xcfaJsonFile = File(resultFolder, "xcfa.json")
            val uglyJson = gsonForOutput.toJson(xcfa)
            val create = GsonBuilder().setPrettyPrinting().create()
            xcfaJsonFile.writeText(create.toJson(JsonParser.parseString(uglyJson)))
        }
    }

    private fun postVerificationLogging(safetyResult: SafetyResult<*, *>, parseContext: ParseContext) {
        if (svcomp || outputResults) {
            if (!svcomp) {
                resultFolder.mkdirs()

                val argFile = File(resultFolder, "arg-${safetyResult.isSafe}.dot")
                val g: Graph = ArgVisualizer.getDefault().visualize(safetyResult.arg)
                argFile.writeText(GraphvizWriter.getInstance().writeString(g))

                if (safetyResult.isUnsafe) {
                    val concrTrace: Trace<XcfaState<ExplState>, XcfaAction> = XcfaTraceConcretizer.concretize(
                        safetyResult.asUnsafe().trace as Trace<XcfaState<*>, XcfaAction>?,
                        getSolver(concretizerSolver, validateConcretizerSolver))

                    val traceFile = File(resultFolder, "trace.dot")
                    val traceG: Graph = TraceVisualizer.getDefault().visualize(concrTrace)
                    traceFile.writeText(GraphvizWriter.getInstance().writeString(traceG))
                }

            } else {
                XcfaWitnessWriter().writeWitness(safetyResult, input!!,
                    getSolver(concretizerSolver, validateConcretizerSolver), parseContext)
            }
        }
    }

    private fun getXcfa(logger: ConsoleLogger, explicitProperty: ErrorDetection, parseContext: ParseContext) =
        try {
            when (inputType) {
                InputType.CHC -> {
                    parseChc(logger)
                }

                InputType.C -> {
                    val stream = FileInputStream(input!!)
                    val xcfaFromC = getXcfaFromC(stream, parseContext, false,
                        explicitProperty == ErrorDetection.OVERFLOW).first
                    logger.write(Logger.Level.RESULT,
                        "Arithmetic: ${parseContext.arithmetic}\n")
                    xcfaFromC
                }

                InputType.LLVM -> fromFile(input!!, ArithmeticType.efficient)

                InputType.JSON -> {
                    val gson = getGson()
                    gson.fromJson(input!!.readText(), XCFA::class.java)
                }

                InputType.DSL -> {
                    val kotlinEngine: ScriptEngine = ScriptEngineManager().getEngineByExtension(
                        "kts")
                    kotlinEngine.eval(FileReader(input!!)) as XCFA
                }
            }
        } catch (e: Exception) {
            if (stacktrace) e.printStackTrace()
            logger.write(Logger.Level.RESULT, "Frontend failed!\n")
            exitProcess(ExitCodes.FRONTEND_FAILED.code)
        }

    private fun parseChc(logger: ConsoleLogger): XCFA {
        var chcFrontend: ChcFrontend
        val xcfaBuilder = if (chcTransformation == ChcFrontend.ChcTransformation.PORTFOLIO) { // try forward, fallback to backward
            chcFrontend = ChcFrontend(ChcFrontend.ChcTransformation.FORWARD)
            try {
                chcFrontend.buildXcfa(CharStreams.fromStream(FileInputStream(input!!)))
            } catch (e: UnsupportedOperationException) {
                logger.write(Logger.Level.INFO, "Non-linear CHC found, retrying using backward transformation...")
                chcFrontend = ChcFrontend(ChcFrontend.ChcTransformation.BACKWARD)
                chcFrontend.buildXcfa(CharStreams.fromStream(FileInputStream(input!!)))
            }
        } else {
            chcFrontend = ChcFrontend(chcTransformation)
            chcFrontend.buildXcfa(CharStreams.fromStream(FileInputStream(input!!)))
        }
        return xcfaBuilder.build()
    }

    private fun getExplicitProperty() = if (property != null) {
        remainingFlags.add("--error-detection")
        when {
            property!!.name.endsWith("unreach-call.prp") -> {
                remainingFlags.add(ErrorDetection.ERROR_LOCATION.toString())
                ErrorDetection.ERROR_LOCATION
            }

            property!!.name.endsWith("no-data-race.prp") -> {
                remainingFlags.add(ErrorDetection.DATA_RACE.toString())
                if (lbeLevel != LbePass.LbeLevel.NO_LBE) {
                    System.err.println(
                        "Changing LBE type to NO_LBE because the DATA_RACE property will be erroneous otherwise")
                    lbeLevel = LbePass.LbeLevel.NO_LBE
                }
                ErrorDetection.DATA_RACE
            }

            property!!.name.endsWith("no-overflow.prp") -> {
                remainingFlags.add(ErrorDetection.OVERFLOW.toString())
                if (lbeLevel != LbePass.LbeLevel.NO_LBE) {
                    System.err.println(
                        "Changing LBE type to NO_LBE because the OVERFLOW property will be erroneous otherwise")
                    lbeLevel = LbePass.LbeLevel.NO_LBE
                }
                ErrorDetection.OVERFLOW
            }

            else -> {
                remainingFlags.add(ErrorDetection.NO_ERROR.toString())
                System.err.println(
                    "Unknown property $property, using full state space exploration (no refinement)")
                ErrorDetection.NO_ERROR
            }
        }
    } else ErrorDetection.ERROR_LOCATION

    private fun parseConfigFromCli(): XcfaCegarConfig {
        val cegarConfig = XcfaCegarConfig()
        try {
            JCommander.newBuilder().addObject(cegarConfig).programName(JAR_NAME).build()
                .parse(*remainingFlags.toTypedArray())
        } catch (ex: ParameterException) {
            println("Invalid parameters, details:")
            ex.printStackTrace()
            ex.usage()
            exitProcess(ExitCodes.INVALID_PARAM.code)
        }
        return cegarConfig
    }

    companion object {

        private const val JAR_NAME = "theta-xcfa-cli.jar"

        @JvmStatic
        fun main(args: Array<String>) {
            val mainApp = XcfaCli(args)
            mainApp.run()
        }
    }
}<|MERGE_RESOLUTION|>--- conflicted
+++ resolved
@@ -175,26 +175,20 @@
         val gsonForOutput = getGson()
         val logger = ConsoleLogger(logLevel)
         val explicitProperty: ErrorDetection = getExplicitProperty()
+        registerAllSolverManagers(solverHome, logger)
 
         // propagating input variables
         LbePass.level = lbeLevel
-<<<<<<< HEAD
         if (randomSeed >= 0) {
             val random = Random(randomSeed)
             XcfaSporLts.random = random
             XcfaDporLts.random = random
-=======
-        if (randomSeed >= 0){
-            XcfaSporLts.random = Random(randomSeed)
-            XcfaDporLts.random = Random(randomSeed)
         }
         if (argToFile) {
             WebDebuggerLogger.enableWebDebuggerLogger()
             WebDebuggerLogger.getInstance().setTitle(input?.name)
->>>>>>> ff9a9ef2
         }
         LoopUnrollPass.UNROLL_LIMIT = loopUnroll
-
 
         logger.write(Logger.Level.INFO, "Parsing the input $input as $inputType")
         val parseContext = ParseContext()
@@ -213,7 +207,6 @@
         // verification
         stopwatch.reset().start()
         logger.write(Logger.Level.INFO, "Starting verification of ${xcfa.name} using $backend")
-        registerAllSolverManagers(solverHome, logger)
         val config = parseConfigFromCli()
         if (strategy != Strategy.PORTFOLIO && printConfigFile != null) {
             printConfigFile!!.writeText(gsonForOutput.toJson(config))
