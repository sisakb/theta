--- conflicted
+++ resolved
@@ -5,6 +5,9 @@
 
 dependencies {
     implementation(project(":theta-common"))
+    implementation(project(":theta-solver"))
+    implementation(project(":theta-c-frontend"))
+    implementation(project(":theta-chc-frontend"))
     implementation(project(":theta-core"))
     implementation(project(":theta-analysis"))
     implementation(project(":theta-xcfa"))
@@ -14,17 +17,9 @@
     implementation(project(":theta-solver-smtlib"))
     implementation(project(":theta-solver"))
     implementation(project(":theta-c-frontend"))
-<<<<<<< HEAD
     implementation(project(":theta-grammar"))
     implementation("com.zaxxer:nuprocess:2.0.2")
     runtimeOnly("org.jetbrains.kotlin:kotlin-scripting-jsr223:1.7.10")
-=======
-    implementation(project(":theta-chc-frontend"))
-    implementation(project(":theta-core"))
-    implementation(project(":theta-analysis"))
-    implementation(project(":theta-solver-smtlib"))
-    implementation(project(":theta-cfa-cli"))
->>>>>>> fe7cf15e
 }
 
 application {
