--- conflicted
+++ resolved
@@ -7,7 +7,6 @@
 import hu.bme.mit.theta.analysis.Trace;
 import hu.bme.mit.theta.analysis.algorithm.SafetyResult;
 import hu.bme.mit.theta.analysis.algorithm.cegar.CegarStatistics;
-import hu.bme.mit.theta.analysis.algorithm.runtimecheck.ArgCexCheckHandler;
 import hu.bme.mit.theta.analysis.expr.refinement.PruneStrategy;
 import hu.bme.mit.theta.analysis.utils.ArgVisualizer;
 import hu.bme.mit.theta.analysis.utils.TraceVisualizer;
@@ -111,9 +110,6 @@
     @Parameter(names = "--check-arg")
     boolean argCheck = false;
 
-	@Parameter(names = "--no-cex-check")
-	boolean noStuckCheck = false;
-
 	@Parameter(names = {"--refinement-solver"}, description = "Refinement solver name")
 	String refinementSolver= "Z3";
 
@@ -224,7 +220,6 @@
 
 	private XstsConfig<?, ?, ?> buildConfiguration(final XSTS xsts) throws Exception {
 		// set up stopping analysis if it is stuck on same ARGs and precisions
-<<<<<<< HEAD
         // TODO replace with new classes
 /*
 		if (noStuckCheck || refinement.equals(Refinement.MULTI_SEQ)) {
@@ -235,17 +230,10 @@
             ArgCexCheckHandler.instance.setArgCexCheck(true, false,true);
         }
 */
-=======
-		if (noStuckCheck) {
-			ArgCexCheckHandler.instance.setArgCexCheck(false, false);
-		} else {
-			ArgCexCheckHandler.instance.setArgCexCheck(true, refinement.equals(Refinement.MULTI_SEQ));
-		}
 
 		registerAllSolverManagers(solverHome, logger);
 		SolverFactory abstractionSolverFactory = SolverManager.resolveSolverFactory(abstractionSolver);
 		SolverFactory refinementSolverFactory = SolverManager.resolveSolverFactory(refinementSolver);
->>>>>>> 9531d285
 
 		try {
 			return new XstsConfigBuilder(domain, refinement, abstractionSolverFactory, refinementSolverFactory)
