/*
 *  Copyright 2017 Budapest University of Technology and Economics
 *
 *  Licensed under the Apache License, Version 2.0 (the "License");
 *  you may not use this file except in compliance with the License.
 *  You may obtain a copy of the License at
 *
 *      http://www.apache.org/licenses/LICENSE-2.0
 *
 *  Unless required by applicable law or agreed to in writing, software
 *  distributed under the License is distributed on an "AS IS" BASIS,
 *  WITHOUT WARRANTIES OR CONDITIONS OF ANY KIND, either express or implied.
 *  See the License for the specific language governing permissions and
 *  limitations under the License.
 */
package hu.bme.mit.theta.analysis.expl;

import hu.bme.mit.theta.core.decl.Decl;
import hu.bme.mit.theta.core.decl.VarDecl;
import hu.bme.mit.theta.core.model.ImmutableValuation;
import hu.bme.mit.theta.core.model.MutableValuation;
import hu.bme.mit.theta.core.stmt.*;
import hu.bme.mit.theta.core.type.Expr;
import hu.bme.mit.theta.core.type.LitExpr;
import hu.bme.mit.theta.core.type.abstracttype.EqExpr;
import hu.bme.mit.theta.core.type.abstracttype.NeqExpr;
import hu.bme.mit.theta.core.type.anytype.RefExpr;
import hu.bme.mit.theta.core.type.booltype.BoolLitExpr;
import hu.bme.mit.theta.core.type.booltype.BoolType;
import hu.bme.mit.theta.core.type.booltype.NotExpr;
import hu.bme.mit.theta.core.utils.ExprUtils;
import hu.bme.mit.theta.core.utils.StmtUtils;

import java.util.ArrayList;
import java.util.List;
import java.util.Set;

final class StmtApplier {

	public enum ApplyResult {
		FAILURE, SUCCESS, BOTTOM
	}

	private StmtApplier() {
	}

	public static ApplyResult apply(final Stmt stmt, final MutableValuation val, final boolean approximate) {
		if (stmt instanceof AssignStmt) {
			final AssignStmt<?> assignStmt = (AssignStmt<?>) stmt;
			return applyAssign(assignStmt, val, approximate);
		} else if (stmt instanceof AssumeStmt) {
			final AssumeStmt assumeStmt = (AssumeStmt) stmt;
			return applyAssume(assumeStmt, val, approximate);
		} else if (stmt instanceof HavocStmt) {
			final HavocStmt<?> havocStmt = (HavocStmt<?>) stmt;
			return applyHavoc(havocStmt, val);
		} else if (stmt instanceof SkipStmt) {
<<<<<<< HEAD
			final SkipStmt skipStmt = (SkipStmt) stmt;
			return applySkip(skipStmt);
		} else if (stmt instanceof SequenceStmt) {
			final SequenceStmt sequenceStmt = (SequenceStmt) stmt;
			return applySequence(sequenceStmt, val, approximate);
		} else if (stmt instanceof NonDetStmt) {
			final NonDetStmt nonDetStmt = (NonDetStmt) stmt;
			return applyNonDet(nonDetStmt, val, approximate);
		} else if (stmt instanceof OrtStmt) {
			final OrtStmt ortStmt = (OrtStmt) stmt;
			return applyOrt(ortStmt, val, approximate);
=======
			return applySkip();
>>>>>>> ea7be307
		} else {
			throw new UnsupportedOperationException("Unhandled statement: " + stmt);
		}
	}

	private static ApplyResult applyAssign(final AssignStmt<?> stmt, final MutableValuation val,
										   final boolean approximate) {
		final VarDecl<?> varDecl = stmt.getVarDecl();
		final Expr<?> expr = ExprUtils.simplify(stmt.getExpr(), val);
		if (expr instanceof LitExpr<?>) {
			final LitExpr<?> lit = (LitExpr<?>) expr;
			val.put(varDecl, lit);
			return ApplyResult.SUCCESS;
		} else if (approximate) {
			val.remove(varDecl);
			return ApplyResult.SUCCESS;
		} else {
			return ApplyResult.FAILURE;
		}
	}

	private static ApplyResult applyAssume(final AssumeStmt stmt, final MutableValuation val,
										   final boolean approximate) {
		final Expr<BoolType> cond = ExprUtils.simplify(stmt.getCond(), val);
		if (cond instanceof BoolLitExpr) {
			final BoolLitExpr condLit = (BoolLitExpr) cond;
			if (condLit.getValue()) {
				return ApplyResult.SUCCESS;
			} else {
				return ApplyResult.BOTTOM;
			}
		} else if (checkAssumeVarEqualsLit(cond, val)) {
			return ApplyResult.SUCCESS;
		} else {
			if (approximate) {
				return ApplyResult.SUCCESS;
			} else {
				return ApplyResult.FAILURE;
			}
		}
	}

	// Helper function to evaluate assumptions of form [x = 1] or [not x != 1]
	private static boolean checkAssumeVarEqualsLit(final Expr<BoolType> cond, final MutableValuation val) {
		RefExpr<?> ref = null;
		LitExpr<?> lit = null;

		if (cond instanceof EqExpr<?>) {
			final EqExpr<?> condEq = (EqExpr<?>) cond;

			if (condEq.getLeftOp() instanceof RefExpr<?> && condEq.getRightOp() instanceof LitExpr<?>) {
				ref = (RefExpr<?>) condEq.getLeftOp();
				lit = (LitExpr<?>) condEq.getRightOp();
			}

			if (condEq.getRightOp() instanceof RefExpr<?> && condEq.getLeftOp() instanceof LitExpr<?>) {
				ref = (RefExpr<?>) condEq.getRightOp();
				lit = (LitExpr<?>) condEq.getLeftOp();
			}
		}

		if (cond instanceof NotExpr) {
			final NotExpr condNE = (NotExpr) cond;
			if (condNE.getOp() instanceof NeqExpr<?>) {
				final NeqExpr<?> condNeq = (NeqExpr<?>) condNE.getOp();

				if (condNeq.getLeftOp() instanceof RefExpr<?> && condNeq.getRightOp() instanceof LitExpr<?>) {
					ref = (RefExpr<?>) condNeq.getLeftOp();
					lit = (LitExpr<?>) condNeq.getRightOp();
				}

				if (condNeq.getRightOp() instanceof RefExpr<?> && condNeq.getLeftOp() instanceof LitExpr<?>) {
					ref = (RefExpr<?>) condNeq.getRightOp();
					lit = (LitExpr<?>) condNeq.getLeftOp();
				}
			}
		}

		if (ref != null && lit != null){
			val.put(ref.getDecl(), lit);
			return true;
		}

		return false;
	}

	private static ApplyResult applyHavoc(final HavocStmt<?> stmt, final MutableValuation val) {
		final VarDecl<?> varDecl = stmt.getVarDecl();
		val.remove(varDecl);
		return ApplyResult.SUCCESS;
	}

	private static ApplyResult applySkip() {
		return ApplyResult.SUCCESS;
	}

	private static ApplyResult applySequence(final SequenceStmt stmt, final MutableValuation val,
											 final boolean approximate) {
		MutableValuation copy = MutableValuation.copyOf(val);
		for(Stmt subStmt: stmt.getStmts()){
			ApplyResult res=apply(subStmt,copy,approximate);
			if(res==ApplyResult.BOTTOM || res==ApplyResult.FAILURE) return res;
		}
		val.clear();
		val.putAll(copy);
		return ApplyResult.SUCCESS;
	}

	private static ApplyResult applyNonDet(final NonDetStmt stmt, final MutableValuation val,
											 final boolean approximate) {
		List<MutableValuation> valuations=new ArrayList<MutableValuation>();
		int successIndex=-1;
		for(int i=0; i<stmt.getStmts().size(); i++){
			MutableValuation subVal=MutableValuation.copyOf(val);
			ApplyResult res=apply(stmt.getStmts().get(i),subVal,approximate);
			if(res==ApplyResult.FAILURE) return ApplyResult.FAILURE;
			if(res==ApplyResult.SUCCESS){
				valuations.add(subVal);
				if(successIndex==-1)successIndex=i;
			}
		}
		if(valuations.size()==0){
			return ApplyResult.BOTTOM;
		} else  if(valuations.size()==1){
			return apply(stmt.getStmts().get(successIndex),val,approximate);
		} else if(approximate){
			apply(stmt.getStmts().get(successIndex),val,approximate);
			List<Decl> toRemove=new ArrayList<Decl>();
			for(Decl decl: val.getDecls()){
				for(MutableValuation subVal: valuations){
					if(!val.eval(decl).equals(subVal.eval(decl))){
						toRemove.add(decl);
						break;
					}
				}
			}
			for(Decl decl:toRemove) val.remove(decl);
			return ApplyResult.SUCCESS;
		} else{
			return ApplyResult.FAILURE;
		}
	}

	private static ApplyResult applyOrt(final OrtStmt stmt, final MutableValuation val,
										   final boolean approximate) {
		throw new UnsupportedOperationException();
//		if(approximate){
//			List<MutableValuation> valuations=new ArrayList<MutableValuation>();
//			for(int i=0; i<stmt.getStmts().size(); i++){
//				MutableValuation subVal=MutableValuation.copyOf(val);
//				ApplyResult res=apply(stmt.getStmts().get(i),subVal,approximate);
//				if(res==ApplyResult.FAILURE) return ApplyResult.FAILURE;
//				if(res==ApplyResult.SUCCESS){
//					valuations.add(subVal);
//				}
//			}
//		}else {
//			return ApplyResult.FAILURE;
//		}
	}




}<|MERGE_RESOLUTION|>--- conflicted
+++ resolved
@@ -55,9 +55,7 @@
 			final HavocStmt<?> havocStmt = (HavocStmt<?>) stmt;
 			return applyHavoc(havocStmt, val);
 		} else if (stmt instanceof SkipStmt) {
-<<<<<<< HEAD
-			final SkipStmt skipStmt = (SkipStmt) stmt;
-			return applySkip(skipStmt);
+			return applySkip();
 		} else if (stmt instanceof SequenceStmt) {
 			final SequenceStmt sequenceStmt = (SequenceStmt) stmt;
 			return applySequence(sequenceStmt, val, approximate);
@@ -67,9 +65,6 @@
 		} else if (stmt instanceof OrtStmt) {
 			final OrtStmt ortStmt = (OrtStmt) stmt;
 			return applyOrt(ortStmt, val, approximate);
-=======
-			return applySkip();
->>>>>>> ea7be307
 		} else {
 			throw new UnsupportedOperationException("Unhandled statement: " + stmt);
 		}
