--- conflicted
+++ resolved
@@ -276,11 +276,8 @@
 	|	falseExpr
 	|	intLitExpr
 	|	ratLitExpr
-<<<<<<< HEAD
+	|	arrLitExpr
 	|   bvLitExpr
-=======
-	|	arrLitExpr
->>>>>>> ccd1970b
 	|	idExpr
 	|	parenExpr
 	;
@@ -301,14 +298,13 @@
 	:	num=INT PERCENT denom=INT
 	;
 
-<<<<<<< HEAD
-bvLitExpr
-    :   bv=BV
-=======
 arrLitExpr
     :   LBRACK (indexExpr+=expr LARROW valueExpr+=expr COMMA)+ (LT indexType=type GT)? DEFAULT LARROW elseExpr=expr RBRACK
     |   LBRACK LT indexType=type GT DEFAULT LARROW elseExpr=expr RBRACK
->>>>>>> ccd1970b
+    ;
+
+bvLitExpr
+    :   bv=BV
     ;
 
 idExpr
