/*
 *  Copyright 2017 Budapest University of Technology and Economics
 *
 *  Licensed under the Apache License, Version 2.0 (the "License");
 *  you may not use this file except in compliance with the License.
 *  You may obtain a copy of the License at
 *
 *      http://www.apache.org/licenses/LICENSE-2.0
 *
 *  Unless required by applicable law or agreed to in writing, software
 *  distributed under the License is distributed on an "AS IS" BASIS,
 *  WITHOUT WARRANTIES OR CONDITIONS OF ANY KIND, either express or implied.
 *  See the License for the specific language governing permissions and
 *  limitations under the License.
 */
package hu.bme.mit.theta.core.dsl.impl;

import hu.bme.mit.theta.core.stmt.AssignStmt;
import hu.bme.mit.theta.core.stmt.AssumeStmt;
import hu.bme.mit.theta.core.stmt.HavocStmt;
import hu.bme.mit.theta.core.stmt.NonDetStmt;
import hu.bme.mit.theta.core.stmt.OrtStmt;
import hu.bme.mit.theta.core.stmt.SequenceStmt;
import hu.bme.mit.theta.core.stmt.SkipStmt;
import hu.bme.mit.theta.core.stmt.StmtVisitor;
import hu.bme.mit.theta.core.stmt.XcfaStmt;
import hu.bme.mit.theta.core.type.Expr;
import hu.bme.mit.theta.core.type.Type;

public class StmtWriter implements StmtVisitor<Void, String> {

	private static String writeExpr(final Expr<?> expr) {
		return ExprWriter.instance().write(expr);
	}

	@Override
	public String visit(final SkipStmt stmt, final Void param) {
		return "skip";
	}

	@Override
	public String visit(final AssumeStmt stmt, final Void param) {
		return "assume " + writeExpr(stmt.getCond());
	}

	@Override
	public <DeclType extends Type> String visit(final AssignStmt<DeclType> stmt, final Void param) {
		return stmt.getVarDecl().getName() + " := " + writeExpr(stmt.getExpr());
	}

	@Override
	public <DeclType extends Type> String visit(final HavocStmt<DeclType> stmt, final Void param) {
		return "havoc " + stmt.getVarDecl().getName();
	}

	@Override
<<<<<<< HEAD
	public String visit(XcfaStmt xcfaStmt, Void param) {
		throw new UnsupportedOperationException("Not yet implemented"); //TODO
	}

=======
	public String visit(SequenceStmt stmt, Void param) {
		throw new UnsupportedOperationException();
	}

	@Override
	public String visit(NonDetStmt stmt, Void param) {
		throw new UnsupportedOperationException();
	}

	@Override
	public String visit(OrtStmt stmt, Void param) { throw new UnsupportedOperationException(); }
>>>>>>> d13123f2

}<|MERGE_RESOLUTION|>--- conflicted
+++ resolved
@@ -54,12 +54,11 @@
 	}
 
 	@Override
-<<<<<<< HEAD
 	public String visit(XcfaStmt xcfaStmt, Void param) {
 		throw new UnsupportedOperationException("Not yet implemented"); //TODO
 	}
 
-=======
+	@Override
 	public String visit(SequenceStmt stmt, Void param) {
 		throw new UnsupportedOperationException();
 	}
@@ -71,6 +70,5 @@
 
 	@Override
 	public String visit(OrtStmt stmt, Void param) { throw new UnsupportedOperationException(); }
->>>>>>> d13123f2
 
 }