/*
 *  Copyright 2017 Budapest University of Technology and Economics
 *
 *  Licensed under the Apache License, Version 2.0 (the "License");
 *  you may not use this file except in compliance with the License.
 *  You may obtain a copy of the License at
 *
 *      http://www.apache.org/licenses/LICENSE-2.0
 *
 *  Unless required by applicable law or agreed to in writing, software
 *  distributed under the License is distributed on an "AS IS" BASIS,
 *  WITHOUT WARRANTIES OR CONDITIONS OF ANY KIND, either express or implied.
 *  See the License for the specific language governing permissions and
 *  limitations under the License.
 */
package hu.bme.mit.theta.core.utils;

import static hu.bme.mit.theta.core.type.booltype.BoolExprs.Bool;
import static hu.bme.mit.theta.core.type.booltype.BoolExprs.False;
import static hu.bme.mit.theta.core.type.booltype.BoolExprs.Not;
import static hu.bme.mit.theta.core.type.booltype.BoolExprs.True;
import static hu.bme.mit.theta.core.type.bvtype.BvExprs.Bv;
import static hu.bme.mit.theta.core.type.inttype.IntExprs.Int;
import static hu.bme.mit.theta.core.type.rattype.RatExprs.Rat;

import java.util.ArrayList;
import java.util.Iterator;
import java.util.List;
import java.util.Optional;

import hu.bme.mit.theta.common.DispatchTable2;
import hu.bme.mit.theta.common.Utils;
import hu.bme.mit.theta.core.model.Valuation;
import hu.bme.mit.theta.core.type.Expr;
import hu.bme.mit.theta.core.type.LitExpr;
import hu.bme.mit.theta.core.type.Type;
import hu.bme.mit.theta.core.type.anytype.IteExpr;
import hu.bme.mit.theta.core.type.anytype.RefExpr;
import hu.bme.mit.theta.core.type.arraytype.ArrayReadExpr;
import hu.bme.mit.theta.core.type.arraytype.ArrayType;
import hu.bme.mit.theta.core.type.arraytype.ArrayWriteExpr;
import hu.bme.mit.theta.core.type.booltype.AndExpr;
import hu.bme.mit.theta.core.type.booltype.BoolLitExpr;
import hu.bme.mit.theta.core.type.booltype.BoolType;
import hu.bme.mit.theta.core.type.booltype.FalseExpr;
import hu.bme.mit.theta.core.type.booltype.IffExpr;
import hu.bme.mit.theta.core.type.booltype.ImplyExpr;
import hu.bme.mit.theta.core.type.booltype.NotExpr;
import hu.bme.mit.theta.core.type.booltype.OrExpr;
import hu.bme.mit.theta.core.type.booltype.TrueExpr;
import hu.bme.mit.theta.core.type.booltype.XorExpr;
import hu.bme.mit.theta.core.type.bvtype.*;
import hu.bme.mit.theta.core.type.inttype.*;
import hu.bme.mit.theta.core.type.rattype.RatAddExpr;
import hu.bme.mit.theta.core.type.rattype.RatDivExpr;
import hu.bme.mit.theta.core.type.rattype.RatEqExpr;
import hu.bme.mit.theta.core.type.rattype.RatGeqExpr;
import hu.bme.mit.theta.core.type.rattype.RatGtExpr;
import hu.bme.mit.theta.core.type.rattype.RatLeqExpr;
import hu.bme.mit.theta.core.type.rattype.RatLitExpr;
import hu.bme.mit.theta.core.type.rattype.RatLtExpr;
import hu.bme.mit.theta.core.type.rattype.RatMulExpr;
import hu.bme.mit.theta.core.type.rattype.RatNegExpr;
import hu.bme.mit.theta.core.type.rattype.RatNeqExpr;
import hu.bme.mit.theta.core.type.rattype.RatSubExpr;
import hu.bme.mit.theta.core.type.rattype.RatType;

public final class ExprSimplifier {

	private static final DispatchTable2<Valuation, Expr<?>> TABLE = DispatchTable2.<Valuation, Expr<?>>builder()

			// Boolean

			.addCase(NotExpr.class, ExprSimplifier::simplifyNot)

			.addCase(ImplyExpr.class, ExprSimplifier::simplifyImply)

			.addCase(IffExpr.class, ExprSimplifier::simplifyIff)

			.addCase(XorExpr.class, ExprSimplifier::simplifyXor)

			.addCase(AndExpr.class, ExprSimplifier::simplifyAnd)

			.addCase(OrExpr.class, ExprSimplifier::simplifyOr)

			// Rational

			.addCase(RatAddExpr.class, ExprSimplifier::simplifyRatAdd)

			.addCase(RatSubExpr.class, ExprSimplifier::simplifyRatSub)

			.addCase(RatNegExpr.class, ExprSimplifier::simplifyRatNeg)

			.addCase(RatMulExpr.class, ExprSimplifier::simplifyRatMul)

			.addCase(RatDivExpr.class, ExprSimplifier::simplifyRatDiv)

			.addCase(RatEqExpr.class, ExprSimplifier::simplifyRatEq)

			.addCase(RatNeqExpr.class, ExprSimplifier::simplifyRatNeq)

			.addCase(RatGeqExpr.class, ExprSimplifier::simplifyRatGeq)

			.addCase(RatGtExpr.class, ExprSimplifier::simplifyRatGt)

			.addCase(RatLeqExpr.class, ExprSimplifier::simplifyRatLeq)

			.addCase(RatLtExpr.class, ExprSimplifier::simplifyRatLt)

			// Integer

			.addCase(IntToRatExpr.class, ExprSimplifier::simplifyIntToRat)

			.addCase(IntToBvExpr.class, ExprSimplifier::simplifyIntToBv)

			.addCase(IntAddExpr.class, ExprSimplifier::simplifyIntAdd)

			.addCase(IntSubExpr.class, ExprSimplifier::simplifyIntSub)

			.addCase(IntNegExpr.class, ExprSimplifier::simplifyIntNeg)

			.addCase(IntMulExpr.class, ExprSimplifier::simplifyIntMul)

			.addCase(IntDivExpr.class, ExprSimplifier::simplifyIntDiv)

			.addCase(IntModExpr.class, ExprSimplifier::simplifyMod)

			.addCase(IntEqExpr.class, ExprSimplifier::simplifyIntEq)

			.addCase(IntNeqExpr.class, ExprSimplifier::simplifyIntNeq)

			.addCase(IntGeqExpr.class, ExprSimplifier::simplifyIntGeq)

			.addCase(IntGtExpr.class, ExprSimplifier::simplifyIntGt)

			.addCase(IntLeqExpr.class, ExprSimplifier::simplifyIntLeq)

			.addCase(IntLtExpr.class, ExprSimplifier::simplifyIntLt)

<<<<<<< HEAD
			// Bitvectors

			.addCase(BvAddExpr.class, ExprSimplifier::simplifyBvAdd)

			.addCase(BvSubExpr.class, ExprSimplifier::simplifyBvSub)

			.addCase(BvNegExpr.class, ExprSimplifier::simplifyBvNeg)

			.addCase(BvMulExpr.class, ExprSimplifier::simplifyBvMul)

			.addCase(BvDivExpr.class, ExprSimplifier::simplifyBvDiv)

			.addCase(BvModExpr.class, ExprSimplifier::simplifyBvMod)

			.addCase(BvRemExpr.class, ExprSimplifier::simplifyBvRem)

			.addCase(BvAndExpr.class, ExprSimplifier::simplifyBvAnd)

			.addCase(BvOrExpr.class, ExprSimplifier::simplifyBvOr)

			.addCase(BvXorExpr.class, ExprSimplifier::simplifyBvXor)

			.addCase(BvNotExpr.class, ExprSimplifier::simplifyBvNot)

			.addCase(BvShiftLeftExpr.class, ExprSimplifier::simplifyBvShiftLeft)

			.addCase(BvShiftRightExpr.class, ExprSimplifier::simplifyBvShiftRight)

			.addCase(BvEqExpr.class, ExprSimplifier::simplifyBvEq)

			.addCase(BvNeqExpr.class, ExprSimplifier::simplifyBvNeq)

			.addCase(BvGeqExpr.class, ExprSimplifier::simplifyBvGeq)

			.addCase(BvGtExpr.class, ExprSimplifier::simplifyBvGt)

			.addCase(BvLeqExpr.class, ExprSimplifier::simplifyBvLeq)

			.addCase(BvLtExpr.class, ExprSimplifier::simplifyBvLt)

			.addCase(BvToIntExpr.class, ExprSimplifier::simplifyBvToInt)
=======
			// Array

			.addCase(ArrayReadExpr.class, ExprSimplifier::simplifyArrayRead)

			.addCase(ArrayWriteExpr.class, ExprSimplifier::simplifyArrayWrite)
>>>>>>> ccd1970b

			// General

			.addCase(RefExpr.class, ExprSimplifier::simplifyRef)

			.addCase(IteExpr.class, ExprSimplifier::simplifyIte)

			// Default

			.addDefault((o, val) -> {
				final Expr<?> expr = (Expr<?>) o;
				return expr.map(e -> simplify(e, val));
			})

			.build();

	private ExprSimplifier() {
	}

	@SuppressWarnings("unchecked")
	public static <T extends Type> Expr<T> simplify(final Expr<T> expr, final Valuation valuation) {
		return (Expr<T>) TABLE.dispatch(expr, valuation);
	}

	/*
	 * General
	 */

	private static Expr<?> simplifyRef(final RefExpr<?> expr, final Valuation val) {
		return simplifyGenericRef(expr, val);
	}

	// TODO Eliminate helper method once the Java compiler is able to handle
	// this kind of type inference
	private static <DeclType extends Type> Expr<DeclType> simplifyGenericRef(final RefExpr<DeclType> expr,
																			 final Valuation val) {
		final Optional<LitExpr<DeclType>> eval = val.eval(expr.getDecl());
		if (eval.isPresent()) {
			return eval.get();
		}

		return expr;
	}

	private static Expr<?> simplifyIte(final IteExpr<?> expr, final Valuation val) {
		return simplifyGenericIte(expr, val);
	}

	// TODO Eliminate helper method once the Java compiler is able to handle
	// this kind of type inference
	private static <ExprType extends Type> Expr<ExprType> simplifyGenericIte(final IteExpr<ExprType> expr,
																			 final Valuation val) {
		final Expr<BoolType> cond = simplify(expr.getCond(), val);

		if (cond instanceof TrueExpr) {
			final Expr<ExprType> then = simplify(expr.getThen(), val);
			return then;

		} else if (cond instanceof FalseExpr) {
			final Expr<ExprType> elze = simplify(expr.getElse(), val);
			return elze;
		}

		final Expr<ExprType> then = simplify(expr.getThen(), val);
		final Expr<ExprType> elze = simplify(expr.getElse(), val);

		return expr.with(cond, then, elze);
	}

	private static Expr<?> simplifyArrayRead(final ArrayReadExpr<?, ?> expr, final Valuation val) {
		return simplifyGenericArrayRead(expr, val);
	}

	private static <IT extends Type, ET extends Type> Expr<ET>
		simplifyGenericArrayRead(final ArrayReadExpr<IT, ET> expr, final Valuation val) {
		Expr<ArrayType<IT, ET>> arr = simplify(expr.getArray(), val);
		Expr<IT> index = simplify(expr.getIndex(), val);
		if (arr instanceof LitExpr<?> && index instanceof LitExpr<?>){
			return (LitExpr<ET>)expr.eval(val);
		}
		return expr.with(arr, index);
	}

	private static Expr<?> simplifyArrayWrite(final ArrayWriteExpr<?, ?> expr, final Valuation val) {
		return simplifyGenericArrayWrite(expr, val);
	}

	private static <IT extends Type, ET extends Type> Expr<ArrayType<IT, ET>>
	simplifyGenericArrayWrite(final ArrayWriteExpr<IT, ET> expr, final Valuation val) {
		Expr<ArrayType<IT, ET>> arr = simplify(expr.getArray(), val);
		Expr<IT> index = simplify(expr.getIndex(), val);
		Expr<ET> elem = simplify(expr.getElem(), val);
		if (arr instanceof LitExpr<?> && index instanceof LitExpr<?> && elem instanceof  LitExpr<?>){
			return expr.eval(val);
		}
		return expr.with(arr, index, elem);
	}

	/*
	 * Booleans
	 */

	private static Expr<BoolType> simplifyNot(final NotExpr expr, final Valuation val) {
		final Expr<BoolType> op = simplify(expr.getOp(), val);
		if (op instanceof NotExpr) {
			return ((NotExpr) op).getOp();
		} else if (op instanceof TrueExpr) {
			return False();
		} else if (op instanceof FalseExpr) {
			return True();
		}

		return expr.with(op);
	}

	private static Expr<BoolType> simplifyImply(final ImplyExpr expr, final Valuation val) {
		final Expr<BoolType> leftOp = simplify(expr.getLeftOp(), val);
		final Expr<BoolType> rightOp = simplify(expr.getRightOp(), val);

		if (leftOp instanceof BoolLitExpr && rightOp instanceof BoolLitExpr) {
			final boolean leftValue = ((BoolLitExpr) leftOp).getValue();
			final boolean rightValue = ((BoolLitExpr) rightOp).getValue();
			return Bool(!leftValue || rightValue);
		} else if (leftOp instanceof RefExpr && rightOp instanceof RefExpr) {
			if (leftOp.equals(rightOp)) {
				return True();
			}
		}

		if (leftOp instanceof FalseExpr || rightOp instanceof TrueExpr) {
			return True();
		} else if (leftOp instanceof TrueExpr) {
			return rightOp;
		} else if (rightOp instanceof FalseExpr) {
			return simplify(Not(leftOp), val);
		}

		return expr.with(leftOp, rightOp);
	}

	private static Expr<BoolType> simplifyIff(final IffExpr expr, final Valuation val) {
		final Expr<BoolType> leftOp = simplify(expr.getLeftOp(), val);
		final Expr<BoolType> rightOp = simplify(expr.getRightOp(), val);

		if (leftOp instanceof BoolLitExpr && rightOp instanceof BoolLitExpr) {
			final boolean leftValue = ((BoolLitExpr) leftOp).getValue();
			final boolean rightValue = ((BoolLitExpr) rightOp).getValue();
			return Bool(leftValue == rightValue);
		} else if (leftOp instanceof RefExpr && rightOp instanceof RefExpr) {
			if (leftOp.equals(rightOp)) {
				return True();
			}
		}

		if (leftOp instanceof TrueExpr) {
			return rightOp;
		} else if (rightOp instanceof TrueExpr) {
			return leftOp;
		} else if (leftOp instanceof FalseExpr) {
			return simplify(Not(rightOp), val);
		} else if (rightOp instanceof FalseExpr) {
			return simplify(Not(leftOp), val);
		}

		return expr.with(leftOp, rightOp);
	}

	private static Expr<BoolType> simplifyXor(final XorExpr expr, final Valuation val) {
		final Expr<BoolType> leftOp = simplify(expr.getLeftOp(), val);
		final Expr<BoolType> rightOp = simplify(expr.getRightOp(), val);

		if (leftOp instanceof BoolLitExpr && rightOp instanceof BoolLitExpr) {
			final boolean leftValue = ((BoolLitExpr) leftOp).getValue();
			final boolean rightValue = ((BoolLitExpr) rightOp).getValue();
			return Bool(leftValue != rightValue);
		} else if (leftOp instanceof RefExpr && rightOp instanceof RefExpr) {
			if (leftOp.equals(rightOp)) {
				return False();
			}
		}

		if (leftOp instanceof TrueExpr) {
			return simplify(Not(rightOp), val);
		} else if (rightOp instanceof TrueExpr) {
			return simplify(Not(leftOp), val);
		} else if (leftOp instanceof FalseExpr) {
			return rightOp;
		} else if (rightOp instanceof FalseExpr) {
			return leftOp;
		}

		return expr.with(leftOp, rightOp);
	}

	private static Expr<BoolType> simplifyAnd(final AndExpr expr, final Valuation val) {
		final List<Expr<BoolType>> ops = new ArrayList<>();

		if (expr.getOps().isEmpty()) {
			return True();
		}

		for (final Expr<BoolType> op : expr.getOps()) {
			final Expr<BoolType> opVisited = simplify(op, val);
			if (opVisited instanceof TrueExpr) {
				continue;
			} else if (opVisited instanceof FalseExpr) {
				return False();
			} else if (opVisited instanceof AndExpr) {
				final AndExpr andOp = (AndExpr) opVisited;
				ops.addAll(andOp.getOps());
			} else {
				ops.add(opVisited);
			}
		}

		if (ops.isEmpty()) {
			return True();
		} else if (ops.size() == 1) {
			return Utils.singleElementOf(ops);
		}

		return expr.with(ops);
	}

	private static Expr<BoolType> simplifyOr(final OrExpr expr, final Valuation val) {
		final List<Expr<BoolType>> ops = new ArrayList<>();

		if (expr.getOps().isEmpty()) {
			return True();
		}

		for (final Expr<BoolType> op : expr.getOps()) {
			final Expr<BoolType> opVisited = simplify(op, val);
			if (opVisited instanceof FalseExpr) {
				continue;
			} else if (opVisited instanceof TrueExpr) {
				return True();
			} else if (opVisited instanceof OrExpr) {
				final OrExpr orOp = (OrExpr) opVisited;
				ops.addAll(orOp.getOps());
			} else {
				ops.add(opVisited);
			}
		}

		if (ops.isEmpty()) {
			return False();
		} else if (ops.size() == 1) {
			return Utils.singleElementOf(ops);
		}

		return expr.with(ops);
	}

	/*
	 * Rationals
	 */

	private static Expr<RatType> simplifyRatAdd(final RatAddExpr expr, final Valuation val) {
		final List<Expr<RatType>> ops = new ArrayList<>();

		for (final Expr<RatType> op : expr.getOps()) {
			final Expr<RatType> opVisited = simplify(op, val);
			if (opVisited instanceof RatAddExpr) {
				final RatAddExpr addOp = (RatAddExpr) opVisited;
				ops.addAll(addOp.getOps());
			} else {
				ops.add(opVisited);
			}
		}
		int num = 0;
		int denom = 1;

		for (final Iterator<Expr<RatType>> iterator = ops.iterator(); iterator.hasNext(); ) {
			final Expr<RatType> op = iterator.next();
			if (op instanceof RatLitExpr) {
				final RatLitExpr litOp = (RatLitExpr) op;
				num = num * litOp.getDenom() + denom * litOp.getNum();
				denom *= litOp.getDenom();
				iterator.remove();
			}
		}

		final Expr<RatType> sum = Rat(num, denom);

		if (!sum.equals(Rat(0, 1))) {
			ops.add(0, sum);
		}

		if (ops.isEmpty()) {
			return Rat(0, 1);
		} else if (ops.size() == 1) {
			return Utils.singleElementOf(ops);
		}

		return expr.with(ops);
	}

	private static Expr<RatType> simplifyRatSub(final RatSubExpr expr, final Valuation val) {
		final Expr<RatType> leftOp = simplify(expr.getLeftOp(), val);
		final Expr<RatType> rightOp = simplify(expr.getRightOp(), val);

		if (leftOp instanceof RatLitExpr && rightOp instanceof RatLitExpr) {
			final RatLitExpr leftLit = (RatLitExpr) leftOp;
			final RatLitExpr rightLit = (RatLitExpr) rightOp;
			return leftLit.sub(rightLit);
		}

		if (leftOp instanceof RefExpr && rightOp instanceof RefExpr) {
			if (leftOp.equals(rightOp)) {
				return Rat(0, 1);
			}
		}

		return expr.with(leftOp, rightOp);
	}

	private static Expr<RatType> simplifyRatNeg(final RatNegExpr expr, final Valuation val) {
		final Expr<RatType> op = simplify(expr.getOp(), val);

		if (op instanceof RatLitExpr) {
			final RatLitExpr litOp = (RatLitExpr) op;
			return litOp.neg();
		} else if (op instanceof RatNegExpr) {
			final RatNegExpr negOp = (RatNegExpr) op;
			return negOp.getOp();
		}

		return expr.with(op);
	}

	private static Expr<RatType> simplifyRatMul(final RatMulExpr expr, final Valuation val) {
		final List<Expr<RatType>> ops = new ArrayList<>();

		for (final Expr<RatType> op : expr.getOps()) {
			final Expr<RatType> opVisited = simplify(op, val);
			if (opVisited instanceof RatMulExpr) {
				final RatMulExpr mulOp = (RatMulExpr) opVisited;
				ops.addAll(mulOp.getOps());
			} else {
				ops.add(opVisited);
			}
		}
		int num = 1;
		int denom = 1;

		for (final Iterator<Expr<RatType>> iterator = ops.iterator(); iterator.hasNext(); ) {
			final Expr<RatType> op = iterator.next();
			if (op instanceof RatLitExpr) {
				final RatLitExpr litOp = (RatLitExpr) op;
				num *= litOp.getNum();
				denom *= litOp.getDenom();
				iterator.remove();
				if (num == 0) {
					return Rat(0, 1);
				}
			}
		}

		final Expr<RatType> prod = Rat(num, denom);

		if (!prod.equals(Rat(1, 1))) {
			ops.add(0, prod);
		}

		if (ops.isEmpty()) {
			return Rat(1, 1);
		} else if (ops.size() == 1) {
			return Utils.singleElementOf(ops);
		}

		return expr.with(ops);
	}

	private static Expr<RatType> simplifyRatDiv(final RatDivExpr expr, final Valuation val) {
		final Expr<RatType> leftOp = simplify(expr.getLeftOp(), val);
		final Expr<RatType> rightOp = simplify(expr.getRightOp(), val);

		if (leftOp instanceof RatLitExpr && rightOp instanceof RatLitExpr) {
			final RatLitExpr leftLit = (RatLitExpr) leftOp;
			final RatLitExpr rightLit = (RatLitExpr) rightOp;
			return leftLit.div(rightLit);
		}

		return expr.with(leftOp, rightOp);
	}

	private static Expr<BoolType> simplifyRatEq(final RatEqExpr expr, final Valuation val) {
		final Expr<RatType> leftOp = simplify(expr.getLeftOp(), val);
		final Expr<RatType> rightOp = simplify(expr.getRightOp(), val);

		if (leftOp instanceof RatLitExpr && rightOp instanceof RatLitExpr) {
			return Bool(leftOp.equals(rightOp));
		} else if (leftOp instanceof RefExpr && rightOp instanceof RefExpr) {
			if (leftOp.equals(rightOp)) {
				return True();
			}
		}

		return expr.with(leftOp, rightOp);
	}

	private static Expr<BoolType> simplifyRatNeq(final RatNeqExpr expr, final Valuation val) {
		final Expr<RatType> leftOp = simplify(expr.getLeftOp(), val);
		final Expr<RatType> rightOp = simplify(expr.getRightOp(), val);

		if (leftOp instanceof RatLitExpr && rightOp instanceof RatLitExpr) {
			return Bool(!leftOp.equals(rightOp));
		} else if (leftOp instanceof RefExpr && rightOp instanceof RefExpr) {
			if (leftOp.equals(rightOp)) {
				return False();
			}
		}

		return expr.with(leftOp, rightOp);
	}

	private static Expr<BoolType> simplifyRatGeq(final RatGeqExpr expr, final Valuation val) {
		final Expr<RatType> leftOp = simplify(expr.getLeftOp(), val);
		final Expr<RatType> rightOp = simplify(expr.getRightOp(), val);

		if (leftOp instanceof RatLitExpr && rightOp instanceof RatLitExpr) {
			final RatLitExpr leftLit = (RatLitExpr) leftOp;
			final RatLitExpr rightLit = (RatLitExpr) rightOp;
			return Bool(leftLit.compareTo(rightLit) >= 0);
		}

		if (leftOp instanceof RefExpr && rightOp instanceof RefExpr) {
			if (leftOp.equals(rightOp)) {
				return True();
			}
		}

		return expr.with(leftOp, rightOp);
	}

	private static Expr<BoolType> simplifyRatGt(final RatGtExpr expr, final Valuation val) {
		final Expr<RatType> leftOp = simplify(expr.getLeftOp(), val);
		final Expr<RatType> rightOp = simplify(expr.getRightOp(), val);

		if (leftOp instanceof RatLitExpr && rightOp instanceof RatLitExpr) {
			final RatLitExpr leftLit = (RatLitExpr) leftOp;
			final RatLitExpr rightLit = (RatLitExpr) rightOp;
			return Bool(leftLit.compareTo(rightLit) > 0);
		}

		if (leftOp instanceof RefExpr && rightOp instanceof RefExpr) {
			if (leftOp.equals(rightOp)) {
				return False();
			}
		}

		return expr.with(leftOp, rightOp);
	}

	private static Expr<BoolType> simplifyRatLeq(final RatLeqExpr expr, final Valuation val) {
		final Expr<RatType> leftOp = simplify(expr.getLeftOp(), val);
		final Expr<RatType> rightOp = simplify(expr.getRightOp(), val);

		if (leftOp instanceof RatLitExpr && rightOp instanceof RatLitExpr) {
			final RatLitExpr leftLit = (RatLitExpr) leftOp;
			final RatLitExpr rightLit = (RatLitExpr) rightOp;
			return Bool(leftLit.compareTo(rightLit) <= 0);
		}

		if (leftOp instanceof RefExpr && rightOp instanceof RefExpr) {
			if (leftOp.equals(rightOp)) {
				return True();
			}
		}

		return expr.with(leftOp, rightOp);
	}

	private static Expr<BoolType> simplifyRatLt(final RatLtExpr expr, final Valuation val) {
		final Expr<RatType> leftOp = simplify(expr.getLeftOp(), val);
		final Expr<RatType> rightOp = simplify(expr.getRightOp(), val);

		if (leftOp instanceof RatLitExpr && rightOp instanceof RatLitExpr) {
			final RatLitExpr leftLit = (RatLitExpr) leftOp;
			final RatLitExpr rightLit = (RatLitExpr) rightOp;
			return Bool(leftLit.compareTo(rightLit) < 0);
		}

		if (leftOp instanceof RefExpr && rightOp instanceof RefExpr) {
			if (leftOp.equals(rightOp)) {
				return False();
			}
		}

		return expr.with(leftOp, rightOp);
	}

	/*
	 * Integers
	 */

	private static Expr<RatType> simplifyIntToRat(final IntToRatExpr expr, final Valuation val) {
		final Expr<IntType> op = simplify(expr.getOp(), val);

		if (op instanceof IntLitExpr) {
			final IntLitExpr litOp = (IntLitExpr) op;
			return litOp.toRat();
		}

		return expr.with(op);
	}

	private static Expr<BvType> simplifyIntToBv(final IntToBvExpr expr, final Valuation val) {
		final Expr<IntType> op = simplify(expr.getOp(), val);

		if (op instanceof IntLitExpr) {
			final IntLitExpr litOp = (IntLitExpr) op;
			return litOp.toBv(expr.getType().getSize(), expr.getType().isSigned());
		}

		return expr.with(op);
	}

	private static Expr<IntType> simplifyIntAdd(final IntAddExpr expr, final Valuation val) {
		final List<Expr<IntType>> ops = new ArrayList<>();

		for (final Expr<IntType> op : expr.getOps()) {
			final Expr<IntType> opVisited = simplify(op, val);
			if (opVisited instanceof IntAddExpr) {
				final IntAddExpr addOp = (IntAddExpr) opVisited;
				ops.addAll(addOp.getOps());
			} else {
				ops.add(opVisited);
			}
		}
		int value = 0;

		for (final Iterator<Expr<IntType>> iterator = ops.iterator(); iterator.hasNext(); ) {
			final Expr<IntType> op = iterator.next();
			if (op instanceof IntLitExpr) {
				final IntLitExpr litOp = (IntLitExpr) op;
				value = value + litOp.getValue();
				iterator.remove();
			}
		}

		if (value != 0) {
			final Expr<IntType> sum = Int(value);
			ops.add(sum);
		}

		if (ops.isEmpty()) {
			return Int(0);
		} else if (ops.size() == 1) {
			return Utils.singleElementOf(ops);
		}

		return expr.with(ops);
	}

	private static Expr<IntType> simplifyIntSub(final IntSubExpr expr, final Valuation val) {
		final Expr<IntType> leftOp = simplify(expr.getLeftOp(), val);
		final Expr<IntType> rightOp = simplify(expr.getRightOp(), val);

		if (leftOp instanceof IntLitExpr && rightOp instanceof IntLitExpr) {
			final IntLitExpr leftLit = (IntLitExpr) leftOp;
			final IntLitExpr rightLit = (IntLitExpr) rightOp;
			return leftLit.sub(rightLit);
		}

		if (leftOp instanceof RefExpr && rightOp instanceof RefExpr) {
			if (leftOp.equals(rightOp)) {
				return Int(0);
			}
		}

		return expr.with(leftOp, rightOp);
	}

	private static Expr<IntType> simplifyIntNeg(final IntNegExpr expr, final Valuation val) {
		final Expr<IntType> op = simplify(expr.getOp(), val);

		if (op instanceof IntLitExpr) {
			final IntLitExpr litOp = (IntLitExpr) op;
			return litOp.neg();
		} else if (op instanceof IntNegExpr) {
			final IntNegExpr negOp = (IntNegExpr) op;
			return negOp.getOp();
		}

		return expr.with(op);
	}

	private static Expr<IntType> simplifyIntMul(final IntMulExpr expr, final Valuation val) {
		final List<Expr<IntType>> ops = new ArrayList<>();

		for (final Expr<IntType> op : expr.getOps()) {
			final Expr<IntType> opVisited = simplify(op, val);
			if (opVisited instanceof IntMulExpr) {
				final IntMulExpr mulOp = (IntMulExpr) opVisited;
				ops.addAll(mulOp.getOps());
			} else {
				ops.add(opVisited);
			}
		}

		int value = 1;
		for (final Iterator<Expr<IntType>> iterator = ops.iterator(); iterator.hasNext(); ) {
			final Expr<IntType> op = iterator.next();
			if (op instanceof IntLitExpr) {
				final IntLitExpr litOp = (IntLitExpr) op;
				value = value * litOp.getValue();
				iterator.remove();
				if (value == 0) {
					return Int(0);
				}
			}
		}

		if (value != 1) {
			final Expr<IntType> prod = Int(value);
			ops.add(0, prod);
		}

		if (ops.isEmpty()) {
			return Int(1);
		} else if (ops.size() == 1) {
			return Utils.singleElementOf(ops);
		}

		return expr.with(ops);
	}

	private static Expr<IntType> simplifyIntDiv(final IntDivExpr expr, final Valuation val) {
		final Expr<IntType> leftOp = simplify(expr.getLeftOp(), val);
		final Expr<IntType> rightOp = simplify(expr.getRightOp(), val);

		if (leftOp instanceof IntLitExpr && rightOp instanceof IntLitExpr) {
			final IntLitExpr leftLit = (IntLitExpr) leftOp;
			final IntLitExpr rightLit = (IntLitExpr) rightOp;
			return leftLit.div(rightLit);
		}

		return expr.with(leftOp, rightOp);
	}

	private static Expr<IntType> simplifyMod(final IntModExpr expr, final Valuation val) {
		final Expr<IntType> leftOp = simplify(expr.getLeftOp(), val);
		final Expr<IntType> rightOp = simplify(expr.getRightOp(), val);

		if (leftOp instanceof IntLitExpr && rightOp instanceof IntLitExpr) {
			final IntLitExpr leftLit = (IntLitExpr) leftOp;
			final IntLitExpr rightLit = (IntLitExpr) rightOp;
			return leftLit.mod(rightLit);
		}

		return expr.with(leftOp, rightOp);
	}

	private static Expr<BoolType> simplifyIntEq(final IntEqExpr expr, final Valuation val) {
		final Expr<IntType> leftOp = simplify(expr.getLeftOp(), val);
		final Expr<IntType> rightOp = simplify(expr.getRightOp(), val);

		if (leftOp instanceof IntLitExpr && rightOp instanceof IntLitExpr) {
			return Bool(leftOp.equals(rightOp));
		} else if (leftOp instanceof RefExpr && rightOp instanceof RefExpr) {
			if (leftOp.equals(rightOp)) {
				return True();
			}
		}

		return expr.with(leftOp, rightOp);
	}

	private static Expr<BoolType> simplifyIntNeq(final IntNeqExpr expr, final Valuation val) {
		final Expr<IntType> leftOp = simplify(expr.getLeftOp(), val);
		final Expr<IntType> rightOp = simplify(expr.getRightOp(), val);

		if (leftOp instanceof IntLitExpr && rightOp instanceof IntLitExpr) {
			return Bool(!leftOp.equals(rightOp));
		} else if (leftOp instanceof RefExpr && rightOp instanceof RefExpr) {
			if (leftOp.equals(rightOp)) {
				return False();
			}
		}

		return expr.with(leftOp, rightOp);
	}

	private static Expr<BoolType> simplifyIntGeq(final IntGeqExpr expr, final Valuation val) {
		final Expr<IntType> leftOp = simplify(expr.getLeftOp(), val);
		final Expr<IntType> rightOp = simplify(expr.getRightOp(), val);

		if (leftOp instanceof IntLitExpr && rightOp instanceof IntLitExpr) {
			final IntLitExpr leftLit = (IntLitExpr) leftOp;
			final IntLitExpr rightLit = (IntLitExpr) rightOp;
			return Bool(leftLit.compareTo(rightLit) >= 0);
		}

		if (leftOp instanceof RefExpr && rightOp instanceof RefExpr) {
			if (leftOp.equals(rightOp)) {
				return True();
			}
		}

		return expr.with(leftOp, rightOp);
	}

	private static Expr<BoolType> simplifyIntGt(final IntGtExpr expr, final Valuation val) {
		final Expr<IntType> leftOp = simplify(expr.getLeftOp(), val);
		final Expr<IntType> rightOp = simplify(expr.getRightOp(), val);

		if (leftOp instanceof IntLitExpr && rightOp instanceof IntLitExpr) {
			final IntLitExpr leftLit = (IntLitExpr) leftOp;
			final IntLitExpr rightLit = (IntLitExpr) rightOp;
			return Bool(leftLit.compareTo(rightLit) > 0);
		}

		if (leftOp instanceof RefExpr && rightOp instanceof RefExpr) {
			if (leftOp.equals(rightOp)) {
				return False();
			}
		}

		return expr.with(leftOp, rightOp);
	}

	private static Expr<BoolType> simplifyIntLeq(final IntLeqExpr expr, final Valuation val) {
		final Expr<IntType> leftOp = simplify(expr.getLeftOp(), val);
		final Expr<IntType> rightOp = simplify(expr.getRightOp(), val);

		if (leftOp instanceof IntLitExpr && rightOp instanceof IntLitExpr) {
			final IntLitExpr leftLit = (IntLitExpr) leftOp;
			final IntLitExpr rightLit = (IntLitExpr) rightOp;
			return Bool(leftLit.compareTo(rightLit) <= 0);
		}

		if (leftOp instanceof RefExpr && rightOp instanceof RefExpr) {
			if (leftOp.equals(rightOp)) {
				return True();
			}
		}

		return expr.with(leftOp, rightOp);
	}

	private static Expr<BoolType> simplifyIntLt(final IntLtExpr expr, final Valuation val) {
		final Expr<IntType> leftOp = simplify(expr.getLeftOp(), val);
		final Expr<IntType> rightOp = simplify(expr.getRightOp(), val);

		if (leftOp instanceof IntLitExpr && rightOp instanceof IntLitExpr) {
			final IntLitExpr leftLit = (IntLitExpr) leftOp;
			final IntLitExpr rightLit = (IntLitExpr) rightOp;
			return Bool(leftLit.compareTo(rightLit) < 0);
		}

		if (leftOp instanceof RefExpr && rightOp instanceof RefExpr) {
			if (leftOp.equals(rightOp)) {
				return False();
			}
		}

		return expr.with(leftOp, rightOp);
	}

	/*
	 * Bitvectors
	 */

	private static Expr<BvType> simplifyBvAdd(final BvAddExpr expr, final Valuation val) {
		final List<Expr<BvType>> ops = new ArrayList<>();

		for (final Expr<BvType> op : expr.getOps()) {
			final Expr<BvType> opVisited = simplify(op, val);
			if (opVisited instanceof BvAddExpr) {
				final BvAddExpr addOp = (BvAddExpr) opVisited;
				ops.addAll(addOp.getOps());
			} else {
				ops.add(opVisited);
			}
		}
		BvLitExpr value = Bv(new boolean[expr.getType().getSize()], expr.getType().isSigned());

		for (final Iterator<Expr<BvType>> iterator = ops.iterator(); iterator.hasNext(); ) {
			final Expr<BvType> op = iterator.next();
			if (op instanceof BvLitExpr) {
				final BvLitExpr litOp = (BvLitExpr) op;
				value = value.add(litOp);
				iterator.remove();
			}
		}

		if (!value.eq(Bv(new boolean[expr.getType().getSize()], expr.getType().isSigned())).getValue()) {
			ops.add(value);
		}

		if (ops.isEmpty()) {
			return Bv(new boolean[expr.getType().getSize()], expr.getType().isSigned());
		} else if (ops.size() == 1) {
			return Utils.singleElementOf(ops);
		}

		return expr.with(ops);
	}

	private static Expr<BvType> simplifyBvSub(final BvSubExpr expr, final Valuation val) {
		final Expr<BvType> leftOp = simplify(expr.getLeftOp(), val);
		final Expr<BvType> rightOp = simplify(expr.getRightOp(), val);

		if (leftOp instanceof BvLitExpr && rightOp instanceof BvLitExpr) {
			final BvLitExpr leftLit = (BvLitExpr) leftOp;
			final BvLitExpr rightLit = (BvLitExpr) rightOp;
			return leftLit.sub(rightLit);
		}

		if (leftOp instanceof RefExpr && rightOp instanceof RefExpr) {
			if (leftOp.equals(rightOp)) {
				return Bv(new boolean[expr.getType().getSize()], expr.getType().isSigned());
			}
		}

		return expr.with(leftOp, rightOp);
	}

	private static Expr<BvType> simplifyBvNeg(final BvNegExpr expr, final Valuation val) {
		final Expr<BvType> op = simplify(expr.getOp(), val);

		if (op instanceof BvLitExpr) {
			final BvLitExpr litOp = (BvLitExpr) op;
			return litOp.neg();
		} else if (op instanceof BvNegExpr) {
			final BvNegExpr negOp = (BvNegExpr) op;
			return negOp.getOp();
		}

		return expr.with(op);
	}

	private static Expr<BvType> simplifyBvMul(final BvMulExpr expr, final Valuation val) {
		final List<Expr<BvType>> ops = new ArrayList<>();

		for (final Expr<BvType> op : expr.getOps()) {
			final Expr<BvType> opVisited = simplify(op, val);
			if (opVisited instanceof BvMulExpr) {
				final BvMulExpr mulOp = (BvMulExpr) opVisited;
				ops.addAll(mulOp.getOps());
			} else {
				ops.add(opVisited);
			}
		}

		final BvLitExpr ZERO = Bv(new boolean[expr.getType().getSize()], expr.getType().isSigned());
		final BvLitExpr ONE = Bv(new boolean[expr.getType().getSize()], expr.getType().isSigned());
		ONE.getValue()[expr.getType().getSize()-1] = true; // 1

		BvLitExpr value = ONE;
		for (final Iterator<Expr<BvType>> iterator = ops.iterator(); iterator.hasNext(); ) {
			final Expr<BvType> op = iterator.next();
			if (op instanceof BvLitExpr) {
				final BvLitExpr litOp = (BvLitExpr) op;
				value = value.mul(litOp);
				iterator.remove();
				if (value.equals(ZERO)) {
					return ZERO;
				}
			}
		}

		if (!value.equals(ONE)) {
			ops.add(0, value);
		}

		if (ops.isEmpty()) {
			return ONE;
		} else if (ops.size() == 1) {
			return Utils.singleElementOf(ops);
		}

		return expr.with(ops);
	}

	private static Expr<BvType> simplifyBvDiv(final BvDivExpr expr, final Valuation val) {
		final Expr<BvType> leftOp = simplify(expr.getLeftOp(), val);
		final Expr<BvType> rightOp = simplify(expr.getRightOp(), val);

		if (leftOp instanceof BvLitExpr && rightOp instanceof BvLitExpr) {
			final BvLitExpr leftLit = (BvLitExpr) leftOp;
			final BvLitExpr rightLit = (BvLitExpr) rightOp;
			return leftLit.div(rightLit);
		}

		if (leftOp instanceof RefExpr && rightOp instanceof RefExpr) {
			if (leftOp.equals(rightOp)) {
				final BvLitExpr ONE = Bv(new boolean[expr.getType().getSize()], expr.getType().isSigned());
				ONE.getValue()[expr.getType().getSize()-1] = true; // 1
				return ONE;
			}
		}

		return expr.with(leftOp, rightOp);
	}

	private static Expr<BvType> simplifyBvMod(final BvModExpr expr, final Valuation val) {
		final Expr<BvType> leftOp = simplify(expr.getLeftOp(), val);
		final Expr<BvType> rightOp = simplify(expr.getRightOp(), val);

		if (leftOp instanceof BvLitExpr && rightOp instanceof BvLitExpr) {
			final BvLitExpr leftLit = (BvLitExpr) leftOp;
			final BvLitExpr rightLit = (BvLitExpr) rightOp;
			return leftLit.mod(rightLit);
		}

		if (leftOp instanceof RefExpr && rightOp instanceof RefExpr) {
			if (leftOp.equals(rightOp)) {
				return Bv(new boolean[expr.getType().getSize()], expr.getType().isSigned());
			}
		}

		return expr.with(leftOp, rightOp);
	}

	private static Expr<BvType> simplifyBvRem(final BvRemExpr expr, final Valuation val) {
		final Expr<BvType> leftOp = simplify(expr.getLeftOp(), val);
		final Expr<BvType> rightOp = simplify(expr.getRightOp(), val);

		if (leftOp instanceof BvLitExpr && rightOp instanceof BvLitExpr) {
			final BvLitExpr leftLit = (BvLitExpr) leftOp;
			final BvLitExpr rightLit = (BvLitExpr) rightOp;
			return leftLit.rem(rightLit);
		}

		if (leftOp instanceof RefExpr && rightOp instanceof RefExpr) {
			if (leftOp.equals(rightOp)) {
				return Bv(new boolean[expr.getType().getSize()], expr.getType().isSigned());
			}
		}

		return expr.with(leftOp, rightOp);
	}

	private static Expr<BvType> simplifyBvAnd(final BvAndExpr expr, final Valuation val) {
		final List<Expr<BvType>> ops = new ArrayList<>();

		for (final Expr<BvType> op : expr.getOps()) {
			final Expr<BvType> opVisited = simplify(op, val);
			if (opVisited instanceof BvAndExpr) {
				final BvAndExpr addOp = (BvAndExpr) opVisited;
				ops.addAll(addOp.getOps());
			} else {
				ops.add(opVisited);
			}
		}
		BvLitExpr ONES = Bv(new boolean[expr.getType().getSize()], expr.getType().isSigned());
		for(int i = 0; i < expr.getType().getSize(); i++) {
			ONES.getValue()[i] = true;
		}

		BvLitExpr value = ONES;

		for (final Iterator<Expr<BvType>> iterator = ops.iterator(); iterator.hasNext(); ) {
			final Expr<BvType> op = iterator.next();
			if (op instanceof BvLitExpr) {
				final BvLitExpr litOp = (BvLitExpr) op;
				value = value.and(litOp);
				iterator.remove();
			}
		}

		if (!value.equals(ONES)) {
			ops.add(value);
		}

		if (ops.isEmpty()) {
			return ONES;
		} else if (ops.size() == 1) {
			return Utils.singleElementOf(ops);
		}

		return expr.with(ops);
	}

	private static Expr<BvType> simplifyBvOr(final BvOrExpr expr, final Valuation val) {
		final List<Expr<BvType>> ops = new ArrayList<>();

		for (final Expr<BvType> op : expr.getOps()) {
			final Expr<BvType> opVisited = simplify(op, val);
			if (opVisited instanceof BvOrExpr) {
				final BvOrExpr addOp = (BvOrExpr) opVisited;
				ops.addAll(addOp.getOps());
			} else {
				ops.add(opVisited);
			}
		}
		BvLitExpr ZEROS = Bv(new boolean[expr.getType().getSize()], expr.getType().isSigned());

		BvLitExpr value = ZEROS;

		for (final Iterator<Expr<BvType>> iterator = ops.iterator(); iterator.hasNext(); ) {
			final Expr<BvType> op = iterator.next();
			if (op instanceof BvLitExpr) {
				final BvLitExpr litOp = (BvLitExpr) op;
				value = value.or(litOp);
				iterator.remove();
			}
		}

		if (!value.equals(ZEROS)) {
			ops.add(value);
		}

		if (ops.isEmpty()) {
			return ZEROS;
		} else if (ops.size() == 1) {
			return Utils.singleElementOf(ops);
		}

		return expr.with(ops);
	}

	private static Expr<BvType> simplifyBvXor(final BvXorExpr expr, final Valuation val) {
		final List<Expr<BvType>> ops = new ArrayList<>();

		for (final Expr<BvType> op : expr.getOps()) {
			final Expr<BvType> opVisited = simplify(op, val);
			if (opVisited instanceof BvXorExpr) {
				final BvXorExpr addOp = (BvXorExpr) opVisited;
				ops.addAll(addOp.getOps());
			} else {
				ops.add(opVisited);
			}
		}
		BvLitExpr ZEROS = Bv(new boolean[expr.getType().getSize()], expr.getType().isSigned());

		BvLitExpr value = ZEROS;

		for (final Iterator<Expr<BvType>> iterator = ops.iterator(); iterator.hasNext(); ) {
			final Expr<BvType> op = iterator.next();
			if (op instanceof BvLitExpr) {
				final BvLitExpr litOp = (BvLitExpr) op;
				value = value.xor(litOp);
				iterator.remove();
			}
		}

		if (!value.equals(ZEROS)) {
			ops.add(value);
		}

		if (ops.isEmpty()) {
			return ZEROS;
		} else if (ops.size() == 1) {
			return Utils.singleElementOf(ops);
		}

		return expr.with(ops);
	}

	private static Expr<BvType> simplifyBvNot(final BvNotExpr expr, final Valuation val) {
		final Expr<BvType> op = simplify(expr.getOp(), val);

		if (op instanceof BvLitExpr) {
			final BvLitExpr litOp = (BvLitExpr) op;
			return litOp.not();
		} else if (op instanceof BvNotExpr) {
			final BvNotExpr notOp = (BvNotExpr) op;
			return notOp.getOp();
		}

		return expr.with(op);
	}

	private static Expr<BvType> simplifyBvShiftLeft(final BvShiftLeftExpr expr, final Valuation val) {
		final Expr<BvType> leftOp = simplify(expr.getLeftOp(), val);
		final Expr<BvType> rightOp = simplify(expr.getRightOp(), val);

		if (leftOp instanceof BvLitExpr && rightOp instanceof BvLitExpr) {
			final BvLitExpr leftLit = (BvLitExpr) leftOp;
			final BvLitExpr rightLit = (BvLitExpr) rightOp;
			return leftLit.shiftLeft(rightLit);
		}

		return expr.with(leftOp, rightOp);
	}

	private static Expr<BvType> simplifyBvShiftRight(final BvShiftRightExpr expr, final Valuation val) {
		final Expr<BvType> leftOp = simplify(expr.getLeftOp(), val);
		final Expr<BvType> rightOp = simplify(expr.getRightOp(), val);

		if (leftOp instanceof BvLitExpr && rightOp instanceof BvLitExpr) {
			final BvLitExpr leftLit = (BvLitExpr) leftOp;
			final BvLitExpr rightLit = (BvLitExpr) rightOp;
			return leftLit.shiftRight(rightLit);
		}

		return expr.with(leftOp, rightOp);
	}

	private static Expr<BoolType> simplifyBvEq(final BvEqExpr expr, final Valuation val) {
		final Expr<BvType> leftOp = simplify(expr.getLeftOp(), val);
		final Expr<BvType> rightOp = simplify(expr.getRightOp(), val);

		if (leftOp instanceof BvLitExpr && rightOp instanceof BvLitExpr) {
			return Bool(leftOp.equals(rightOp));
		} else if (leftOp instanceof RefExpr && rightOp instanceof RefExpr) {
			if (leftOp.equals(rightOp)) {
				return True();
			}
		}

		return expr.with(leftOp, rightOp);
	}

	private static Expr<BoolType> simplifyBvNeq(final BvNeqExpr expr, final Valuation val) {
		final Expr<BvType> leftOp = simplify(expr.getLeftOp(), val);
		final Expr<BvType> rightOp = simplify(expr.getRightOp(), val);

		if (leftOp instanceof BvLitExpr && rightOp instanceof BvLitExpr) {
			return Bool(!leftOp.equals(rightOp));
		} else if (leftOp instanceof RefExpr && rightOp instanceof RefExpr) {
			if (leftOp.equals(rightOp)) {
				return False();
			}
		}

		return expr.with(leftOp, rightOp);
	}

	private static Expr<BoolType> simplifyBvGeq(final BvGeqExpr expr, final Valuation val) {
		final Expr<BvType> leftOp = simplify(expr.getLeftOp(), val);
		final Expr<BvType> rightOp = simplify(expr.getRightOp(), val);

		if (leftOp instanceof BvLitExpr && rightOp instanceof BvLitExpr) {
			final BvLitExpr leftLit = (BvLitExpr) leftOp;
			final BvLitExpr rightLit = (BvLitExpr) rightOp;
			return Bool(leftLit.compareTo(rightLit) >= 0);
		}

		if (leftOp instanceof RefExpr && rightOp instanceof RefExpr) {
			if (leftOp.equals(rightOp)) {
				return True();
			}
		}

		return expr.with(leftOp, rightOp);
	}

	private static Expr<BoolType> simplifyBvGt(final BvGtExpr expr, final Valuation val) {
		final Expr<BvType> leftOp = simplify(expr.getLeftOp(), val);
		final Expr<BvType> rightOp = simplify(expr.getRightOp(), val);

		if (leftOp instanceof BvLitExpr && rightOp instanceof BvLitExpr) {
			final BvLitExpr leftLit = (BvLitExpr) leftOp;
			final BvLitExpr rightLit = (BvLitExpr) rightOp;
			return Bool(leftLit.compareTo(rightLit) > 0);
		}

		if (leftOp instanceof RefExpr && rightOp instanceof RefExpr) {
			if (leftOp.equals(rightOp)) {
				return False();
			}
		}

		return expr.with(leftOp, rightOp);
	}

	private static Expr<BoolType> simplifyBvLeq(final BvLeqExpr expr, final Valuation val) {
		final Expr<BvType> leftOp = simplify(expr.getLeftOp(), val);
		final Expr<BvType> rightOp = simplify(expr.getRightOp(), val);

		if (leftOp instanceof BvLitExpr && rightOp instanceof BvLitExpr) {
			final BvLitExpr leftLit = (BvLitExpr) leftOp;
			final BvLitExpr rightLit = (BvLitExpr) rightOp;
			return Bool(leftLit.compareTo(rightLit) <= 0);
		}

		if (leftOp instanceof RefExpr && rightOp instanceof RefExpr) {
			if (leftOp.equals(rightOp)) {
				return True();
			}
		}

		return expr.with(leftOp, rightOp);
	}

	private static Expr<BoolType> simplifyBvLt(final BvLtExpr expr, final Valuation val) {
		final Expr<BvType> leftOp = simplify(expr.getLeftOp(), val);
		final Expr<BvType> rightOp = simplify(expr.getRightOp(), val);

		if (leftOp instanceof BvLitExpr && rightOp instanceof BvLitExpr) {
			final BvLitExpr leftLit = (BvLitExpr) leftOp;
			final BvLitExpr rightLit = (BvLitExpr) rightOp;
			return Bool(leftLit.compareTo(rightLit) < 0);
		}

		if (leftOp instanceof RefExpr && rightOp instanceof RefExpr) {
			if (leftOp.equals(rightOp)) {
				return False();
			}
		}

		return expr.with(leftOp, rightOp);
	}

	private static Expr<IntType> simplifyBvToInt(final BvToIntExpr expr, final Valuation val) {
		final Expr<BvType> op = simplify(expr.getOp(), val);

		if (op instanceof BvLitExpr) {
			final BvLitExpr litOp = (BvLitExpr) op;
			return litOp.toInt();
		}

		return expr.with(op);
	}

}<|MERGE_RESOLUTION|>--- conflicted
+++ resolved
@@ -137,7 +137,12 @@
 
 			.addCase(IntLtExpr.class, ExprSimplifier::simplifyIntLt)
 
-<<<<<<< HEAD
+			// Array
+
+			.addCase(ArrayReadExpr.class, ExprSimplifier::simplifyArrayRead)
+
+			.addCase(ArrayWriteExpr.class, ExprSimplifier::simplifyArrayWrite)
+
 			// Bitvectors
 
 			.addCase(BvAddExpr.class, ExprSimplifier::simplifyBvAdd)
@@ -179,13 +184,6 @@
 			.addCase(BvLtExpr.class, ExprSimplifier::simplifyBvLt)
 
 			.addCase(BvToIntExpr.class, ExprSimplifier::simplifyBvToInt)
-=======
-			// Array
-
-			.addCase(ArrayReadExpr.class, ExprSimplifier::simplifyArrayRead)
-
-			.addCase(ArrayWriteExpr.class, ExprSimplifier::simplifyArrayWrite)
->>>>>>> ccd1970b
 
 			// General
 
