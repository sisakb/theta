--- conflicted
+++ resolved
@@ -23,15 +23,11 @@
 import static hu.bme.mit.theta.core.type.inttype.IntExprs.Int;
 import static hu.bme.mit.theta.core.type.rattype.RatExprs.Rat;
 
-<<<<<<< HEAD
-import java.util.*;
-=======
 import java.math.BigInteger;
 import java.util.ArrayList;
 import java.util.Iterator;
 import java.util.List;
 import java.util.Optional;
->>>>>>> 9c0395df
 
 import hu.bme.mit.theta.common.DispatchTable2;
 import hu.bme.mit.theta.common.Utils;
@@ -259,13 +255,13 @@
 			.addCase(BvULeqExpr.class, ExprSimplifier::simplifyBvULeq)
 
 			.addCase(BvULtExpr.class, ExprSimplifier::simplifyBvULt)
-	
+
 			.addCase(BvSGeqExpr.class, ExprSimplifier::simplifyBvSGeq)
-	
+
 			.addCase(BvSGtExpr.class, ExprSimplifier::simplifyBvSGt)
-	
+
 			.addCase(BvSLeqExpr.class, ExprSimplifier::simplifyBvSLeq)
-	
+
 			.addCase(BvSLtExpr.class, ExprSimplifier::simplifyBvSLt)
 
 			// General
@@ -488,7 +484,7 @@
 			return Utils.singleElementOf(ops);
 		}
 
-		return expr.with(new LinkedHashSet<>(ops));
+		return expr.with(ops);
 	}
 
 	private static Expr<BoolType> simplifyOr(final OrExpr expr, final Valuation val) {
@@ -518,7 +514,7 @@
 			return Utils.singleElementOf(ops);
 		}
 
-		return expr.with(new LinkedHashSet<>(ops));
+		return expr.with(ops);
 	}
 
 	/*
