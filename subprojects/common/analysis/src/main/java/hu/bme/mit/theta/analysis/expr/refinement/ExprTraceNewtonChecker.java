/*
 * Copyright 2021 Budapest University of Technology and Economics
 *
 * Licensed under the Apache License, Version 2.0 (the "License");
 * you may not use this file except in compliance with the License.
 * You may obtain a copy of the License at
 *
 *     http://www.apache.org/licenses/LICENSE-2.0
 *
 * Unless required by applicable law or agreed to in writing, software
 * distributed under the License is distributed on an "AS IS" BASIS,
 * WITHOUT WARRANTIES OR CONDITIONS OF ANY KIND, either express or implied.
 * See the License for the specific language governing permissions and
 * limitations under the License.
 */

package hu.bme.mit.theta.analysis.expr.refinement;

import com.google.common.collect.ImmutableList;
import com.google.common.collect.Lists;
import hu.bme.mit.theta.analysis.Trace;
import hu.bme.mit.theta.analysis.expr.ExprAction;
import hu.bme.mit.theta.analysis.expr.ExprState;
import hu.bme.mit.theta.analysis.expr.ExprTraceUtils;
import hu.bme.mit.theta.analysis.expr.StmtAction;
import hu.bme.mit.theta.common.Tuple2;
import hu.bme.mit.theta.common.Utils;
import hu.bme.mit.theta.common.container.Containers;
import hu.bme.mit.theta.core.decl.VarDecl;
import hu.bme.mit.theta.core.model.BasicSubstitution;
import hu.bme.mit.theta.core.model.ImmutableValuation;
import hu.bme.mit.theta.core.model.Valuation;
import hu.bme.mit.theta.core.stmt.AssignStmt;
import hu.bme.mit.theta.core.stmt.AssumeStmt;
import hu.bme.mit.theta.core.stmt.HavocStmt;
<<<<<<< HEAD
import hu.bme.mit.theta.core.stmt.LoopStmt;
import hu.bme.mit.theta.core.stmt.NonDetStmt;
import hu.bme.mit.theta.core.stmt.OrtStmt;
import hu.bme.mit.theta.core.stmt.PopStmt;
import hu.bme.mit.theta.core.stmt.PushStmt;
=======
import hu.bme.mit.theta.core.stmt.IfStmt;
import hu.bme.mit.theta.core.stmt.LoopStmt;
import hu.bme.mit.theta.core.stmt.NonDetStmt;
import hu.bme.mit.theta.core.stmt.OrtStmt;
>>>>>>> 8216d47d
import hu.bme.mit.theta.core.stmt.SequenceStmt;
import hu.bme.mit.theta.core.stmt.SkipStmt;
import hu.bme.mit.theta.core.stmt.Stmt;
import hu.bme.mit.theta.core.stmt.StmtVisitor;
import hu.bme.mit.theta.core.type.Expr;
import hu.bme.mit.theta.core.type.Type;
import hu.bme.mit.theta.core.type.booltype.BoolType;
import hu.bme.mit.theta.core.utils.ExprSimplifier;
import hu.bme.mit.theta.core.utils.ExprUtils;
import hu.bme.mit.theta.core.utils.PathUtils;
import hu.bme.mit.theta.core.utils.SpState;
import hu.bme.mit.theta.core.utils.StmtUtils;
import hu.bme.mit.theta.core.utils.WpState;
<<<<<<< HEAD
import hu.bme.mit.theta.core.utils.indexings.VarIndexing;
import hu.bme.mit.theta.core.utils.indexings.VarIndexingFactory;
import hu.bme.mit.theta.solver.Solver;
=======
import hu.bme.mit.theta.solver.UCSolver;
>>>>>>> 8216d47d
import hu.bme.mit.theta.solver.utils.WithPushPop;

import java.util.ArrayList;
import java.util.Collection;
import java.util.Collections;
<<<<<<< HEAD
import java.util.List;
import java.util.Set;
=======
import java.util.HashSet;
import java.util.List;
>>>>>>> 8216d47d
import java.util.stream.Collectors;
import java.util.stream.IntStream;
import java.util.stream.Stream;

import static com.google.common.base.Preconditions.checkNotNull;
import static hu.bme.mit.theta.core.decl.Decls.Param;
import static hu.bme.mit.theta.core.type.booltype.BoolExprs.Exists;
import static hu.bme.mit.theta.core.type.booltype.BoolExprs.Forall;
import static hu.bme.mit.theta.core.type.booltype.BoolExprs.True;
import static java.util.stream.Collectors.toList;
import static java.util.stream.Collectors.toUnmodifiableMap;

/**
 * An ExprTraceChecker that generates new predicates based on the Newton-style algorithms described in
 * Daniel Dietsch, Matthias Heizmann, Betim Musa, Alexander Nutz, and Andreas Podelski. 2017.
 * Craig vs. Newton in software model checking. In <i>Proceedings of the 2017 11th Joint Meeting on Foundations
 * of Software Engineering</i> (<i>ESEC/FSE 2017</i>). Association for Computing Machinery, New York, NY, USA,
 * 487–497. DOI:https://doi.org/10.1145/3106237.3106307
 */
public class ExprTraceNewtonChecker implements ExprTraceChecker<ItpRefutation> {
    private enum AssertionGeneratorMethod { SP, WP }

    private final UCSolver solver;
    private final Expr<BoolType> init;
    private final Expr<BoolType> target;

    private final boolean IT; // Whether to abstract the trace or not
    private final AssertionGeneratorMethod SPorWP; // Whether to use pre- or postconditions
    private final boolean LV; // Whether to project the assertions to live variables

    private ExprTraceNewtonChecker(
        final Expr<BoolType> init, final Expr<BoolType> target, final UCSolver solver,
        boolean it, AssertionGeneratorMethod sPorWP, boolean lv
    ) {
        this.solver = checkNotNull(solver);
        this.init = checkNotNull(init);
        this.target = checkNotNull(target);
        this.IT = it;
        this.SPorWP = checkNotNull(sPorWP);
        this.LV = lv;
    }

    public static ExprTraceNewtonCheckerITBuilder create(
        final Expr<BoolType> init, final Expr<BoolType> target, final UCSolver solver
    ) {
        return new ExprTraceNewtonCheckerITBuilder(solver, init, target);
    }

    @SuppressWarnings("unchecked")
    @Override
    public ExprTraceStatus<ItpRefutation> check(final Trace<? extends ExprState, ? extends ExprAction> trace) {
        checkNotNull(trace);
        try {
            return check2((Trace<? extends ExprState, ? extends StmtAction>) trace);
        }
        catch(ClassCastException e) {
            throw new UnsupportedOperationException("Actions must be of type StmtAction", e);
        }
    }

    private ExprTraceStatus<ItpRefutation> check2(final Trace<? extends ExprState, ? extends StmtAction> trace) {
        var ftrace = flattenTrace(trace); // Moves the expressions in the states to the corresponting actions as assumptions

        final int stateCount = ftrace.getStates().size();
        final List<VarIndexing> indexings = new ArrayList<>(stateCount);
        indexings.add(VarIndexingFactory.indexing(0));

        final Valuation model;
        final Collection<Expr<BoolType>> unsatCore;
        final boolean concretizable;

        try (WithPushPop wpp = new WithPushPop(solver)) {
            for (int i = 1; i < stateCount; ++i) {
                var curIndexing = indexings.get(i - 1);
                for(var stmt : ftrace.getAction(i - 1).getStmts()) {
                    var stmtUnfoldResult = StmtUtils.toExpr(stmt, VarIndexingFactory.indexing(0));
                    solver.track(PathUtils.unfold(stmtUnfoldResult.getExprs().iterator().next(), curIndexing));
                    curIndexing = curIndexing.add(stmtUnfoldResult.getIndexing());
                }
                indexings.add(curIndexing);
            }

            concretizable = solver.check().isSat();

            if (concretizable) {
                model = solver.getModel();
                unsatCore = null;
            } else {
                model = null;
                unsatCore = solver.getUnsatCore();
            }
        }

        if (concretizable) {
            checkNotNull(model);
            return createCounterexample(model, indexings, trace);
        } else {
            checkNotNull(unsatCore);
            return createRefinement(unsatCore, indexings, ftrace);
        }
    }

    @Override
    public String toString() {
        return getClass().getSimpleName();
    }

    private Trace<? extends ExprState, ? extends StmtAction> flattenTrace(final Trace<? extends ExprState, ? extends StmtAction> trace) {
        final var stateCount = trace.getStates().size();
        final var flattenedActions = new ArrayList<StmtAction>(stateCount - 1);

        for(var i = 1; i < stateCount; i++) {
            var initStream =
                (i == 1)
                    ? ExprUtils.getConjuncts(init).stream().map(AssumeStmt::of)
                    : Stream.<AssumeStmt>empty();

            var stateStream = ExprUtils.getConjuncts(trace.getState(i - 1).toExpr()).stream().map(AssumeStmt::of);

            var actionStream = trace.getAction(i - 1).getStmts().stream();

            var targetStream =
                (i == stateCount - 1)
                    ? Stream.concat(
                    ExprUtils.getConjuncts(trace.getState(i).toExpr()).stream().map(AssumeStmt::of),
                    ExprUtils.getConjuncts(target).stream().map(AssumeStmt::of)
                )
                    : Stream.<AssumeStmt>empty();

            flattenedActions.add(
                NewtonAction.of(
                    Stream.of(initStream, stateStream, actionStream, targetStream).flatMap(e -> e).collect(toList())
                )
            );
        }

        return ExprTraceUtils.traceFrom(flattenedActions);
    }

    private ExprTraceStatus.Feasible<ItpRefutation> createCounterexample(
        final Valuation model,
        final List<VarIndexing> indexings,
        final Trace<? extends ExprState, ? extends ExprAction> trace
    ) {
        final ImmutableList.Builder<Valuation> builder = ImmutableList.builder();
        for (final VarIndexing indexing : indexings) {
            builder.add(PathUtils.extractValuation(model, indexing));
        }
        return ExprTraceStatus.feasible(Trace.of(builder.build(), trace.getActions()));
    }

    private ExprTraceStatus.Infeasible<ItpRefutation> createRefinement(
        final Collection<Expr<BoolType>> unsatCore,
        final List<VarIndexing> indexings,
        Trace<? extends ExprState, ? extends StmtAction> trace
    ) {
        if(IT) {
            trace = computeAbstractTrace(unsatCore, trace);
        }

        final List<Expr<BoolType>> assertions;
        if(SPorWP == AssertionGeneratorMethod.SP) {
            assertions = computeAssertionsFromTraceWithStrongestPostcondition(trace);
        }
        else if(SPorWP == AssertionGeneratorMethod.WP) {
            assertions = computeAssertionsFromTraceWithWeakestPrecondition(trace);
        }
        else {
            throw new AssertionError("There should be no other option");
        }

        return ExprTraceStatus.infeasible(ItpRefutation.sequence(assertions));
    }

    /*
     * State abstraction
     */

    private Trace<? extends ExprState, ? extends StmtAction> computeAbstractTrace(
        final Collection<Expr<BoolType>> unsatCore,
        final Trace<? extends ExprState, ? extends StmtAction> trace
    ) {
        final var stateCount = trace.getStates().size();
        var curIndexing = VarIndexingFactory.indexing(0);

        final var actions = new ArrayList<NewtonAction>();

        for (int i = 1; i < stateCount; ++i) {
            final var stmts = new ArrayList<Stmt>();
            for(final var stmt : trace.getAction(i - 1).getStmts()) {
                final var stmtUnfoldResult = StmtUtils.toExpr(stmt, VarIndexingFactory.indexing(0));
                final var stmtExpr = PathUtils.unfold(stmtUnfoldResult.getExprs().iterator().next(), curIndexing);

                if(unsatCore.contains(stmtExpr)) {
                    stmts.add(stmt);
                }
                else {
                    stmts.add(computeAbstractStmt(stmt));
                }

                curIndexing = curIndexing.add(stmtUnfoldResult.getIndexing());
            }
            actions.add(NewtonAction.of(stmts));
        }

        return Trace.of(trace.getStates(), actions);
    }

    private Stmt computeAbstractStmt(Stmt stmt) {
        return stmt.accept(new StmtVisitor<Void, Stmt>() {
            @Override
            public Stmt visit(SkipStmt stmt, Void param) {
                return SkipStmt.getInstance();
            }

            @Override
            public Stmt visit(AssumeStmt stmt, Void param) {
                return AssumeStmt.of(True());
            }

            @Override
            public <DeclType extends Type> Stmt visit(AssignStmt<DeclType> stmt, Void param) {
                return HavocStmt.of(stmt.getVarDecl());
            }

            @Override
            public <DeclType extends Type> Stmt visit(HavocStmt<DeclType> stmt, Void param) {
                return HavocStmt.of(stmt.getVarDecl());
            }

            @Override
            public Stmt visit(SequenceStmt stmt, Void param) {
                throw new UnsupportedOperationException();
            }

            @Override
            public Stmt visit(NonDetStmt stmt, Void param) {
                throw new UnsupportedOperationException();
            }

            @Override
            public Stmt visit(OrtStmt stmt, Void param) {
                throw new UnsupportedOperationException();
            }

            @Override
            public Stmt visit(LoopStmt stmt, Void param) {
                throw new UnsupportedOperationException();
            }

            @Override
<<<<<<< HEAD
            public <DeclType extends Type> Stmt visit(PushStmt<DeclType> stmt, Void param) {
                throw new UnsupportedOperationException();
            }

            @Override
            public <DeclType extends Type> Stmt visit(PopStmt<DeclType> stmt, Void param) {
=======
            public Stmt visit(IfStmt stmt, Void param) {
>>>>>>> 8216d47d
                throw new UnsupportedOperationException();
            }
        }, null);
    }

    /*
     * Assertion computation
     */

    private List<Expr<BoolType>> computeAssertionsFromTraceWithStrongestPostcondition(
        final Trace<? extends ExprState, ? extends StmtAction> trace
    ) {
        final int stateCount = trace.getStates().size();
        final List<Expr<BoolType>> assertions = new ArrayList<>(stateCount);

        assertions.add(True());
        var constCount = 0;
        for(var i = 1; i < stateCount; i++) {
            var spState = SpState.of(assertions.get(i - 1), constCount);
            for(var stmt : trace.getAction(i - 1).getStmts()) {
                spState = spState.sp(stmt);
            }
            assertions.add(ExprSimplifier.simplify(spState.getExpr(), ImmutableValuation.empty()));
            constCount = spState.getConstCount();
        }

        if(LV) {
            var allVariables = collectVariablesInTrace(trace);
            var futureLiveVariables = collectFutureLiveVariablesForTrace(trace);
            return IntStream.range(0, assertions.size())
                .mapToObj(i -> existentialProjection(assertions.get(i), futureLiveVariables.get(i), allVariables))
                .collect(Collectors.toUnmodifiableList());
        }
        else {
            return assertions;
        }
    }

    private List<Expr<BoolType>> computeAssertionsFromTraceWithWeakestPrecondition(
        final Trace<? extends ExprState, ? extends StmtAction> trace
    ) {
        final int stateCount = trace.getStates().size();
        final List<Expr<BoolType>> assertions = new ArrayList<>(Collections.nCopies(stateCount, null));

        assertions.set(stateCount - 1, True());
        var constCount = 0;
        for(var i = stateCount - 2; i >= 0; i--) {
            var wpState = WpState.of(assertions.get(i + 1), constCount);
            for(var stmt : Lists.reverse(trace.getAction(i).getStmts())) {
                wpState = wpState.wep(stmt);
            }
            assertions.set(i, ExprSimplifier.simplify(wpState.getExpr(), ImmutableValuation.empty()));
            constCount = wpState.getConstCount();
        }

        if(LV) {
            var allVariables = collectVariablesInTrace(trace);
            var pastLiveVariables = collectPastLiveVariablesForTrace(trace);
            return IntStream.range(0, assertions.size())
                .mapToObj(i -> universalProjection(assertions.get(i), pastLiveVariables.get(i), allVariables))
                .collect(Collectors.toUnmodifiableList());
        }
        else {
            return assertions;
        }
    }

    /*
     * Live variable collection
     */

    private Collection<VarDecl<?>> collectVariablesInTrace(final Trace<? extends ExprState, ? extends StmtAction> trace) {
        var variables = new HashSet<VarDecl<?>>();

        for(var state : trace.getStates()) {
            ExprUtils.collectVars(state.toExpr(), variables);
        }
        for(var action : trace.getActions()) {
            ExprUtils.collectVars(action.toExpr(), variables);
        }

        return variables;
    }

    private Collection<VarDecl<?>> stmtReadsVariables(final Stmt stmt) {
        return stmt.accept(new StmtVisitor<Void, Collection<VarDecl<?>>>() {
            @Override
            public Collection<VarDecl<?>> visit(SkipStmt stmt, Void param) {
                return Collections.emptySet();
            }

            @Override
            public Collection<VarDecl<?>> visit(AssumeStmt stmt, Void param) {
                return ExprUtils.getVars(stmt.getCond());
            }

            @Override
            public <DeclType extends Type> Collection<VarDecl<?>> visit(AssignStmt<DeclType> stmt, Void param) {
                return ExprUtils.getVars(stmt.getExpr());
            }

            @Override
            public <DeclType extends Type> Collection<VarDecl<?>> visit(HavocStmt<DeclType> stmt, Void param) {
                return Collections.emptySet();
            }

            @Override
            public Collection<VarDecl<?>> visit(SequenceStmt stmt, Void param) {
                throw new UnsupportedOperationException();
            }

            @Override
            public Collection<VarDecl<?>> visit(NonDetStmt stmt, Void param) {
                throw new UnsupportedOperationException();
            }

            @Override
            public Collection<VarDecl<?>> visit(OrtStmt stmt, Void param) {
                throw new UnsupportedOperationException();
            }

            @Override
<<<<<<< HEAD
            public Collection<VarDecl<?>> visit(LoopStmt stmt, Void param) { throw new UnsupportedOperationException(); }

            @Override
            public <DeclType extends Type> Collection<VarDecl<?>> visit(PushStmt<DeclType> stmt, Void param) {
=======
            public Collection<VarDecl<?>> visit(LoopStmt stmt, Void param) {
>>>>>>> 8216d47d
                throw new UnsupportedOperationException();
            }

            @Override
<<<<<<< HEAD
            public <DeclType extends Type> Collection<VarDecl<?>> visit(PopStmt<DeclType> stmt, Void param) {
=======
            public Collection<VarDecl<?>> visit(IfStmt stmt, Void param) {
>>>>>>> 8216d47d
                throw new UnsupportedOperationException();
            }
        }, null);
    }

    private Collection<VarDecl<?>> stmtWritesVariables(final Stmt stmt) {
        return stmt.accept(new StmtVisitor<Void, Collection<VarDecl<?>>>() {
            @Override
            public Collection<VarDecl<?>> visit(SkipStmt stmt, Void param) {
                return Collections.emptySet();
            }

            @Override
            public Collection<VarDecl<?>> visit(AssumeStmt stmt, Void param) {
                return Collections.emptySet();
            }

            @Override
            public <DeclType extends Type> Collection<VarDecl<?>> visit(AssignStmt<DeclType> stmt, Void param) {
                return Collections.singletonList(stmt.getVarDecl());
            }

            @Override
            public <DeclType extends Type> Collection<VarDecl<?>> visit(HavocStmt<DeclType> stmt, Void param) {
                return Collections.emptySet();
            }

            @Override
            public Collection<VarDecl<?>> visit(SequenceStmt stmt, Void param) {
                throw new UnsupportedOperationException();
            }

            @Override
            public Collection<VarDecl<?>> visit(NonDetStmt stmt, Void param) {
                throw new UnsupportedOperationException();
            }

            @Override
            public Collection<VarDecl<?>> visit(OrtStmt stmt, Void param) {
                throw new UnsupportedOperationException();
            }

            @Override
<<<<<<< HEAD
            public Collection<VarDecl<?>> visit(LoopStmt stmt, Void param) { throw new UnsupportedOperationException(); }

            @Override
            public <DeclType extends Type> Collection<VarDecl<?>> visit(PushStmt<DeclType> stmt, Void param) {
=======
            public Collection<VarDecl<?>> visit(LoopStmt stmt, Void param) {
>>>>>>> 8216d47d
                throw new UnsupportedOperationException();
            }

            @Override
<<<<<<< HEAD
            public <DeclType extends Type> Collection<VarDecl<?>> visit(PopStmt<DeclType> stmt, Void param) {
=======
            public Collection<VarDecl<?>> visit(IfStmt stmt, Void param) {
>>>>>>> 8216d47d
                throw new UnsupportedOperationException();
            }
        }, null);
    }

    private Collection<VarDecl<?>> stmtHavocsVariables(final Stmt stmt) {
        return stmt.accept(new StmtVisitor<Void, Collection<VarDecl<?>>>() {
            @Override
            public Collection<VarDecl<?>> visit(SkipStmt stmt, Void param) {
                return Collections.emptySet();
            }

            @Override
            public Collection<VarDecl<?>> visit(AssumeStmt stmt, Void param) {
                return Collections.emptySet();
            }

            @Override
            public <DeclType extends Type> Collection<VarDecl<?>> visit(AssignStmt<DeclType> stmt, Void param) {
                return Collections.emptySet();
            }

            @Override
            public <DeclType extends Type> Collection<VarDecl<?>> visit(HavocStmt<DeclType> stmt, Void param) {
                return Collections.singletonList(stmt.getVarDecl());
            }

            @Override
            public Collection<VarDecl<?>> visit(SequenceStmt stmt, Void param) {
                throw new UnsupportedOperationException();
            }

            @Override
            public Collection<VarDecl<?>> visit(NonDetStmt stmt, Void param) {
                throw new UnsupportedOperationException();
            }

            @Override
            public Collection<VarDecl<?>> visit(OrtStmt stmt, Void param) {
                throw new UnsupportedOperationException();
            }

            @Override
<<<<<<< HEAD
            public Collection<VarDecl<?>> visit(LoopStmt stmt, Void param) { throw new UnsupportedOperationException(); }

            @Override
            public <DeclType extends Type> Collection<VarDecl<?>> visit(PushStmt<DeclType> stmt, Void param) {
=======
            public Collection<VarDecl<?>> visit(LoopStmt stmt, Void param) {
>>>>>>> 8216d47d
                throw new UnsupportedOperationException();
            }

            @Override
<<<<<<< HEAD
            public <DeclType extends Type> Collection<VarDecl<?>> visit(PopStmt<DeclType> stmt, Void param) {
=======
            public Collection<VarDecl<?>> visit(IfStmt stmt, Void param) {
>>>>>>> 8216d47d
                throw new UnsupportedOperationException();
            }
        }, null);
    }

    private Collection<VarDecl<?>> actionReadsVariables(final StmtAction action) {
        return action.getStmts().stream().flatMap(stmt -> stmtReadsVariables(stmt).stream()).collect(Collectors.toUnmodifiableSet());
    }

    private Collection<VarDecl<?>> actionWritesVariables(final StmtAction action) {
        return action.getStmts().stream().flatMap(stmt -> stmtWritesVariables(stmt).stream()).collect(Collectors.toUnmodifiableSet());
    }

    private Collection<VarDecl<?>> actionHavocsVariables(final StmtAction action) {
        return action.getStmts().stream().flatMap(stmt -> stmtHavocsVariables(stmt).stream()).collect(Collectors.toUnmodifiableSet());
    }

    private List<Collection<VarDecl<?>>> collectFutureLiveVariablesForTrace(final Trace<? extends ExprState, ? extends StmtAction> trace) {
        final var stateCount = trace.getStates().size();
        final var futureLiveVariables = new ArrayList<Collection<VarDecl<?>>>(Collections.nCopies(stateCount, null));

        futureLiveVariables.set(stateCount - 1, Collections.emptySet());
        for(var i = stateCount - 2; i >= 0; i--) {
            var vars = new HashSet<>(futureLiveVariables.get(i + 1));
            vars.addAll(actionReadsVariables(trace.getAction(i)));
            vars.removeAll(actionWritesVariables(trace.getAction(i)));
            vars.removeAll(actionHavocsVariables(trace.getAction(i)));
            futureLiveVariables.set(i, vars);
        }

        return futureLiveVariables;
    }

    private List<Collection<VarDecl<?>>> collectPastLiveVariablesForTrace(final Trace<? extends ExprState, ? extends StmtAction> trace) {
        final var stateCount = trace.getStates().size();
        final var pastLiveVariables = new ArrayList<Collection<VarDecl<?>>>(Collections.nCopies(stateCount, null));

        pastLiveVariables.set(0, Collections.emptySet());
        for(var i = 1; i < stateCount; i++) {
            var vars = new HashSet<>(pastLiveVariables.get(i - 1));
            vars.addAll(actionReadsVariables(trace.getAction(i - 1)));
            vars.addAll(actionWritesVariables(trace.getAction(i - 1)));
            vars.removeAll(actionHavocsVariables(trace.getAction(i - 1)));
            pastLiveVariables.set(i, vars);
        }

        return pastLiveVariables;
    }

    /*
     * Projection to live variables
     */

    private Expr<BoolType> existentialProjection(
        final Expr<BoolType> expr,
        final Collection<VarDecl<?>> variables,
        final Collection<VarDecl<?>> allVariables
    ) {
        var params = allVariables.stream()
            .filter(e -> !variables.contains(e))
            .map(e -> Tuple2.of(e, Param(e.getName(), e.getType())))
            .collect(Collectors.toUnmodifiableSet());

        var substitution = BasicSubstitution.builder()
            .putAll(params.stream().collect(toUnmodifiableMap(Tuple2::get1, e -> e.get2().getRef())))
            .build();

        return params.size() > 0
            ? Exists(params.stream().map(Tuple2::get2).collect(toList()), substitution.apply(expr))
            : expr;
    }

    private Expr<BoolType> universalProjection(
        final Expr<BoolType> expr,
        final Collection<VarDecl<?>> variables,
        final Collection<VarDecl<?>> allVariables
    ) {
        var params = allVariables.stream()
            .filter(e -> !variables.contains(e))
            .map(e -> Tuple2.of(e, Param(e.getName(), e.getType())))
            .collect(Collectors.toUnmodifiableSet());

        var substitution = BasicSubstitution.builder()
            .putAll(params.stream().collect(toUnmodifiableMap(Tuple2::get1, e -> e.get2().getRef())))
            .build();

        return params.size() > 0
            ? Forall(params.stream().map(Tuple2::get2).collect(toList()), substitution.apply(expr))
            : expr;
    }

    /*
     * Builder for ExprTraceNewtonChecker
     */

    public static class ExprTraceNewtonCheckerITBuilder {
        private final UCSolver solver;
        private final Expr<BoolType> init;
        private final Expr<BoolType> target;

        public ExprTraceNewtonCheckerITBuilder(UCSolver solver, Expr<BoolType> init, Expr<BoolType> target) {
            this.solver = solver;
            this.init = init;
            this.target = target;
        }

        public ExprTraceNewtonCheckerAssertBuilder withIT() {
            return new ExprTraceNewtonCheckerAssertBuilder(solver, init, target, true);
        }

        public ExprTraceNewtonCheckerAssertBuilder withoutIT() {
            return new ExprTraceNewtonCheckerAssertBuilder(solver, init, target, false);
        }
    }

    public static class ExprTraceNewtonCheckerAssertBuilder {
        private final UCSolver solver;
        private final Expr<BoolType> init;
        private final Expr<BoolType> target;

        private final boolean IT;

        public ExprTraceNewtonCheckerAssertBuilder(UCSolver solver, Expr<BoolType> init, Expr<BoolType> target, boolean it) {
            this.solver = solver;
            this.init = init;
            this.target = target;
            this.IT = it;
        }

        public ExprTraceNewtonCheckerLVBuilder withSP() {
            return new ExprTraceNewtonCheckerLVBuilder(solver, init, target, IT, AssertionGeneratorMethod.SP);
        }

        public ExprTraceNewtonCheckerLVBuilder withWP() {
            return new ExprTraceNewtonCheckerLVBuilder(solver, init, target, IT, AssertionGeneratorMethod.WP);
        }
    }

    public static class ExprTraceNewtonCheckerLVBuilder {
        private final UCSolver solver;
        private final Expr<BoolType> init;
        private final Expr<BoolType> target;

        private final boolean IT;
        private final AssertionGeneratorMethod SPorWP;

        public ExprTraceNewtonCheckerLVBuilder(UCSolver solver, Expr<BoolType> init, Expr<BoolType> target, boolean it, AssertionGeneratorMethod sPorWP) {
            this.solver = solver;
            this.init = init;
            this.target = target;
            this.IT = it;
            this.SPorWP = sPorWP;
        }

        public ExprTraceNewtonChecker withLV() {
            return new ExprTraceNewtonChecker(init, target, solver, IT, SPorWP, true);
        }

        public ExprTraceNewtonChecker withoutLV() {
            return new ExprTraceNewtonChecker(init, target, solver, IT, SPorWP, false);
        }
    }

    /*
     * Custom StmtAction to use when constructing helper traces
     */

    private static class NewtonAction extends StmtAction {
        private final List<Stmt> stmts;

        private NewtonAction(List<Stmt> stmts) {
            this.stmts = stmts;
        }

        public static NewtonAction of(List<Stmt> stmts) {
            return new NewtonAction(stmts);
        }

        @Override
        public List<Stmt> getStmts() {
            return stmts;
        }

        @Override
        public String toString() {
            return Utils.lispStringBuilder(getClass().getSimpleName()).body().addAll(stmts).toString();
        }
    }
}<|MERGE_RESOLUTION|>--- conflicted
+++ resolved
@@ -33,18 +33,15 @@
 import hu.bme.mit.theta.core.stmt.AssignStmt;
 import hu.bme.mit.theta.core.stmt.AssumeStmt;
 import hu.bme.mit.theta.core.stmt.HavocStmt;
-<<<<<<< HEAD
 import hu.bme.mit.theta.core.stmt.LoopStmt;
 import hu.bme.mit.theta.core.stmt.NonDetStmt;
 import hu.bme.mit.theta.core.stmt.OrtStmt;
 import hu.bme.mit.theta.core.stmt.PopStmt;
 import hu.bme.mit.theta.core.stmt.PushStmt;
-=======
 import hu.bme.mit.theta.core.stmt.IfStmt;
 import hu.bme.mit.theta.core.stmt.LoopStmt;
 import hu.bme.mit.theta.core.stmt.NonDetStmt;
 import hu.bme.mit.theta.core.stmt.OrtStmt;
->>>>>>> 8216d47d
 import hu.bme.mit.theta.core.stmt.SequenceStmt;
 import hu.bme.mit.theta.core.stmt.SkipStmt;
 import hu.bme.mit.theta.core.stmt.Stmt;
@@ -58,25 +55,19 @@
 import hu.bme.mit.theta.core.utils.SpState;
 import hu.bme.mit.theta.core.utils.StmtUtils;
 import hu.bme.mit.theta.core.utils.WpState;
-<<<<<<< HEAD
 import hu.bme.mit.theta.core.utils.indexings.VarIndexing;
 import hu.bme.mit.theta.core.utils.indexings.VarIndexingFactory;
 import hu.bme.mit.theta.solver.Solver;
-=======
 import hu.bme.mit.theta.solver.UCSolver;
->>>>>>> 8216d47d
 import hu.bme.mit.theta.solver.utils.WithPushPop;
 
 import java.util.ArrayList;
 import java.util.Collection;
 import java.util.Collections;
-<<<<<<< HEAD
 import java.util.List;
 import java.util.Set;
-=======
 import java.util.HashSet;
 import java.util.List;
->>>>>>> 8216d47d
 import java.util.stream.Collectors;
 import java.util.stream.IntStream;
 import java.util.stream.Stream;
@@ -328,16 +319,15 @@
             }
 
             @Override
-<<<<<<< HEAD
             public <DeclType extends Type> Stmt visit(PushStmt<DeclType> stmt, Void param) {
                 throw new UnsupportedOperationException();
             }
 
             @Override
             public <DeclType extends Type> Stmt visit(PopStmt<DeclType> stmt, Void param) {
-=======
+                throw new UnsupportedOperationException();
+            }
             public Stmt visit(IfStmt stmt, Void param) {
->>>>>>> 8216d47d
                 throw new UnsupportedOperationException();
             }
         }, null);
@@ -460,23 +450,18 @@
             }
 
             @Override
-<<<<<<< HEAD
             public Collection<VarDecl<?>> visit(LoopStmt stmt, Void param) { throw new UnsupportedOperationException(); }
 
             @Override
             public <DeclType extends Type> Collection<VarDecl<?>> visit(PushStmt<DeclType> stmt, Void param) {
-=======
-            public Collection<VarDecl<?>> visit(LoopStmt stmt, Void param) {
->>>>>>> 8216d47d
-                throw new UnsupportedOperationException();
-            }
-
-            @Override
-<<<<<<< HEAD
+                throw new UnsupportedOperationException();
+            }
+
+            @Override
             public <DeclType extends Type> Collection<VarDecl<?>> visit(PopStmt<DeclType> stmt, Void param) {
-=======
+                throw new UnsupportedOperationException();
+            }
             public Collection<VarDecl<?>> visit(IfStmt stmt, Void param) {
->>>>>>> 8216d47d
                 throw new UnsupportedOperationException();
             }
         }, null);
@@ -520,23 +505,20 @@
             }
 
             @Override
-<<<<<<< HEAD
             public Collection<VarDecl<?>> visit(LoopStmt stmt, Void param) { throw new UnsupportedOperationException(); }
 
             @Override
             public <DeclType extends Type> Collection<VarDecl<?>> visit(PushStmt<DeclType> stmt, Void param) {
-=======
-            public Collection<VarDecl<?>> visit(LoopStmt stmt, Void param) {
->>>>>>> 8216d47d
-                throw new UnsupportedOperationException();
-            }
-
-            @Override
-<<<<<<< HEAD
+                throw new UnsupportedOperationException();
+            }
+
+            @Override
             public <DeclType extends Type> Collection<VarDecl<?>> visit(PopStmt<DeclType> stmt, Void param) {
-=======
+                throw new UnsupportedOperationException();
+
+            }
+
             public Collection<VarDecl<?>> visit(IfStmt stmt, Void param) {
->>>>>>> 8216d47d
                 throw new UnsupportedOperationException();
             }
         }, null);
@@ -580,23 +562,18 @@
             }
 
             @Override
-<<<<<<< HEAD
             public Collection<VarDecl<?>> visit(LoopStmt stmt, Void param) { throw new UnsupportedOperationException(); }
 
             @Override
             public <DeclType extends Type> Collection<VarDecl<?>> visit(PushStmt<DeclType> stmt, Void param) {
-=======
-            public Collection<VarDecl<?>> visit(LoopStmt stmt, Void param) {
->>>>>>> 8216d47d
-                throw new UnsupportedOperationException();
-            }
-
-            @Override
-<<<<<<< HEAD
+                throw new UnsupportedOperationException();
+            }
+
+            @Override
             public <DeclType extends Type> Collection<VarDecl<?>> visit(PopStmt<DeclType> stmt, Void param) {
-=======
+                throw new UnsupportedOperationException();
+            }
             public Collection<VarDecl<?>> visit(IfStmt stmt, Void param) {
->>>>>>> 8216d47d
                 throw new UnsupportedOperationException();
             }
         }, null);
