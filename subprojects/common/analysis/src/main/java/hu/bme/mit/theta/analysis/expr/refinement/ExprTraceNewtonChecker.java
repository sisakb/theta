/*
 *  Copyright 2022 Budapest University of Technology and Economics
 *
 *  Licensed under the Apache License, Version 2.0 (the "License");
 *  you may not use this file except in compliance with the License.
 *  You may obtain a copy of the License at
 *
 *      http://www.apache.org/licenses/LICENSE-2.0
 *
 *  Unless required by applicable law or agreed to in writing, software
 *  distributed under the License is distributed on an "AS IS" BASIS,
 *  WITHOUT WARRANTIES OR CONDITIONS OF ANY KIND, either express or implied.
 *  See the License for the specific language governing permissions and
 *  limitations under the License.
 */

package hu.bme.mit.theta.analysis.expr.refinement;

import com.google.common.collect.ImmutableList;
import com.google.common.collect.Lists;
import hu.bme.mit.theta.analysis.Trace;
import hu.bme.mit.theta.analysis.expr.ExprAction;
import hu.bme.mit.theta.analysis.expr.ExprState;
import hu.bme.mit.theta.analysis.expr.ExprTraceUtils;
import hu.bme.mit.theta.analysis.expr.StmtAction;
import hu.bme.mit.theta.common.Tuple2;
import hu.bme.mit.theta.common.Utils;
import hu.bme.mit.theta.core.decl.VarDecl;
import hu.bme.mit.theta.core.model.BasicSubstitution;
import hu.bme.mit.theta.core.model.ImmutableValuation;
import hu.bme.mit.theta.core.model.Valuation;
import hu.bme.mit.theta.core.stmt.AssignStmt;
import hu.bme.mit.theta.core.stmt.AssumeStmt;
import hu.bme.mit.theta.core.stmt.HavocStmt;
import hu.bme.mit.theta.core.stmt.IfStmt;
import hu.bme.mit.theta.core.stmt.LoopStmt;
import hu.bme.mit.theta.core.stmt.NonDetStmt;
import hu.bme.mit.theta.core.stmt.OrtStmt;
import hu.bme.mit.theta.core.stmt.SequenceStmt;
import hu.bme.mit.theta.core.stmt.SkipStmt;
import hu.bme.mit.theta.core.stmt.Stmt;
import hu.bme.mit.theta.core.stmt.StmtVisitor;
import hu.bme.mit.theta.core.type.Expr;
import hu.bme.mit.theta.core.type.Type;
import hu.bme.mit.theta.core.type.booltype.BoolType;
import hu.bme.mit.theta.core.utils.ExprSimplifier;
import hu.bme.mit.theta.core.utils.ExprUtils;
import hu.bme.mit.theta.core.utils.PathUtils;
import hu.bme.mit.theta.core.utils.SpState;
import hu.bme.mit.theta.core.utils.StmtUtils;
import hu.bme.mit.theta.core.utils.WpState;
import hu.bme.mit.theta.core.utils.indexings.VarIndexing;
import hu.bme.mit.theta.core.utils.indexings.VarIndexingFactory;
import hu.bme.mit.theta.solver.UCSolver;
import hu.bme.mit.theta.solver.utils.WithPushPop;

import java.util.ArrayList;
import java.util.Collection;
import java.util.Collections;
import java.util.HashSet;
import java.util.List;
import java.util.stream.Collectors;
import java.util.stream.IntStream;
import java.util.stream.Stream;

import static com.google.common.base.Preconditions.checkNotNull;
import static hu.bme.mit.theta.core.decl.Decls.Param;
import static hu.bme.mit.theta.core.type.booltype.BoolExprs.Exists;
import static hu.bme.mit.theta.core.type.booltype.BoolExprs.Forall;
import static hu.bme.mit.theta.core.type.booltype.BoolExprs.True;
import static java.util.stream.Collectors.toList;
import static java.util.stream.Collectors.toUnmodifiableMap;

/**
 * An ExprTraceChecker that generates new predicates based on the Newton-style algorithms described in
 * Daniel Dietsch, Matthias Heizmann, Betim Musa, Alexander Nutz, and Andreas Podelski. 2017.
 * Craig vs. Newton in software model checking. In <i>Proceedings of the 2017 11th Joint Meeting on Foundations
 * of Software Engineering</i> (<i>ESEC/FSE 2017</i>). Association for Computing Machinery, New York, NY, USA,
 * 487–497. DOI:https://doi.org/10.1145/3106237.3106307
 */
public class ExprTraceNewtonChecker implements ExprTraceChecker<ItpRefutation> {
<<<<<<< HEAD
    private enum AssertionGeneratorMethod { SP, WP }

    private final UCSolver solver;
    private final Expr<BoolType> init;
    private final Expr<BoolType> target;

    private final boolean IT; // Whether to abstract the trace or not
    private final AssertionGeneratorMethod SPorWP; // Whether to use pre- or postconditions
    private final boolean LV; // Whether to project the assertions to live variables

    private ExprTraceNewtonChecker(
        final Expr<BoolType> init, final Expr<BoolType> target, final UCSolver solver,
        boolean it, AssertionGeneratorMethod sPorWP, boolean lv
    ) {
        this.solver = checkNotNull(solver);
        this.init = checkNotNull(init);
        this.target = checkNotNull(target);
        this.IT = it;
        this.SPorWP = checkNotNull(sPorWP);
        this.LV = lv;
        this.exprSimplifier = ExprSimplifier.create();
    }

    public static ExprTraceNewtonCheckerITBuilder create(
        final Expr<BoolType> init, final Expr<BoolType> target, final UCSolver solver
    ) {
        return new ExprTraceNewtonCheckerITBuilder(solver, init, target);
    }

    @SuppressWarnings("unchecked")
    @Override
    public ExprTraceStatus<ItpRefutation> check(final Trace<? extends ExprState, ? extends ExprAction> trace) {
        checkNotNull(trace);
        try {
            return check2((Trace<? extends ExprState, ? extends StmtAction>) trace);
        }
        catch(ClassCastException e) {
            throw new UnsupportedOperationException("Actions must be of type StmtAction", e);
        }
    }

    private ExprTraceStatus<ItpRefutation> check2(final Trace<? extends ExprState, ? extends StmtAction> trace) {
        var ftrace = flattenTrace(trace); // Moves the expressions in the states to the corresponting actions as assumptions

        final int stateCount = ftrace.getStates().size();
        final List<VarIndexing> indexings = new ArrayList<>(stateCount);
        indexings.add(VarIndexing.all(0));

        final Valuation model;
        final Collection<Expr<BoolType>> unsatCore;
        final boolean concretizable;

        try (WithPushPop wpp = new WithPushPop(solver)) {
            for (int i = 1; i < stateCount; ++i) {
                var curIndexing = indexings.get(i - 1);
                for(var stmt : ftrace.getAction(i - 1).getStmts()) {
                    var stmtUnfoldResult = StmtUtils.toExpr(stmt, VarIndexing.all(0));
                    solver.track(PathUtils.unfold(stmtUnfoldResult.getExprs().iterator().next(), curIndexing));
                    curIndexing = curIndexing.add(stmtUnfoldResult.getIndexing());
                }
                indexings.add(curIndexing);
            }

            concretizable = solver.check().isSat();

            if (concretizable) {
                model = solver.getModel();
                unsatCore = null;
            } else {
                model = null;
                unsatCore = solver.getUnsatCore();
            }
        }

        if (concretizable) {
            checkNotNull(model);
            return createCounterexample(model, indexings, trace);
        } else {
            checkNotNull(unsatCore);
            return createRefinement(unsatCore, indexings, ftrace);
        }
    }

    @Override
    public String toString() {
        return getClass().getSimpleName();
    }

    private Trace<? extends ExprState, ? extends StmtAction> flattenTrace(final Trace<? extends ExprState, ? extends StmtAction> trace) {
        final var stateCount = trace.getStates().size();
        final var flattenedActions = new ArrayList<StmtAction>(stateCount - 1);

        for(var i = 1; i < stateCount; i++) {
            var initStream =
                (i == 1)
                    ? ExprUtils.getConjuncts(init).stream().map(AssumeStmt::of)
                    : Stream.<AssumeStmt>empty();

            var stateStream = ExprUtils.getConjuncts(trace.getState(i - 1).toExpr()).stream().map(AssumeStmt::of);

            var actionStream = trace.getAction(i - 1).getStmts().stream();

            var targetStream =
                (i == stateCount - 1)
                    ? Stream.concat(
                    ExprUtils.getConjuncts(trace.getState(i).toExpr()).stream().map(AssumeStmt::of),
                    ExprUtils.getConjuncts(target).stream().map(AssumeStmt::of)
                )
                    : Stream.<AssumeStmt>empty();

            flattenedActions.add(
                NewtonAction.of(
                    Stream.of(initStream, stateStream, actionStream, targetStream).flatMap(e -> e).collect(toList())
                )
            );
        }

        return ExprTraceUtils.traceFrom(flattenedActions);
    }

    private ExprTraceStatus.Feasible<ItpRefutation> createCounterexample(
        final Valuation model,
        final List<VarIndexing> indexings,
        final Trace<? extends ExprState, ? extends ExprAction> trace
    ) {
        final ImmutableList.Builder<Valuation> builder = ImmutableList.builder();
        for (final VarIndexing indexing : indexings) {
            builder.add(PathUtils.extractValuation(model, indexing));
        }
        return ExprTraceStatus.feasible(Trace.of(builder.build(), trace.getActions()));
    }

    private ExprTraceStatus.Infeasible<ItpRefutation> createRefinement(
        final Collection<Expr<BoolType>> unsatCore,
        final List<VarIndexing> indexings,
        Trace<? extends ExprState, ? extends StmtAction> trace
    ) {
        if(IT) {
            trace = computeAbstractTrace(unsatCore, trace);
        }

        final List<Expr<BoolType>> assertions;
        if(SPorWP == AssertionGeneratorMethod.SP) {
            assertions = computeAssertionsFromTraceWithStrongestPostcondition(trace);
        }
        else if(SPorWP == AssertionGeneratorMethod.WP) {
            assertions = computeAssertionsFromTraceWithWeakestPrecondition(trace);
        }
        else {
            throw new AssertionError("There should be no other option");
        }

        return ExprTraceStatus.infeasible(ItpRefutation.sequence(assertions));
    }

    /*
     * State abstraction
     */

    private Trace<? extends ExprState, ? extends StmtAction> computeAbstractTrace(
        final Collection<Expr<BoolType>> unsatCore,
        final Trace<? extends ExprState, ? extends StmtAction> trace
    ) {
        final var stateCount = trace.getStates().size();
        var curIndexing = VarIndexing.all(0);

        final var actions = new ArrayList<NewtonAction>();

        for (int i = 1; i < stateCount; ++i) {
            final var stmts = new ArrayList<Stmt>();
            for(final var stmt : trace.getAction(i - 1).getStmts()) {
                final var stmtUnfoldResult = StmtUtils.toExpr(stmt, VarIndexing.all(0));
                final var stmtExpr = PathUtils.unfold(stmtUnfoldResult.getExprs().iterator().next(), curIndexing);

                if(unsatCore.contains(stmtExpr)) {
                    stmts.add(stmt);
                }
                else {
                    stmts.add(computeAbstractStmt(stmt));
                }

                curIndexing = curIndexing.add(stmtUnfoldResult.getIndexing());
            }
            actions.add(NewtonAction.of(stmts));
        }

        return Trace.of(trace.getStates(), actions);
    }

    private Stmt computeAbstractStmt(Stmt stmt) {
        return stmt.accept(new StmtVisitor<Void, Stmt>() {
            @Override
            public Stmt visit(SkipStmt stmt, Void param) {
                return SkipStmt.getInstance();
            }

            @Override
            public Stmt visit(AssumeStmt stmt, Void param) {
                return AssumeStmt.of(True());
            }

            @Override
            public <DeclType extends Type> Stmt visit(AssignStmt<DeclType> stmt, Void param) {
                return HavocStmt.of(stmt.getVarDecl());
            }

            @Override
            public <DeclType extends Type> Stmt visit(HavocStmt<DeclType> stmt, Void param) {
                return HavocStmt.of(stmt.getVarDecl());
            }

            @Override
            public Stmt visit(SequenceStmt stmt, Void param) {
                throw new UnsupportedOperationException();
            }

            @Override
            public Stmt visit(NonDetStmt stmt, Void param) {
                throw new UnsupportedOperationException();
            }

            @Override
            public Stmt visit(OrtStmt stmt, Void param) {
                throw new UnsupportedOperationException();
            }

            @Override
            public Stmt visit(LoopStmt stmt, Void param) {
                throw new UnsupportedOperationException();
            }

            @Override
            public Stmt visit(IfStmt stmt, Void param) {
                throw new UnsupportedOperationException();
            }
        }, null);
    }

    /*
     * Assertion computation
     */

    private List<Expr<BoolType>> computeAssertionsFromTraceWithStrongestPostcondition(
        final Trace<? extends ExprState, ? extends StmtAction> trace
    ) {
        final int stateCount = trace.getStates().size();
        final List<Expr<BoolType>> assertions = new ArrayList<>(stateCount);

        assertions.add(True());
        var constCount = 0;
        for(var i = 1; i < stateCount; i++) {
            var spState = SpState.of(assertions.get(i - 1), constCount);
            for(var stmt : trace.getAction(i - 1).getStmts()) {
                spState = spState.sp(stmt);
            }
            assertions.add(ExprSimplifier.simplify(spState.getExpr(), ImmutableValuation.empty()));
            constCount = spState.getConstCount();
        }

        if(LV) {
            var allVariables = collectVariablesInTrace(trace);
            var futureLiveVariables = collectFutureLiveVariablesForTrace(trace);
            return IntStream.range(0, assertions.size())
                .mapToObj(i -> existentialProjection(assertions.get(i), futureLiveVariables.get(i), allVariables))
                .collect(Collectors.toUnmodifiableList());
        }
        else {
            return assertions;
        }
    }

    private List<Expr<BoolType>> computeAssertionsFromTraceWithWeakestPrecondition(
        final Trace<? extends ExprState, ? extends StmtAction> trace
    ) {
        final int stateCount = trace.getStates().size();
        final List<Expr<BoolType>> assertions = new ArrayList<>(Collections.nCopies(stateCount, null));

        assertions.set(stateCount - 1, True());
        var constCount = 0;
        for(var i = stateCount - 2; i >= 0; i--) {
            var wpState = WpState.of(assertions.get(i + 1), constCount);
            for(var stmt : Lists.reverse(trace.getAction(i).getStmts())) {
                wpState = wpState.wep(stmt);
            }
            assertions.set(i, ExprSimplifier.simplify(wpState.getExpr(), ImmutableValuation.empty()));
            constCount = wpState.getConstCount();
        }

        if(LV) {
            var allVariables = collectVariablesInTrace(trace);
            var pastLiveVariables = collectPastLiveVariablesForTrace(trace);
            return IntStream.range(0, assertions.size())
                .mapToObj(i -> universalProjection(assertions.get(i), pastLiveVariables.get(i), allVariables))
                .collect(Collectors.toUnmodifiableList());
        }
        else {
            return assertions;
        }
    }

    /*
     * Live variable collection
     */

    private Collection<VarDecl<?>> collectVariablesInTrace(final Trace<? extends ExprState, ? extends StmtAction> trace) {
        var variables = new HashSet<VarDecl<?>>();

        for(var state : trace.getStates()) {
            ExprUtils.collectVars(state.toExpr(), variables);
        }
        for(var action : trace.getActions()) {
            ExprUtils.collectVars(action.toExpr(), variables);
        }

        return variables;
    }

    private Collection<VarDecl<?>> stmtReadsVariables(final Stmt stmt) {
        return stmt.accept(new StmtVisitor<Void, Collection<VarDecl<?>>>() {
            @Override
            public Collection<VarDecl<?>> visit(SkipStmt stmt, Void param) {
                return Collections.emptySet();
            }

            @Override
            public Collection<VarDecl<?>> visit(AssumeStmt stmt, Void param) {
                return ExprUtils.getVars(stmt.getCond());
            }

            @Override
            public <DeclType extends Type> Collection<VarDecl<?>> visit(AssignStmt<DeclType> stmt, Void param) {
                return ExprUtils.getVars(stmt.getExpr());
            }

            @Override
            public <DeclType extends Type> Collection<VarDecl<?>> visit(HavocStmt<DeclType> stmt, Void param) {
                return Collections.emptySet();
            }

            @Override
            public Collection<VarDecl<?>> visit(SequenceStmt stmt, Void param) {
                throw new UnsupportedOperationException();
            }

            @Override
            public Collection<VarDecl<?>> visit(NonDetStmt stmt, Void param) {
                throw new UnsupportedOperationException();
            }

            @Override
            public Collection<VarDecl<?>> visit(OrtStmt stmt, Void param) {
                throw new UnsupportedOperationException();
            }

            @Override
            public Collection<VarDecl<?>> visit(LoopStmt stmt, Void param) {
                throw new UnsupportedOperationException();
            }

            @Override
            public Collection<VarDecl<?>> visit(IfStmt stmt, Void param) {
                throw new UnsupportedOperationException();
            }
        }, null);
    }

    private Collection<VarDecl<?>> stmtWritesVariables(final Stmt stmt) {
        return stmt.accept(new StmtVisitor<Void, Collection<VarDecl<?>>>() {
            @Override
            public Collection<VarDecl<?>> visit(SkipStmt stmt, Void param) {
                return Collections.emptySet();
            }

            @Override
            public Collection<VarDecl<?>> visit(AssumeStmt stmt, Void param) {
                return Collections.emptySet();
            }

            @Override
            public <DeclType extends Type> Collection<VarDecl<?>> visit(AssignStmt<DeclType> stmt, Void param) {
                return Collections.singletonList(stmt.getVarDecl());
            }

            @Override
            public <DeclType extends Type> Collection<VarDecl<?>> visit(HavocStmt<DeclType> stmt, Void param) {
                return Collections.emptySet();
            }

            @Override
            public Collection<VarDecl<?>> visit(SequenceStmt stmt, Void param) {
                throw new UnsupportedOperationException();
            }

            @Override
            public Collection<VarDecl<?>> visit(NonDetStmt stmt, Void param) {
                throw new UnsupportedOperationException();
            }

            @Override
            public Collection<VarDecl<?>> visit(OrtStmt stmt, Void param) {
                throw new UnsupportedOperationException();
            }

            @Override
            public Collection<VarDecl<?>> visit(LoopStmt stmt, Void param) {
                throw new UnsupportedOperationException();
            }

            @Override
            public Collection<VarDecl<?>> visit(IfStmt stmt, Void param) {
                throw new UnsupportedOperationException();
            }
        }, null);
    }

    private Collection<VarDecl<?>> stmtHavocsVariables(final Stmt stmt) {
        return stmt.accept(new StmtVisitor<Void, Collection<VarDecl<?>>>() {
            @Override
            public Collection<VarDecl<?>> visit(SkipStmt stmt, Void param) {
                return Collections.emptySet();
            }

            @Override
            public Collection<VarDecl<?>> visit(AssumeStmt stmt, Void param) {
                return Collections.emptySet();
            }

            @Override
            public <DeclType extends Type> Collection<VarDecl<?>> visit(AssignStmt<DeclType> stmt, Void param) {
                return Collections.emptySet();
            }

            @Override
            public <DeclType extends Type> Collection<VarDecl<?>> visit(HavocStmt<DeclType> stmt, Void param) {
                return Collections.singletonList(stmt.getVarDecl());
            }

            @Override
            public Collection<VarDecl<?>> visit(SequenceStmt stmt, Void param) {
                throw new UnsupportedOperationException();
            }

            @Override
            public Collection<VarDecl<?>> visit(NonDetStmt stmt, Void param) {
                throw new UnsupportedOperationException();
            }

            @Override
            public Collection<VarDecl<?>> visit(OrtStmt stmt, Void param) {
                throw new UnsupportedOperationException();
            }

            @Override
            public Collection<VarDecl<?>> visit(LoopStmt stmt, Void param) {
                throw new UnsupportedOperationException();
            }

            @Override
            public Collection<VarDecl<?>> visit(IfStmt stmt, Void param) {
                throw new UnsupportedOperationException();
            }
        }, null);
    }

    private Collection<VarDecl<?>> actionReadsVariables(final StmtAction action) {
        return action.getStmts().stream().flatMap(stmt -> stmtReadsVariables(stmt).stream()).collect(Collectors.toUnmodifiableSet());
    }

    private Collection<VarDecl<?>> actionWritesVariables(final StmtAction action) {
        return action.getStmts().stream().flatMap(stmt -> stmtWritesVariables(stmt).stream()).collect(Collectors.toUnmodifiableSet());
    }

    private Collection<VarDecl<?>> actionHavocsVariables(final StmtAction action) {
        return action.getStmts().stream().flatMap(stmt -> stmtHavocsVariables(stmt).stream()).collect(Collectors.toUnmodifiableSet());
    }

    private List<Collection<VarDecl<?>>> collectFutureLiveVariablesForTrace(final Trace<? extends ExprState, ? extends StmtAction> trace) {
        final var stateCount = trace.getStates().size();
        final var futureLiveVariables = new ArrayList<Collection<VarDecl<?>>>(Collections.nCopies(stateCount, null));

        futureLiveVariables.set(stateCount - 1, Collections.emptySet());
        for(var i = stateCount - 2; i >= 0; i--) {
            var vars = new HashSet<>(futureLiveVariables.get(i + 1));
            vars.addAll(actionReadsVariables(trace.getAction(i)));
            vars.removeAll(actionWritesVariables(trace.getAction(i)));
            vars.removeAll(actionHavocsVariables(trace.getAction(i)));
            futureLiveVariables.set(i, vars);
        }

        return futureLiveVariables;
    }

    private List<Collection<VarDecl<?>>> collectPastLiveVariablesForTrace(final Trace<? extends ExprState, ? extends StmtAction> trace) {
        final var stateCount = trace.getStates().size();
        final var pastLiveVariables = new ArrayList<Collection<VarDecl<?>>>(Collections.nCopies(stateCount, null));

        pastLiveVariables.set(0, Collections.emptySet());
        for(var i = 1; i < stateCount; i++) {
            var vars = new HashSet<>(pastLiveVariables.get(i - 1));
            vars.addAll(actionReadsVariables(trace.getAction(i - 1)));
            vars.addAll(actionWritesVariables(trace.getAction(i - 1)));
            vars.removeAll(actionHavocsVariables(trace.getAction(i - 1)));
            pastLiveVariables.set(i, vars);
        }

        return pastLiveVariables;
    }

    /*
     * Projection to live variables
     */

    private Expr<BoolType> existentialProjection(
        final Expr<BoolType> expr,
        final Collection<VarDecl<?>> variables,
        final Collection<VarDecl<?>> allVariables
    ) {
        var params = allVariables.stream()
            .filter(e -> !variables.contains(e))
            .map(e -> Tuple2.of(e, Param(e.getName(), e.getType())))
            .collect(Collectors.toUnmodifiableSet());

        var substitution = BasicSubstitution.builder()
            .putAll(params.stream().collect(toUnmodifiableMap(Tuple2::get1, e -> e.get2().getRef())))
            .build();

        return params.size() > 0
            ? Exists(params.stream().map(Tuple2::get2).collect(toList()), substitution.apply(expr))
            : expr;
    }

    private Expr<BoolType> universalProjection(
        final Expr<BoolType> expr,
        final Collection<VarDecl<?>> variables,
        final Collection<VarDecl<?>> allVariables
    ) {
        var params = allVariables.stream()
            .filter(e -> !variables.contains(e))
            .map(e -> Tuple2.of(e, Param(e.getName(), e.getType())))
            .collect(Collectors.toUnmodifiableSet());

        var substitution = BasicSubstitution.builder()
            .putAll(params.stream().collect(toUnmodifiableMap(Tuple2::get1, e -> e.get2().getRef())))
            .build();

        return params.size() > 0
            ? Forall(params.stream().map(Tuple2::get2).collect(toList()), substitution.apply(expr))
            : expr;
    }

    /*
     * Builder for ExprTraceNewtonChecker
     */

    public static class ExprTraceNewtonCheckerITBuilder {
        private final UCSolver solver;
        private final Expr<BoolType> init;
        private final Expr<BoolType> target;

        public ExprTraceNewtonCheckerITBuilder(UCSolver solver, Expr<BoolType> init, Expr<BoolType> target) {
            this.solver = solver;
            this.init = init;
            this.target = target;
        }

        public ExprTraceNewtonCheckerAssertBuilder withIT() {
            return new ExprTraceNewtonCheckerAssertBuilder(solver, init, target, true);
        }

        public ExprTraceNewtonCheckerAssertBuilder withoutIT() {
            return new ExprTraceNewtonCheckerAssertBuilder(solver, init, target, false);
        }
    }

    public static class ExprTraceNewtonCheckerAssertBuilder {
        private final UCSolver solver;
        private final Expr<BoolType> init;
        private final Expr<BoolType> target;

        private final boolean IT;

        public ExprTraceNewtonCheckerAssertBuilder(UCSolver solver, Expr<BoolType> init, Expr<BoolType> target, boolean it) {
            this.solver = solver;
            this.init = init;
            this.target = target;
            this.IT = it;
        }

        public ExprTraceNewtonCheckerLVBuilder withSP() {
            return new ExprTraceNewtonCheckerLVBuilder(solver, init, target, IT, AssertionGeneratorMethod.SP);
        }

        public ExprTraceNewtonCheckerLVBuilder withWP() {
            return new ExprTraceNewtonCheckerLVBuilder(solver, init, target, IT, AssertionGeneratorMethod.WP);
        }
    }

    public static class ExprTraceNewtonCheckerLVBuilder {
        private final UCSolver solver;
        private final Expr<BoolType> init;
        private final Expr<BoolType> target;

        private final boolean IT;
        private final AssertionGeneratorMethod SPorWP;

        public ExprTraceNewtonCheckerLVBuilder(UCSolver solver, Expr<BoolType> init, Expr<BoolType> target, boolean it, AssertionGeneratorMethod sPorWP) {
            this.solver = solver;
            this.init = init;
            this.target = target;
            this.IT = it;
            this.SPorWP = sPorWP;
        }

        public ExprTraceNewtonChecker withLV() {
            return new ExprTraceNewtonChecker(init, target, solver, IT, SPorWP, true);
        }

        public ExprTraceNewtonChecker withoutLV() {
            return new ExprTraceNewtonChecker(init, target, solver, IT, SPorWP, false);
        }
    }

    /*
     * Custom StmtAction to use when constructing helper traces
     */

    private static class NewtonAction extends StmtAction {
        private final List<Stmt> stmts;

        private NewtonAction(List<Stmt> stmts) {
            this.stmts = stmts;
        }

        public static NewtonAction of(List<Stmt> stmts) {
            return new NewtonAction(stmts);
        }

        @Override
        public List<Stmt> getStmts() {
            return stmts;
        }

        @Override
        public String toString() {
            return Utils.lispStringBuilder(getClass().getSimpleName()).body().addAll(stmts).toString();
        }
    }
=======
	private enum AssertionGeneratorMethod {SP, WP}

	private final UCSolver solver;
	private final Expr<BoolType> init;
	private final Expr<BoolType> target;

	private final boolean IT; // Whether to abstract the trace or not
	private final AssertionGeneratorMethod SPorWP; // Whether to use pre- or postconditions
	private final boolean LV; // Whether to project the assertions to live variables

	private ExprTraceNewtonChecker(
			final Expr<BoolType> init, final Expr<BoolType> target, final UCSolver solver,
			boolean it, AssertionGeneratorMethod sPorWP, boolean lv
	) {
		this.solver = checkNotNull(solver);
		this.init = checkNotNull(init);
		this.target = checkNotNull(target);
		this.IT = it;
		this.SPorWP = checkNotNull(sPorWP);
		this.LV = lv;
	}

	public static ExprTraceNewtonCheckerITBuilder create(
			final Expr<BoolType> init, final Expr<BoolType> target, final UCSolver solver
	) {
		return new ExprTraceNewtonCheckerITBuilder(solver, init, target);
	}

	@SuppressWarnings("unchecked")
	@Override
	public ExprTraceStatus<ItpRefutation> check(final Trace<? extends ExprState, ? extends ExprAction> trace) {
		checkNotNull(trace);
		try {
			return check2((Trace<? extends ExprState, ? extends StmtAction>) trace);
		} catch (ClassCastException e) {
			throw new UnsupportedOperationException("Actions must be of type StmtAction", e);
		}
	}

	private ExprTraceStatus<ItpRefutation> check2(final Trace<? extends ExprState, ? extends StmtAction> trace) {
		var ftrace = flattenTrace(trace); // Moves the expressions in the states to the corresponting actions as assumptions

		final int stateCount = ftrace.getStates().size();
		final List<VarIndexing> indexings = new ArrayList<>(stateCount);
		indexings.add(VarIndexingFactory.indexing(0));

		final Valuation model;
		final Collection<Expr<BoolType>> unsatCore;
		final boolean concretizable;

		try (WithPushPop wpp = new WithPushPop(solver)) {
			for (int i = 1; i < stateCount; ++i) {
				var curIndexing = indexings.get(i - 1);
				for (var stmt : ftrace.getAction(i - 1).getStmts()) {
					var stmtUnfoldResult = StmtUtils.toExpr(stmt, VarIndexingFactory.indexing(0));
					solver.track(PathUtils.unfold(stmtUnfoldResult.getExprs().iterator().next(), curIndexing));
					curIndexing = curIndexing.add(stmtUnfoldResult.getIndexing());
				}
				indexings.add(curIndexing);
			}

			concretizable = solver.check().isSat();

			if (concretizable) {
				model = solver.getModel();
				unsatCore = null;
			} else {
				model = null;
				unsatCore = solver.getUnsatCore();
			}
		}

		if (concretizable) {
			checkNotNull(model);
			return createCounterexample(model, indexings, trace);
		} else {
			checkNotNull(unsatCore);
			return createRefinement(unsatCore, indexings, ftrace);
		}
	}

	@Override
	public String toString() {
		return getClass().getSimpleName();
	}

	private Trace<? extends ExprState, ? extends StmtAction> flattenTrace(final Trace<? extends ExprState, ? extends StmtAction> trace) {
		final var stateCount = trace.getStates().size();
		final var flattenedActions = new ArrayList<StmtAction>(stateCount - 1);

		for (var i = 1; i < stateCount; i++) {
			var initStream =
					(i == 1)
							? ExprUtils.getConjuncts(init).stream().map(AssumeStmt::of)
							: Stream.<AssumeStmt>empty();

			var stateStream = ExprUtils.getConjuncts(trace.getState(i - 1).toExpr()).stream().map(AssumeStmt::of);

			var actionStream = trace.getAction(i - 1).getStmts().stream();

			var targetStream =
					(i == stateCount - 1)
							? Stream.concat(
							ExprUtils.getConjuncts(trace.getState(i).toExpr()).stream().map(AssumeStmt::of),
							ExprUtils.getConjuncts(target).stream().map(AssumeStmt::of)
					)
							: Stream.<AssumeStmt>empty();

			flattenedActions.add(
					NewtonAction.of(
							Stream.of(initStream, stateStream, actionStream, targetStream).flatMap(e -> e).collect(toList())
					)
			);
		}

		return ExprTraceUtils.traceFrom(flattenedActions);
	}

	private ExprTraceStatus.Feasible<ItpRefutation> createCounterexample(
			final Valuation model,
			final List<VarIndexing> indexings,
			final Trace<? extends ExprState, ? extends ExprAction> trace
	) {
		final ImmutableList.Builder<Valuation> builder = ImmutableList.builder();
		for (final VarIndexing indexing : indexings) {
			builder.add(PathUtils.extractValuation(model, indexing));
		}
		return ExprTraceStatus.feasible(Trace.of(builder.build(), trace.getActions()));
	}

	private ExprTraceStatus.Infeasible<ItpRefutation> createRefinement(
			final Collection<Expr<BoolType>> unsatCore,
			final List<VarIndexing> indexings,
			Trace<? extends ExprState, ? extends StmtAction> trace
	) {
		if (IT) {
			trace = computeAbstractTrace(unsatCore, trace);
		}

		final List<Expr<BoolType>> assertions;
		if (SPorWP == AssertionGeneratorMethod.SP) {
			assertions = computeAssertionsFromTraceWithStrongestPostcondition(trace);
		} else if (SPorWP == AssertionGeneratorMethod.WP) {
			assertions = computeAssertionsFromTraceWithWeakestPrecondition(trace);
		} else {
			throw new AssertionError("There should be no other option");
		}

		return ExprTraceStatus.infeasible(ItpRefutation.sequence(assertions));
	}

	/*
	 * State abstraction
	 */

	private Trace<? extends ExprState, ? extends StmtAction> computeAbstractTrace(
			final Collection<Expr<BoolType>> unsatCore,
			final Trace<? extends ExprState, ? extends StmtAction> trace
	) {
		final var stateCount = trace.getStates().size();
		var curIndexing = VarIndexingFactory.indexing(0);

		final var actions = new ArrayList<NewtonAction>();

		for (int i = 1; i < stateCount; ++i) {
			final var stmts = new ArrayList<Stmt>();
			for (final var stmt : trace.getAction(i - 1).getStmts()) {
				final var stmtUnfoldResult = StmtUtils.toExpr(stmt, VarIndexingFactory.indexing(0));
				final var stmtExpr = PathUtils.unfold(stmtUnfoldResult.getExprs().iterator().next(), curIndexing);

				if (unsatCore.contains(stmtExpr)) {
					stmts.add(stmt);
				} else {
					stmts.add(computeAbstractStmt(stmt));
				}

				curIndexing = curIndexing.add(stmtUnfoldResult.getIndexing());
			}
			actions.add(NewtonAction.of(stmts));
		}

		return Trace.of(trace.getStates(), actions);
	}

	private Stmt computeAbstractStmt(Stmt stmt) {
		return stmt.accept(new StmtVisitor<Void, Stmt>() {
			@Override
			public Stmt visit(SkipStmt stmt, Void param) {
				return SkipStmt.getInstance();
			}

			@Override
			public Stmt visit(AssumeStmt stmt, Void param) {
				return AssumeStmt.of(True());
			}

			@Override
			public <DeclType extends Type> Stmt visit(AssignStmt<DeclType> stmt, Void param) {
				return HavocStmt.of(stmt.getVarDecl());
			}

			@Override
			public <DeclType extends Type> Stmt visit(HavocStmt<DeclType> stmt, Void param) {
				return HavocStmt.of(stmt.getVarDecl());
			}

			@Override
			public Stmt visit(SequenceStmt stmt, Void param) {
				throw new UnsupportedOperationException();
			}

			@Override
			public Stmt visit(NonDetStmt stmt, Void param) {
				throw new UnsupportedOperationException();
			}

			@Override
			public Stmt visit(OrtStmt stmt, Void param) {
				throw new UnsupportedOperationException();
			}

			@Override
			public Stmt visit(LoopStmt stmt, Void param) {
				throw new UnsupportedOperationException();
			}

			public Stmt visit(IfStmt stmt, Void param) {
				throw new UnsupportedOperationException();
			}
		}, null);
	}

	/*
	 * Assertion computation
	 */

	private List<Expr<BoolType>> computeAssertionsFromTraceWithStrongestPostcondition(
			final Trace<? extends ExprState, ? extends StmtAction> trace
	) {
		final int stateCount = trace.getStates().size();
		final List<Expr<BoolType>> assertions = new ArrayList<>(stateCount);

		assertions.add(True());
		var constCount = 0;
		for (var i = 1; i < stateCount; i++) {
			var spState = SpState.of(assertions.get(i - 1), constCount);
			for (var stmt : trace.getAction(i - 1).getStmts()) {
				spState = spState.sp(stmt);
			}
			assertions.add(ExprSimplifier.simplify(spState.getExpr(), ImmutableValuation.empty()));
			constCount = spState.getConstCount();
		}

		if (LV) {
			var allVariables = collectVariablesInTrace(trace);
			var futureLiveVariables = collectFutureLiveVariablesForTrace(trace);
			return IntStream.range(0, assertions.size())
					.mapToObj(i -> existentialProjection(assertions.get(i), futureLiveVariables.get(i), allVariables))
					.collect(Collectors.toUnmodifiableList());
		} else {
			return assertions;
		}
	}

	private List<Expr<BoolType>> computeAssertionsFromTraceWithWeakestPrecondition(
			final Trace<? extends ExprState, ? extends StmtAction> trace
	) {
		final int stateCount = trace.getStates().size();
		final List<Expr<BoolType>> assertions = new ArrayList<>(Collections.nCopies(stateCount, null));

		assertions.set(stateCount - 1, True());
		var constCount = 0;
		for (var i = stateCount - 2; i >= 0; i--) {
			var wpState = WpState.of(assertions.get(i + 1), constCount);
			for (var stmt : Lists.reverse(trace.getAction(i).getStmts())) {
				wpState = wpState.wep(stmt);
			}
			assertions.set(i, ExprSimplifier.simplify(wpState.getExpr(), ImmutableValuation.empty()));
			constCount = wpState.getConstCount();
		}

		if (LV) {
			var allVariables = collectVariablesInTrace(trace);
			var pastLiveVariables = collectPastLiveVariablesForTrace(trace);
			return IntStream.range(0, assertions.size())
					.mapToObj(i -> universalProjection(assertions.get(i), pastLiveVariables.get(i), allVariables))
					.collect(Collectors.toUnmodifiableList());
		} else {
			return assertions;
		}
	}

	/*
	 * Live variable collection
	 */

	private Collection<VarDecl<?>> collectVariablesInTrace(final Trace<? extends ExprState, ? extends StmtAction> trace) {
		var variables = new HashSet<VarDecl<?>>();

		for (var state : trace.getStates()) {
			ExprUtils.collectVars(state.toExpr(), variables);
		}
		for (var action : trace.getActions()) {
			ExprUtils.collectVars(action.toExpr(), variables);
		}

		return variables;
	}

	private Collection<VarDecl<?>> stmtReadsVariables(final Stmt stmt) {
		return stmt.accept(new StmtVisitor<Void, Collection<VarDecl<?>>>() {
			@Override
			public Collection<VarDecl<?>> visit(SkipStmt stmt, Void param) {
				return Collections.emptySet();
			}

			@Override
			public Collection<VarDecl<?>> visit(AssumeStmt stmt, Void param) {
				return ExprUtils.getVars(stmt.getCond());
			}

			@Override
			public <DeclType extends Type> Collection<VarDecl<?>> visit(AssignStmt<DeclType> stmt, Void param) {
				return ExprUtils.getVars(stmt.getExpr());
			}

			@Override
			public <DeclType extends Type> Collection<VarDecl<?>> visit(HavocStmt<DeclType> stmt, Void param) {
				return Collections.emptySet();
			}

			@Override
			public Collection<VarDecl<?>> visit(SequenceStmt stmt, Void param) {
				throw new UnsupportedOperationException();
			}

			@Override
			public Collection<VarDecl<?>> visit(NonDetStmt stmt, Void param) {
				throw new UnsupportedOperationException();
			}

			@Override
			public Collection<VarDecl<?>> visit(OrtStmt stmt, Void param) {
				throw new UnsupportedOperationException();
			}

			@Override
			public Collection<VarDecl<?>> visit(LoopStmt stmt, Void param) {
				throw new UnsupportedOperationException();
			}

			public Collection<VarDecl<?>> visit(IfStmt stmt, Void param) {
				throw new UnsupportedOperationException();
			}
		}, null);
	}

	private Collection<VarDecl<?>> stmtWritesVariables(final Stmt stmt) {
		return stmt.accept(new StmtVisitor<Void, Collection<VarDecl<?>>>() {
			@Override
			public Collection<VarDecl<?>> visit(SkipStmt stmt, Void param) {
				return Collections.emptySet();
			}

			@Override
			public Collection<VarDecl<?>> visit(AssumeStmt stmt, Void param) {
				return Collections.emptySet();
			}

			@Override
			public <DeclType extends Type> Collection<VarDecl<?>> visit(AssignStmt<DeclType> stmt, Void param) {
				return Collections.singletonList(stmt.getVarDecl());
			}

			@Override
			public <DeclType extends Type> Collection<VarDecl<?>> visit(HavocStmt<DeclType> stmt, Void param) {
				return Collections.emptySet();
			}

			@Override
			public Collection<VarDecl<?>> visit(SequenceStmt stmt, Void param) {
				throw new UnsupportedOperationException();
			}

			@Override
			public Collection<VarDecl<?>> visit(NonDetStmt stmt, Void param) {
				throw new UnsupportedOperationException();
			}

			@Override
			public Collection<VarDecl<?>> visit(OrtStmt stmt, Void param) {
				throw new UnsupportedOperationException();
			}

			@Override
			public Collection<VarDecl<?>> visit(LoopStmt stmt, Void param) {
				throw new UnsupportedOperationException();
			}

			public Collection<VarDecl<?>> visit(IfStmt stmt, Void param) {
				throw new UnsupportedOperationException();
			}
		}, null);
	}

	private Collection<VarDecl<?>> stmtHavocsVariables(final Stmt stmt) {
		return stmt.accept(new StmtVisitor<Void, Collection<VarDecl<?>>>() {
			@Override
			public Collection<VarDecl<?>> visit(SkipStmt stmt, Void param) {
				return Collections.emptySet();
			}

			@Override
			public Collection<VarDecl<?>> visit(AssumeStmt stmt, Void param) {
				return Collections.emptySet();
			}

			@Override
			public <DeclType extends Type> Collection<VarDecl<?>> visit(AssignStmt<DeclType> stmt, Void param) {
				return Collections.emptySet();
			}

			@Override
			public <DeclType extends Type> Collection<VarDecl<?>> visit(HavocStmt<DeclType> stmt, Void param) {
				return Collections.singletonList(stmt.getVarDecl());
			}

			@Override
			public Collection<VarDecl<?>> visit(SequenceStmt stmt, Void param) {
				throw new UnsupportedOperationException();
			}

			@Override
			public Collection<VarDecl<?>> visit(NonDetStmt stmt, Void param) {
				throw new UnsupportedOperationException();
			}

			@Override
			public Collection<VarDecl<?>> visit(OrtStmt stmt, Void param) {
				throw new UnsupportedOperationException();
			}

			@Override
			public Collection<VarDecl<?>> visit(LoopStmt stmt, Void param) {
				throw new UnsupportedOperationException();
			}

			public Collection<VarDecl<?>> visit(IfStmt stmt, Void param) {
				throw new UnsupportedOperationException();
			}
		}, null);
	}

	private Collection<VarDecl<?>> actionReadsVariables(final StmtAction action) {
		return action.getStmts().stream().flatMap(stmt -> stmtReadsVariables(stmt).stream()).collect(Collectors.toUnmodifiableSet());
	}

	private Collection<VarDecl<?>> actionWritesVariables(final StmtAction action) {
		return action.getStmts().stream().flatMap(stmt -> stmtWritesVariables(stmt).stream()).collect(Collectors.toUnmodifiableSet());
	}

	private Collection<VarDecl<?>> actionHavocsVariables(final StmtAction action) {
		return action.getStmts().stream().flatMap(stmt -> stmtHavocsVariables(stmt).stream()).collect(Collectors.toUnmodifiableSet());
	}

	private List<Collection<VarDecl<?>>> collectFutureLiveVariablesForTrace(final Trace<? extends ExprState, ? extends StmtAction> trace) {
		final var stateCount = trace.getStates().size();
		final var futureLiveVariables = new ArrayList<Collection<VarDecl<?>>>(Collections.nCopies(stateCount, null));

		futureLiveVariables.set(stateCount - 1, Collections.emptySet());
		for (var i = stateCount - 2; i >= 0; i--) {
			var vars = new HashSet<>(futureLiveVariables.get(i + 1));
			vars.addAll(actionReadsVariables(trace.getAction(i)));
			vars.removeAll(actionWritesVariables(trace.getAction(i)));
			vars.removeAll(actionHavocsVariables(trace.getAction(i)));
			futureLiveVariables.set(i, vars);
		}

		return futureLiveVariables;
	}

	private List<Collection<VarDecl<?>>> collectPastLiveVariablesForTrace(final Trace<? extends ExprState, ? extends StmtAction> trace) {
		final var stateCount = trace.getStates().size();
		final var pastLiveVariables = new ArrayList<Collection<VarDecl<?>>>(Collections.nCopies(stateCount, null));

		pastLiveVariables.set(0, Collections.emptySet());
		for (var i = 1; i < stateCount; i++) {
			var vars = new HashSet<>(pastLiveVariables.get(i - 1));
			vars.addAll(actionReadsVariables(trace.getAction(i - 1)));
			vars.addAll(actionWritesVariables(trace.getAction(i - 1)));
			vars.removeAll(actionHavocsVariables(trace.getAction(i - 1)));
			pastLiveVariables.set(i, vars);
		}

		return pastLiveVariables;
	}

	/*
	 * Projection to live variables
	 */

	private Expr<BoolType> existentialProjection(
			final Expr<BoolType> expr,
			final Collection<VarDecl<?>> variables,
			final Collection<VarDecl<?>> allVariables
	) {
		var params = allVariables.stream()
				.filter(e -> !variables.contains(e))
				.map(e -> Tuple2.of(e, Param(e.getName(), e.getType())))
				.collect(Collectors.toUnmodifiableSet());

		var substitution = BasicSubstitution.builder()
				.putAll(params.stream().collect(toUnmodifiableMap(Tuple2::get1, e -> e.get2().getRef())))
				.build();

		return params.size() > 0
				? Exists(params.stream().map(Tuple2::get2).collect(toList()), substitution.apply(expr))
				: expr;
	}

	private Expr<BoolType> universalProjection(
			final Expr<BoolType> expr,
			final Collection<VarDecl<?>> variables,
			final Collection<VarDecl<?>> allVariables
	) {
		var params = allVariables.stream()
				.filter(e -> !variables.contains(e))
				.map(e -> Tuple2.of(e, Param(e.getName(), e.getType())))
				.collect(Collectors.toUnmodifiableSet());

		var substitution = BasicSubstitution.builder()
				.putAll(params.stream().collect(toUnmodifiableMap(Tuple2::get1, e -> e.get2().getRef())))
				.build();

		return params.size() > 0
				? Forall(params.stream().map(Tuple2::get2).collect(toList()), substitution.apply(expr))
				: expr;
	}

	/*
	 * Builder for ExprTraceNewtonChecker
	 */

	public static class ExprTraceNewtonCheckerITBuilder {
		private final UCSolver solver;
		private final Expr<BoolType> init;
		private final Expr<BoolType> target;

		public ExprTraceNewtonCheckerITBuilder(UCSolver solver, Expr<BoolType> init, Expr<BoolType> target) {
			this.solver = solver;
			this.init = init;
			this.target = target;
		}

		public ExprTraceNewtonCheckerAssertBuilder withIT() {
			return new ExprTraceNewtonCheckerAssertBuilder(solver, init, target, true);
		}

		public ExprTraceNewtonCheckerAssertBuilder withoutIT() {
			return new ExprTraceNewtonCheckerAssertBuilder(solver, init, target, false);
		}
	}

	public static class ExprTraceNewtonCheckerAssertBuilder {
		private final UCSolver solver;
		private final Expr<BoolType> init;
		private final Expr<BoolType> target;

		private final boolean IT;

		public ExprTraceNewtonCheckerAssertBuilder(UCSolver solver, Expr<BoolType> init, Expr<BoolType> target, boolean it) {
			this.solver = solver;
			this.init = init;
			this.target = target;
			this.IT = it;
		}

		public ExprTraceNewtonCheckerLVBuilder withSP() {
			return new ExprTraceNewtonCheckerLVBuilder(solver, init, target, IT, AssertionGeneratorMethod.SP);
		}

		public ExprTraceNewtonCheckerLVBuilder withWP() {
			return new ExprTraceNewtonCheckerLVBuilder(solver, init, target, IT, AssertionGeneratorMethod.WP);
		}
	}

	public static class ExprTraceNewtonCheckerLVBuilder {
		private final UCSolver solver;
		private final Expr<BoolType> init;
		private final Expr<BoolType> target;

		private final boolean IT;
		private final AssertionGeneratorMethod SPorWP;

		public ExprTraceNewtonCheckerLVBuilder(UCSolver solver, Expr<BoolType> init, Expr<BoolType> target, boolean it, AssertionGeneratorMethod sPorWP) {
			this.solver = solver;
			this.init = init;
			this.target = target;
			this.IT = it;
			this.SPorWP = sPorWP;
		}

		public ExprTraceNewtonChecker withLV() {
			return new ExprTraceNewtonChecker(init, target, solver, IT, SPorWP, true);
		}

		public ExprTraceNewtonChecker withoutLV() {
			return new ExprTraceNewtonChecker(init, target, solver, IT, SPorWP, false);
		}
	}

	/*
	 * Custom StmtAction to use when constructing helper traces
	 */

	private static class NewtonAction extends StmtAction {
		private final List<Stmt> stmts;

		private NewtonAction(List<Stmt> stmts) {
			this.stmts = stmts;
		}

		public static NewtonAction of(List<Stmt> stmts) {
			return new NewtonAction(stmts);
		}

		@Override
		public List<Stmt> getStmts() {
			return stmts;
		}

		@Override
		public String toString() {
			return Utils.lispStringBuilder(getClass().getSimpleName()).body().addAll(stmts).toString();
		}
	}
>>>>>>> 5ae13281
}<|MERGE_RESOLUTION|>--- conflicted
+++ resolved
@@ -79,16 +79,15 @@
  * 487–497. DOI:https://doi.org/10.1145/3106237.3106307
  */
 public class ExprTraceNewtonChecker implements ExprTraceChecker<ItpRefutation> {
-<<<<<<< HEAD
-    private enum AssertionGeneratorMethod { SP, WP }
-
-    private final UCSolver solver;
-    private final Expr<BoolType> init;
-    private final Expr<BoolType> target;
-
-    private final boolean IT; // Whether to abstract the trace or not
-    private final AssertionGeneratorMethod SPorWP; // Whether to use pre- or postconditions
-    private final boolean LV; // Whether to project the assertions to live variables
+	private enum AssertionGeneratorMethod {SP, WP}
+
+	private final UCSolver solver;
+	private final Expr<BoolType> init;
+	private final Expr<BoolType> target;
+
+	private final boolean IT; // Whether to abstract the trace or not
+	private final AssertionGeneratorMethod SPorWP; // Whether to use pre- or postconditions
+	private final boolean LV; // Whether to project the assertions to live variables
 
     private ExprTraceNewtonChecker(
         final Expr<BoolType> init, final Expr<BoolType> target, final UCSolver solver,
@@ -103,653 +102,6 @@
         this.exprSimplifier = ExprSimplifier.create();
     }
 
-    public static ExprTraceNewtonCheckerITBuilder create(
-        final Expr<BoolType> init, final Expr<BoolType> target, final UCSolver solver
-    ) {
-        return new ExprTraceNewtonCheckerITBuilder(solver, init, target);
-    }
-
-    @SuppressWarnings("unchecked")
-    @Override
-    public ExprTraceStatus<ItpRefutation> check(final Trace<? extends ExprState, ? extends ExprAction> trace) {
-        checkNotNull(trace);
-        try {
-            return check2((Trace<? extends ExprState, ? extends StmtAction>) trace);
-        }
-        catch(ClassCastException e) {
-            throw new UnsupportedOperationException("Actions must be of type StmtAction", e);
-        }
-    }
-
-    private ExprTraceStatus<ItpRefutation> check2(final Trace<? extends ExprState, ? extends StmtAction> trace) {
-        var ftrace = flattenTrace(trace); // Moves the expressions in the states to the corresponting actions as assumptions
-
-        final int stateCount = ftrace.getStates().size();
-        final List<VarIndexing> indexings = new ArrayList<>(stateCount);
-        indexings.add(VarIndexing.all(0));
-
-        final Valuation model;
-        final Collection<Expr<BoolType>> unsatCore;
-        final boolean concretizable;
-
-        try (WithPushPop wpp = new WithPushPop(solver)) {
-            for (int i = 1; i < stateCount; ++i) {
-                var curIndexing = indexings.get(i - 1);
-                for(var stmt : ftrace.getAction(i - 1).getStmts()) {
-                    var stmtUnfoldResult = StmtUtils.toExpr(stmt, VarIndexing.all(0));
-                    solver.track(PathUtils.unfold(stmtUnfoldResult.getExprs().iterator().next(), curIndexing));
-                    curIndexing = curIndexing.add(stmtUnfoldResult.getIndexing());
-                }
-                indexings.add(curIndexing);
-            }
-
-            concretizable = solver.check().isSat();
-
-            if (concretizable) {
-                model = solver.getModel();
-                unsatCore = null;
-            } else {
-                model = null;
-                unsatCore = solver.getUnsatCore();
-            }
-        }
-
-        if (concretizable) {
-            checkNotNull(model);
-            return createCounterexample(model, indexings, trace);
-        } else {
-            checkNotNull(unsatCore);
-            return createRefinement(unsatCore, indexings, ftrace);
-        }
-    }
-
-    @Override
-    public String toString() {
-        return getClass().getSimpleName();
-    }
-
-    private Trace<? extends ExprState, ? extends StmtAction> flattenTrace(final Trace<? extends ExprState, ? extends StmtAction> trace) {
-        final var stateCount = trace.getStates().size();
-        final var flattenedActions = new ArrayList<StmtAction>(stateCount - 1);
-
-        for(var i = 1; i < stateCount; i++) {
-            var initStream =
-                (i == 1)
-                    ? ExprUtils.getConjuncts(init).stream().map(AssumeStmt::of)
-                    : Stream.<AssumeStmt>empty();
-
-            var stateStream = ExprUtils.getConjuncts(trace.getState(i - 1).toExpr()).stream().map(AssumeStmt::of);
-
-            var actionStream = trace.getAction(i - 1).getStmts().stream();
-
-            var targetStream =
-                (i == stateCount - 1)
-                    ? Stream.concat(
-                    ExprUtils.getConjuncts(trace.getState(i).toExpr()).stream().map(AssumeStmt::of),
-                    ExprUtils.getConjuncts(target).stream().map(AssumeStmt::of)
-                )
-                    : Stream.<AssumeStmt>empty();
-
-            flattenedActions.add(
-                NewtonAction.of(
-                    Stream.of(initStream, stateStream, actionStream, targetStream).flatMap(e -> e).collect(toList())
-                )
-            );
-        }
-
-        return ExprTraceUtils.traceFrom(flattenedActions);
-    }
-
-    private ExprTraceStatus.Feasible<ItpRefutation> createCounterexample(
-        final Valuation model,
-        final List<VarIndexing> indexings,
-        final Trace<? extends ExprState, ? extends ExprAction> trace
-    ) {
-        final ImmutableList.Builder<Valuation> builder = ImmutableList.builder();
-        for (final VarIndexing indexing : indexings) {
-            builder.add(PathUtils.extractValuation(model, indexing));
-        }
-        return ExprTraceStatus.feasible(Trace.of(builder.build(), trace.getActions()));
-    }
-
-    private ExprTraceStatus.Infeasible<ItpRefutation> createRefinement(
-        final Collection<Expr<BoolType>> unsatCore,
-        final List<VarIndexing> indexings,
-        Trace<? extends ExprState, ? extends StmtAction> trace
-    ) {
-        if(IT) {
-            trace = computeAbstractTrace(unsatCore, trace);
-        }
-
-        final List<Expr<BoolType>> assertions;
-        if(SPorWP == AssertionGeneratorMethod.SP) {
-            assertions = computeAssertionsFromTraceWithStrongestPostcondition(trace);
-        }
-        else if(SPorWP == AssertionGeneratorMethod.WP) {
-            assertions = computeAssertionsFromTraceWithWeakestPrecondition(trace);
-        }
-        else {
-            throw new AssertionError("There should be no other option");
-        }
-
-        return ExprTraceStatus.infeasible(ItpRefutation.sequence(assertions));
-    }
-
-    /*
-     * State abstraction
-     */
-
-    private Trace<? extends ExprState, ? extends StmtAction> computeAbstractTrace(
-        final Collection<Expr<BoolType>> unsatCore,
-        final Trace<? extends ExprState, ? extends StmtAction> trace
-    ) {
-        final var stateCount = trace.getStates().size();
-        var curIndexing = VarIndexing.all(0);
-
-        final var actions = new ArrayList<NewtonAction>();
-
-        for (int i = 1; i < stateCount; ++i) {
-            final var stmts = new ArrayList<Stmt>();
-            for(final var stmt : trace.getAction(i - 1).getStmts()) {
-                final var stmtUnfoldResult = StmtUtils.toExpr(stmt, VarIndexing.all(0));
-                final var stmtExpr = PathUtils.unfold(stmtUnfoldResult.getExprs().iterator().next(), curIndexing);
-
-                if(unsatCore.contains(stmtExpr)) {
-                    stmts.add(stmt);
-                }
-                else {
-                    stmts.add(computeAbstractStmt(stmt));
-                }
-
-                curIndexing = curIndexing.add(stmtUnfoldResult.getIndexing());
-            }
-            actions.add(NewtonAction.of(stmts));
-        }
-
-        return Trace.of(trace.getStates(), actions);
-    }
-
-    private Stmt computeAbstractStmt(Stmt stmt) {
-        return stmt.accept(new StmtVisitor<Void, Stmt>() {
-            @Override
-            public Stmt visit(SkipStmt stmt, Void param) {
-                return SkipStmt.getInstance();
-            }
-
-            @Override
-            public Stmt visit(AssumeStmt stmt, Void param) {
-                return AssumeStmt.of(True());
-            }
-
-            @Override
-            public <DeclType extends Type> Stmt visit(AssignStmt<DeclType> stmt, Void param) {
-                return HavocStmt.of(stmt.getVarDecl());
-            }
-
-            @Override
-            public <DeclType extends Type> Stmt visit(HavocStmt<DeclType> stmt, Void param) {
-                return HavocStmt.of(stmt.getVarDecl());
-            }
-
-            @Override
-            public Stmt visit(SequenceStmt stmt, Void param) {
-                throw new UnsupportedOperationException();
-            }
-
-            @Override
-            public Stmt visit(NonDetStmt stmt, Void param) {
-                throw new UnsupportedOperationException();
-            }
-
-            @Override
-            public Stmt visit(OrtStmt stmt, Void param) {
-                throw new UnsupportedOperationException();
-            }
-
-            @Override
-            public Stmt visit(LoopStmt stmt, Void param) {
-                throw new UnsupportedOperationException();
-            }
-
-            @Override
-            public Stmt visit(IfStmt stmt, Void param) {
-                throw new UnsupportedOperationException();
-            }
-        }, null);
-    }
-
-    /*
-     * Assertion computation
-     */
-
-    private List<Expr<BoolType>> computeAssertionsFromTraceWithStrongestPostcondition(
-        final Trace<? extends ExprState, ? extends StmtAction> trace
-    ) {
-        final int stateCount = trace.getStates().size();
-        final List<Expr<BoolType>> assertions = new ArrayList<>(stateCount);
-
-        assertions.add(True());
-        var constCount = 0;
-        for(var i = 1; i < stateCount; i++) {
-            var spState = SpState.of(assertions.get(i - 1), constCount);
-            for(var stmt : trace.getAction(i - 1).getStmts()) {
-                spState = spState.sp(stmt);
-            }
-            assertions.add(ExprSimplifier.simplify(spState.getExpr(), ImmutableValuation.empty()));
-            constCount = spState.getConstCount();
-        }
-
-        if(LV) {
-            var allVariables = collectVariablesInTrace(trace);
-            var futureLiveVariables = collectFutureLiveVariablesForTrace(trace);
-            return IntStream.range(0, assertions.size())
-                .mapToObj(i -> existentialProjection(assertions.get(i), futureLiveVariables.get(i), allVariables))
-                .collect(Collectors.toUnmodifiableList());
-        }
-        else {
-            return assertions;
-        }
-    }
-
-    private List<Expr<BoolType>> computeAssertionsFromTraceWithWeakestPrecondition(
-        final Trace<? extends ExprState, ? extends StmtAction> trace
-    ) {
-        final int stateCount = trace.getStates().size();
-        final List<Expr<BoolType>> assertions = new ArrayList<>(Collections.nCopies(stateCount, null));
-
-        assertions.set(stateCount - 1, True());
-        var constCount = 0;
-        for(var i = stateCount - 2; i >= 0; i--) {
-            var wpState = WpState.of(assertions.get(i + 1), constCount);
-            for(var stmt : Lists.reverse(trace.getAction(i).getStmts())) {
-                wpState = wpState.wep(stmt);
-            }
-            assertions.set(i, ExprSimplifier.simplify(wpState.getExpr(), ImmutableValuation.empty()));
-            constCount = wpState.getConstCount();
-        }
-
-        if(LV) {
-            var allVariables = collectVariablesInTrace(trace);
-            var pastLiveVariables = collectPastLiveVariablesForTrace(trace);
-            return IntStream.range(0, assertions.size())
-                .mapToObj(i -> universalProjection(assertions.get(i), pastLiveVariables.get(i), allVariables))
-                .collect(Collectors.toUnmodifiableList());
-        }
-        else {
-            return assertions;
-        }
-    }
-
-    /*
-     * Live variable collection
-     */
-
-    private Collection<VarDecl<?>> collectVariablesInTrace(final Trace<? extends ExprState, ? extends StmtAction> trace) {
-        var variables = new HashSet<VarDecl<?>>();
-
-        for(var state : trace.getStates()) {
-            ExprUtils.collectVars(state.toExpr(), variables);
-        }
-        for(var action : trace.getActions()) {
-            ExprUtils.collectVars(action.toExpr(), variables);
-        }
-
-        return variables;
-    }
-
-    private Collection<VarDecl<?>> stmtReadsVariables(final Stmt stmt) {
-        return stmt.accept(new StmtVisitor<Void, Collection<VarDecl<?>>>() {
-            @Override
-            public Collection<VarDecl<?>> visit(SkipStmt stmt, Void param) {
-                return Collections.emptySet();
-            }
-
-            @Override
-            public Collection<VarDecl<?>> visit(AssumeStmt stmt, Void param) {
-                return ExprUtils.getVars(stmt.getCond());
-            }
-
-            @Override
-            public <DeclType extends Type> Collection<VarDecl<?>> visit(AssignStmt<DeclType> stmt, Void param) {
-                return ExprUtils.getVars(stmt.getExpr());
-            }
-
-            @Override
-            public <DeclType extends Type> Collection<VarDecl<?>> visit(HavocStmt<DeclType> stmt, Void param) {
-                return Collections.emptySet();
-            }
-
-            @Override
-            public Collection<VarDecl<?>> visit(SequenceStmt stmt, Void param) {
-                throw new UnsupportedOperationException();
-            }
-
-            @Override
-            public Collection<VarDecl<?>> visit(NonDetStmt stmt, Void param) {
-                throw new UnsupportedOperationException();
-            }
-
-            @Override
-            public Collection<VarDecl<?>> visit(OrtStmt stmt, Void param) {
-                throw new UnsupportedOperationException();
-            }
-
-            @Override
-            public Collection<VarDecl<?>> visit(LoopStmt stmt, Void param) {
-                throw new UnsupportedOperationException();
-            }
-
-            @Override
-            public Collection<VarDecl<?>> visit(IfStmt stmt, Void param) {
-                throw new UnsupportedOperationException();
-            }
-        }, null);
-    }
-
-    private Collection<VarDecl<?>> stmtWritesVariables(final Stmt stmt) {
-        return stmt.accept(new StmtVisitor<Void, Collection<VarDecl<?>>>() {
-            @Override
-            public Collection<VarDecl<?>> visit(SkipStmt stmt, Void param) {
-                return Collections.emptySet();
-            }
-
-            @Override
-            public Collection<VarDecl<?>> visit(AssumeStmt stmt, Void param) {
-                return Collections.emptySet();
-            }
-
-            @Override
-            public <DeclType extends Type> Collection<VarDecl<?>> visit(AssignStmt<DeclType> stmt, Void param) {
-                return Collections.singletonList(stmt.getVarDecl());
-            }
-
-            @Override
-            public <DeclType extends Type> Collection<VarDecl<?>> visit(HavocStmt<DeclType> stmt, Void param) {
-                return Collections.emptySet();
-            }
-
-            @Override
-            public Collection<VarDecl<?>> visit(SequenceStmt stmt, Void param) {
-                throw new UnsupportedOperationException();
-            }
-
-            @Override
-            public Collection<VarDecl<?>> visit(NonDetStmt stmt, Void param) {
-                throw new UnsupportedOperationException();
-            }
-
-            @Override
-            public Collection<VarDecl<?>> visit(OrtStmt stmt, Void param) {
-                throw new UnsupportedOperationException();
-            }
-
-            @Override
-            public Collection<VarDecl<?>> visit(LoopStmt stmt, Void param) {
-                throw new UnsupportedOperationException();
-            }
-
-            @Override
-            public Collection<VarDecl<?>> visit(IfStmt stmt, Void param) {
-                throw new UnsupportedOperationException();
-            }
-        }, null);
-    }
-
-    private Collection<VarDecl<?>> stmtHavocsVariables(final Stmt stmt) {
-        return stmt.accept(new StmtVisitor<Void, Collection<VarDecl<?>>>() {
-            @Override
-            public Collection<VarDecl<?>> visit(SkipStmt stmt, Void param) {
-                return Collections.emptySet();
-            }
-
-            @Override
-            public Collection<VarDecl<?>> visit(AssumeStmt stmt, Void param) {
-                return Collections.emptySet();
-            }
-
-            @Override
-            public <DeclType extends Type> Collection<VarDecl<?>> visit(AssignStmt<DeclType> stmt, Void param) {
-                return Collections.emptySet();
-            }
-
-            @Override
-            public <DeclType extends Type> Collection<VarDecl<?>> visit(HavocStmt<DeclType> stmt, Void param) {
-                return Collections.singletonList(stmt.getVarDecl());
-            }
-
-            @Override
-            public Collection<VarDecl<?>> visit(SequenceStmt stmt, Void param) {
-                throw new UnsupportedOperationException();
-            }
-
-            @Override
-            public Collection<VarDecl<?>> visit(NonDetStmt stmt, Void param) {
-                throw new UnsupportedOperationException();
-            }
-
-            @Override
-            public Collection<VarDecl<?>> visit(OrtStmt stmt, Void param) {
-                throw new UnsupportedOperationException();
-            }
-
-            @Override
-            public Collection<VarDecl<?>> visit(LoopStmt stmt, Void param) {
-                throw new UnsupportedOperationException();
-            }
-
-            @Override
-            public Collection<VarDecl<?>> visit(IfStmt stmt, Void param) {
-                throw new UnsupportedOperationException();
-            }
-        }, null);
-    }
-
-    private Collection<VarDecl<?>> actionReadsVariables(final StmtAction action) {
-        return action.getStmts().stream().flatMap(stmt -> stmtReadsVariables(stmt).stream()).collect(Collectors.toUnmodifiableSet());
-    }
-
-    private Collection<VarDecl<?>> actionWritesVariables(final StmtAction action) {
-        return action.getStmts().stream().flatMap(stmt -> stmtWritesVariables(stmt).stream()).collect(Collectors.toUnmodifiableSet());
-    }
-
-    private Collection<VarDecl<?>> actionHavocsVariables(final StmtAction action) {
-        return action.getStmts().stream().flatMap(stmt -> stmtHavocsVariables(stmt).stream()).collect(Collectors.toUnmodifiableSet());
-    }
-
-    private List<Collection<VarDecl<?>>> collectFutureLiveVariablesForTrace(final Trace<? extends ExprState, ? extends StmtAction> trace) {
-        final var stateCount = trace.getStates().size();
-        final var futureLiveVariables = new ArrayList<Collection<VarDecl<?>>>(Collections.nCopies(stateCount, null));
-
-        futureLiveVariables.set(stateCount - 1, Collections.emptySet());
-        for(var i = stateCount - 2; i >= 0; i--) {
-            var vars = new HashSet<>(futureLiveVariables.get(i + 1));
-            vars.addAll(actionReadsVariables(trace.getAction(i)));
-            vars.removeAll(actionWritesVariables(trace.getAction(i)));
-            vars.removeAll(actionHavocsVariables(trace.getAction(i)));
-            futureLiveVariables.set(i, vars);
-        }
-
-        return futureLiveVariables;
-    }
-
-    private List<Collection<VarDecl<?>>> collectPastLiveVariablesForTrace(final Trace<? extends ExprState, ? extends StmtAction> trace) {
-        final var stateCount = trace.getStates().size();
-        final var pastLiveVariables = new ArrayList<Collection<VarDecl<?>>>(Collections.nCopies(stateCount, null));
-
-        pastLiveVariables.set(0, Collections.emptySet());
-        for(var i = 1; i < stateCount; i++) {
-            var vars = new HashSet<>(pastLiveVariables.get(i - 1));
-            vars.addAll(actionReadsVariables(trace.getAction(i - 1)));
-            vars.addAll(actionWritesVariables(trace.getAction(i - 1)));
-            vars.removeAll(actionHavocsVariables(trace.getAction(i - 1)));
-            pastLiveVariables.set(i, vars);
-        }
-
-        return pastLiveVariables;
-    }
-
-    /*
-     * Projection to live variables
-     */
-
-    private Expr<BoolType> existentialProjection(
-        final Expr<BoolType> expr,
-        final Collection<VarDecl<?>> variables,
-        final Collection<VarDecl<?>> allVariables
-    ) {
-        var params = allVariables.stream()
-            .filter(e -> !variables.contains(e))
-            .map(e -> Tuple2.of(e, Param(e.getName(), e.getType())))
-            .collect(Collectors.toUnmodifiableSet());
-
-        var substitution = BasicSubstitution.builder()
-            .putAll(params.stream().collect(toUnmodifiableMap(Tuple2::get1, e -> e.get2().getRef())))
-            .build();
-
-        return params.size() > 0
-            ? Exists(params.stream().map(Tuple2::get2).collect(toList()), substitution.apply(expr))
-            : expr;
-    }
-
-    private Expr<BoolType> universalProjection(
-        final Expr<BoolType> expr,
-        final Collection<VarDecl<?>> variables,
-        final Collection<VarDecl<?>> allVariables
-    ) {
-        var params = allVariables.stream()
-            .filter(e -> !variables.contains(e))
-            .map(e -> Tuple2.of(e, Param(e.getName(), e.getType())))
-            .collect(Collectors.toUnmodifiableSet());
-
-        var substitution = BasicSubstitution.builder()
-            .putAll(params.stream().collect(toUnmodifiableMap(Tuple2::get1, e -> e.get2().getRef())))
-            .build();
-
-        return params.size() > 0
-            ? Forall(params.stream().map(Tuple2::get2).collect(toList()), substitution.apply(expr))
-            : expr;
-    }
-
-    /*
-     * Builder for ExprTraceNewtonChecker
-     */
-
-    public static class ExprTraceNewtonCheckerITBuilder {
-        private final UCSolver solver;
-        private final Expr<BoolType> init;
-        private final Expr<BoolType> target;
-
-        public ExprTraceNewtonCheckerITBuilder(UCSolver solver, Expr<BoolType> init, Expr<BoolType> target) {
-            this.solver = solver;
-            this.init = init;
-            this.target = target;
-        }
-
-        public ExprTraceNewtonCheckerAssertBuilder withIT() {
-            return new ExprTraceNewtonCheckerAssertBuilder(solver, init, target, true);
-        }
-
-        public ExprTraceNewtonCheckerAssertBuilder withoutIT() {
-            return new ExprTraceNewtonCheckerAssertBuilder(solver, init, target, false);
-        }
-    }
-
-    public static class ExprTraceNewtonCheckerAssertBuilder {
-        private final UCSolver solver;
-        private final Expr<BoolType> init;
-        private final Expr<BoolType> target;
-
-        private final boolean IT;
-
-        public ExprTraceNewtonCheckerAssertBuilder(UCSolver solver, Expr<BoolType> init, Expr<BoolType> target, boolean it) {
-            this.solver = solver;
-            this.init = init;
-            this.target = target;
-            this.IT = it;
-        }
-
-        public ExprTraceNewtonCheckerLVBuilder withSP() {
-            return new ExprTraceNewtonCheckerLVBuilder(solver, init, target, IT, AssertionGeneratorMethod.SP);
-        }
-
-        public ExprTraceNewtonCheckerLVBuilder withWP() {
-            return new ExprTraceNewtonCheckerLVBuilder(solver, init, target, IT, AssertionGeneratorMethod.WP);
-        }
-    }
-
-    public static class ExprTraceNewtonCheckerLVBuilder {
-        private final UCSolver solver;
-        private final Expr<BoolType> init;
-        private final Expr<BoolType> target;
-
-        private final boolean IT;
-        private final AssertionGeneratorMethod SPorWP;
-
-        public ExprTraceNewtonCheckerLVBuilder(UCSolver solver, Expr<BoolType> init, Expr<BoolType> target, boolean it, AssertionGeneratorMethod sPorWP) {
-            this.solver = solver;
-            this.init = init;
-            this.target = target;
-            this.IT = it;
-            this.SPorWP = sPorWP;
-        }
-
-        public ExprTraceNewtonChecker withLV() {
-            return new ExprTraceNewtonChecker(init, target, solver, IT, SPorWP, true);
-        }
-
-        public ExprTraceNewtonChecker withoutLV() {
-            return new ExprTraceNewtonChecker(init, target, solver, IT, SPorWP, false);
-        }
-    }
-
-    /*
-     * Custom StmtAction to use when constructing helper traces
-     */
-
-    private static class NewtonAction extends StmtAction {
-        private final List<Stmt> stmts;
-
-        private NewtonAction(List<Stmt> stmts) {
-            this.stmts = stmts;
-        }
-
-        public static NewtonAction of(List<Stmt> stmts) {
-            return new NewtonAction(stmts);
-        }
-
-        @Override
-        public List<Stmt> getStmts() {
-            return stmts;
-        }
-
-        @Override
-        public String toString() {
-            return Utils.lispStringBuilder(getClass().getSimpleName()).body().addAll(stmts).toString();
-        }
-    }
-=======
-	private enum AssertionGeneratorMethod {SP, WP}
-
-	private final UCSolver solver;
-	private final Expr<BoolType> init;
-	private final Expr<BoolType> target;
-
-	private final boolean IT; // Whether to abstract the trace or not
-	private final AssertionGeneratorMethod SPorWP; // Whether to use pre- or postconditions
-	private final boolean LV; // Whether to project the assertions to live variables
-
-	private ExprTraceNewtonChecker(
-			final Expr<BoolType> init, final Expr<BoolType> target, final UCSolver solver,
-			boolean it, AssertionGeneratorMethod sPorWP, boolean lv
-	) {
-		this.solver = checkNotNull(solver);
-		this.init = checkNotNull(init);
-		this.target = checkNotNull(target);
-		this.IT = it;
-		this.SPorWP = checkNotNull(sPorWP);
-		this.LV = lv;
-	}
-
 	public static ExprTraceNewtonCheckerITBuilder create(
 			final Expr<BoolType> init, final Expr<BoolType> target, final UCSolver solver
 	) {
@@ -1364,5 +716,4 @@
 			return Utils.lispStringBuilder(getClass().getSimpleName()).body().addAll(stmts).toString();
 		}
 	}
->>>>>>> 5ae13281
 }