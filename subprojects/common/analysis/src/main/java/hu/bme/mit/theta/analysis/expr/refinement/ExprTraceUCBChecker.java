/*
 *  Copyright 2022 Budapest University of Technology and Economics
 *
 *  Licensed under the Apache License, Version 2.0 (the "License");
 *  you may not use this file except in compliance with the License.
 *  You may obtain a copy of the License at
 *
 *      http://www.apache.org/licenses/LICENSE-2.0
 *
 *  Unless required by applicable law or agreed to in writing, software
 *  distributed under the License is distributed on an "AS IS" BASIS,
 *  WITHOUT WARRANTIES OR CONDITIONS OF ANY KIND, either express or implied.
 *  See the License for the specific language governing permissions and
 *  limitations under the License.
 */

package hu.bme.mit.theta.analysis.expr.refinement;

import com.google.common.collect.ImmutableList;
import com.google.common.collect.Lists;
import hu.bme.mit.theta.analysis.Trace;
import hu.bme.mit.theta.analysis.expr.ExprAction;
import hu.bme.mit.theta.analysis.expr.ExprState;
import hu.bme.mit.theta.analysis.expr.ExprTraceUtils;
import hu.bme.mit.theta.analysis.expr.StmtAction;
import hu.bme.mit.theta.common.Utils;
import hu.bme.mit.theta.core.model.ImmutableValuation;
import hu.bme.mit.theta.core.model.Valuation;
import hu.bme.mit.theta.core.stmt.AssumeStmt;
import hu.bme.mit.theta.core.stmt.Stmt;
import hu.bme.mit.theta.core.type.Expr;
import hu.bme.mit.theta.core.type.booltype.BoolType;
import hu.bme.mit.theta.core.utils.ExprSimplifier;
import hu.bme.mit.theta.core.utils.ExprUtils;
import hu.bme.mit.theta.core.utils.PathUtils;
import hu.bme.mit.theta.core.utils.SpState;
import hu.bme.mit.theta.core.utils.WpState;
import hu.bme.mit.theta.core.utils.indexings.VarIndexing;
import hu.bme.mit.theta.core.utils.indexings.VarIndexingFactory;
import hu.bme.mit.theta.solver.UCSolver;
import hu.bme.mit.theta.solver.utils.WithPushPop;

import java.util.ArrayList;
import java.util.Collection;
import java.util.Collections;
import java.util.HashSet;
import java.util.List;
import java.util.stream.Collectors;
import java.util.stream.IntStream;
import java.util.stream.Stream;

import static com.google.common.base.Preconditions.checkNotNull;
import static hu.bme.mit.theta.core.type.booltype.BoolExprs.True;
import static hu.bme.mit.theta.core.type.booltype.SmartBoolExprs.And;
import static hu.bme.mit.theta.core.type.booltype.SmartBoolExprs.Not;
import static java.util.stream.Collectors.toList;

/**
 * An ExprTraceChecker that generates new predicates based on the UCB algorithm by
 * Leucker, Martin &amp; Markin, Grigory &amp; Neuhäußer, Martin. (2015). A New Refinement
 * Strategy for CEGAR-Based Industrial Model Checking. 155-170. 10.1007/978-3-319-26287-1_10.
 */
<<<<<<< HEAD
public class ExprTraceUCBChecker implements ExprTraceChecker<ItpRefutation>  {

    private final UCSolver solver;
    private final Expr<BoolType> init;
    private final Expr<BoolType> target;
    private final ExprSimplifier exprSimplifier;

    private ExprTraceUCBChecker(final Expr<BoolType> init, final Expr<BoolType> target, final UCSolver solver) {
        this.solver = checkNotNull(solver);
        this.init = checkNotNull(init);
        this.target = checkNotNull(target);
        this.exprSimplifier = ExprSimplifier.create();
    }

    public static ExprTraceUCBChecker create(
        final Expr<BoolType> init, final Expr<BoolType> target, final UCSolver solver
    ) {
        return new ExprTraceUCBChecker(init, target, solver);
    }

    @SuppressWarnings("unchecked")
    @Override
    public ExprTraceStatus<ItpRefutation> check(final Trace<? extends ExprState, ? extends ExprAction> trace) {
        checkNotNull(trace);
        try {
            return check2((Trace<? extends ExprState, ? extends StmtAction>) trace);
        }
        catch(ClassCastException e) {
            throw new UnsupportedOperationException("Actions must be of type StmtAction", e);
        }
    }

    private ExprTraceStatus<ItpRefutation> check2(final Trace<? extends ExprState, ? extends StmtAction> trace) {
        final var ftrace = flattenTrace(trace);
        final int stateCount = trace.getStates().size();

        final List<VarIndexing> indexings = new ArrayList<>(stateCount);
        indexings.add(VarIndexing.all(0));

        final Valuation model;
        final Collection<Expr<BoolType>> unsatCore;
        final boolean concretizable;

        try (WithPushPop wpp = new WithPushPop(solver)) {
            for (int i = 1; i < stateCount; ++i) {
                indexings.add(indexings.get(i - 1).add(trace.getAction(i - 1).nextIndexing()));
                solver.track(
                    ExprUtils.getConjuncts(
                        PathUtils.unfold(trace.getAction(i - 1).toExpr(), indexings.get(i - 1))
                    )
                );
            }

            concretizable = solver.check().isSat();

            if (concretizable) {
                model = solver.getModel();
                unsatCore = null;
            } else {
                model = null;
                unsatCore = solver.getUnsatCore();
            }
        }

        if (concretizable) {
            checkNotNull(model);
            return createCounterexample(model, indexings, trace);
        } else {
            checkNotNull(unsatCore);
            return createRefinement(unsatCore, indexings, ftrace);
        }
    }

    @Override
    public String toString() {
        return getClass().getSimpleName();
    }

    private ExprTraceStatus.Feasible<ItpRefutation> createCounterexample(
        final Valuation model,
        final List<VarIndexing> indexings,
        final Trace<? extends ExprState, ? extends ExprAction> trace
    ) {
        final ImmutableList.Builder<Valuation> builder = ImmutableList.builder();
        for (final VarIndexing indexing : indexings) {
            builder.add(PathUtils.extractValuation(model, indexing));
        }
        return ExprTraceStatus.feasible(Trace.of(builder.build(), trace.getActions()));
    }

    private ExprTraceStatus.Infeasible<ItpRefutation> createRefinement(
        final Collection<Expr<BoolType>> unsatCore,
        final List<VarIndexing> indexings,
        final Trace<? extends ExprState, ? extends StmtAction> trace
    ) {
        final int stateCount = trace.getStates().size();
        final List<Expr<BoolType>> wps = calculateWpStates(trace, indexings);

        final List<Expr<BoolType>> predicates = new ArrayList<>();

        var constCount = 0;
        for(var i = 0; i < stateCount; i++) {
            try(final var wpp = new WithPushPop(solver)) {
                final List<Expr<BoolType>> dataRegion = new ArrayList<>();

                /* Calculate SP */
                if (i == 0) {
                    solver.track(True());
                    dataRegion.add(True());
                } else /* i > 0 */ {
                    var spState = SpState.of(PathUtils.foldin(predicates.get(i - 1), indexings.get(i - 1)), constCount);
                    for(var stmt : trace.getAction(i - 1).getStmts()) {
                        spState = spState.sp(stmt);
                    }

                    final var expr = PathUtils.unfold(spState.getExpr(), indexings.get(i));
                    constCount = spState.getConstCount();
                    solver.track(ExprUtils.getConjuncts(expr));
                    dataRegion.addAll(ExprUtils.getConjuncts(expr));
                }

                /* Add wp */
                solver.track(ExprUtils.getConjuncts(wps.get(i)));

                solver.check();
                assert solver.check().isUnsat(); // It must be unsat
                Collection<Expr<BoolType>> uc = solver.getUnsatCore();

                /* Keep only those expressions from uc that are not in the data region */
                final Collection<Expr<BoolType>> predicate = new ArrayList<>();
                for (var ucExpr : uc) {
                    if (!dataRegion.contains(ucExpr)) {
                        predicate.add(ucExpr);
                    }
                }

                /* Add the negated of the above expression as the new predicate */
                predicates.add(
                    exprSimplifier.simplify(
                        Not(And(new HashSet<>(predicate))),
                        ImmutableValuation.empty()
                    )
                );
            }
        }
        return ExprTraceStatus.infeasible(
            ItpRefutation.sequence(
                IntStream.range(0, predicates.size())
                    .mapToObj(i -> PathUtils.foldin(predicates.get(i), indexings.get(i)))
                    .collect(Collectors.toUnmodifiableList())
            )
        );
    }

    private List<Expr<BoolType>> calculateWpStates(
        final Trace<? extends ExprState, ? extends StmtAction> trace,
        final List<VarIndexing> indexings
    ) {
        final int stateCount = trace.getStates().size();
        final List<Expr<BoolType>> wps = new ArrayList<>(Collections.nCopies(stateCount, null));

        var wpstate = WpState.of(target);
        wps.set(stateCount - 1, target);
        for(var i = stateCount - 1; i > 0; i--) {
            var action = trace.getAction(i - 1);

            for(var stmt : Lists.reverse(action.getStmts())) {
                wpstate = wpstate.wep(stmt);
            }

            wps.set(i - 1, PathUtils.unfold(wpstate.getExpr(), indexings.get(i - 1)));
        }

        return wps;
    }

    private Trace<? extends ExprState, ? extends StmtAction> flattenTrace(final Trace<? extends ExprState, ? extends StmtAction> trace) {
        final var stateCount = trace.getStates().size();
        final var flattenedActions = new ArrayList<StmtAction>(stateCount - 1);

        for(var i = 1; i < stateCount; i++) {
            var initStream =
                (i == 1)
                    ? ExprUtils.getConjuncts(init).stream().map(AssumeStmt::of)
                    : Stream.<AssumeStmt>empty();

            var stateStream = ExprUtils.getConjuncts(trace.getState(i - 1).toExpr()).stream().map(AssumeStmt::of);

            var actionStream = trace.getAction(i - 1).getStmts().stream();

            var targetStream =
                (i == stateCount - 1)
                    ? Stream.concat(
                    ExprUtils.getConjuncts(trace.getState(i).toExpr()).stream().map(AssumeStmt::of),
                    ExprUtils.getConjuncts(target).stream().map(AssumeStmt::of)
                )
                    : Stream.<AssumeStmt>empty();

            flattenedActions.add(
                UCBAction.of(
                    Stream.of(initStream, stateStream, actionStream, targetStream).flatMap(e -> e).collect(toList())
                )
            );
        }

        return ExprTraceUtils.traceFrom(flattenedActions);
    }

    /*
     * Custom StmtAction to use when constructing helper traces
     */

    private static class UCBAction extends StmtAction {
        private final List<Stmt> stmts;

        private UCBAction(List<Stmt> stmts) {
            this.stmts = stmts;
        }

        public static UCBAction of(List<Stmt> stmts) {
            return new UCBAction(stmts);
        }

        @Override
        public List<Stmt> getStmts() {
            return stmts;
        }

        @Override
        public String toString() {
            return Utils.lispStringBuilder(getClass().getSimpleName()).body().addAll(stmts).toString();
        }
    }
=======
public class ExprTraceUCBChecker implements ExprTraceChecker<ItpRefutation> {

	private final UCSolver solver;
	private final Expr<BoolType> init;
	private final Expr<BoolType> target;

	private ExprTraceUCBChecker(final Expr<BoolType> init, final Expr<BoolType> target, final UCSolver solver) {
		this.solver = checkNotNull(solver);
		this.init = checkNotNull(init);
		this.target = checkNotNull(target);
	}

	public static ExprTraceUCBChecker create(
			final Expr<BoolType> init, final Expr<BoolType> target, final UCSolver solver
	) {
		return new ExprTraceUCBChecker(init, target, solver);
	}

	@SuppressWarnings("unchecked")
	@Override
	public ExprTraceStatus<ItpRefutation> check(final Trace<? extends ExprState, ? extends ExprAction> trace) {
		checkNotNull(trace);
		try {
			return check2((Trace<? extends ExprState, ? extends StmtAction>) trace);
		} catch (ClassCastException e) {
			throw new UnsupportedOperationException("Actions must be of type StmtAction", e);
		}
	}

	private ExprTraceStatus<ItpRefutation> check2(final Trace<? extends ExprState, ? extends StmtAction> trace) {
		final var ftrace = flattenTrace(trace);
		final int stateCount = trace.getStates().size();

		final List<VarIndexing> indexings = new ArrayList<>(stateCount);
		indexings.add(VarIndexingFactory.indexing(0));

		final Valuation model;
		final Collection<Expr<BoolType>> unsatCore;
		final boolean concretizable;

		try (WithPushPop wpp = new WithPushPop(solver)) {
			for (int i = 1; i < stateCount; ++i) {
				indexings.add(indexings.get(i - 1).add(trace.getAction(i - 1).nextIndexing()));
				solver.track(
						ExprUtils.getConjuncts(
								PathUtils.unfold(trace.getAction(i - 1).toExpr(), indexings.get(i - 1))
						)
				);
			}

			concretizable = solver.check().isSat();

			if (concretizable) {
				model = solver.getModel();
				unsatCore = null;
			} else {
				model = null;
				unsatCore = solver.getUnsatCore();
			}
		}

		if (concretizable) {
			checkNotNull(model);
			return createCounterexample(model, indexings, trace);
		} else {
			checkNotNull(unsatCore);
			return createRefinement(unsatCore, indexings, ftrace);
		}
	}

	@Override
	public String toString() {
		return getClass().getSimpleName();
	}

	private ExprTraceStatus.Feasible<ItpRefutation> createCounterexample(
			final Valuation model,
			final List<VarIndexing> indexings,
			final Trace<? extends ExprState, ? extends ExprAction> trace
	) {
		final ImmutableList.Builder<Valuation> builder = ImmutableList.builder();
		for (final VarIndexing indexing : indexings) {
			builder.add(PathUtils.extractValuation(model, indexing));
		}
		return ExprTraceStatus.feasible(Trace.of(builder.build(), trace.getActions()));
	}

	private ExprTraceStatus.Infeasible<ItpRefutation> createRefinement(
			final Collection<Expr<BoolType>> unsatCore,
			final List<VarIndexing> indexings,
			final Trace<? extends ExprState, ? extends StmtAction> trace
	) {
		final int stateCount = trace.getStates().size();
		final List<Expr<BoolType>> wps = calculateWpStates(trace, indexings);

		final List<Expr<BoolType>> predicates = new ArrayList<>();

		var constCount = 0;
		for (var i = 0; i < stateCount; i++) {
			try (final var wpp = new WithPushPop(solver)) {
				final List<Expr<BoolType>> dataRegion = new ArrayList<>();

				/* Calculate SP */
				if (i == 0) {
					solver.track(True());
					dataRegion.add(True());
				} else /* i > 0 */ {
					var spState = SpState.of(PathUtils.foldin(predicates.get(i - 1), indexings.get(i - 1)), constCount);
					for (var stmt : trace.getAction(i - 1).getStmts()) {
						spState = spState.sp(stmt);
					}

					final var expr = PathUtils.unfold(spState.getExpr(), indexings.get(i));
					constCount = spState.getConstCount();
					solver.track(ExprUtils.getConjuncts(expr));
					dataRegion.addAll(ExprUtils.getConjuncts(expr));
				}

				/* Add wp */
				solver.track(ExprUtils.getConjuncts(wps.get(i)));

				solver.check();
				assert solver.check().isUnsat(); // It must be unsat
				Collection<Expr<BoolType>> uc = solver.getUnsatCore();

				/* Keep only those expressions from uc that are not in the data region */
				final Collection<Expr<BoolType>> predicate = new ArrayList<>();
				for (var ucExpr : uc) {
					if (!dataRegion.contains(ucExpr)) {
						predicate.add(ucExpr);
					}
				}

				/* Add the negated of the above expression as the new predicate */
				predicates.add(
						ExprSimplifier.simplify(
								Not(And(new HashSet<>(predicate))),
								ImmutableValuation.empty()
						)
				);
			}
		}
		return ExprTraceStatus.infeasible(
				ItpRefutation.sequence(
						IntStream.range(0, predicates.size())
								.mapToObj(i -> PathUtils.foldin(predicates.get(i), indexings.get(i)))
								.collect(Collectors.toUnmodifiableList())
				)
		);
	}

	private List<Expr<BoolType>> calculateWpStates(
			final Trace<? extends ExprState, ? extends StmtAction> trace,
			final List<VarIndexing> indexings
	) {
		final int stateCount = trace.getStates().size();
		final List<Expr<BoolType>> wps = new ArrayList<>(Collections.nCopies(stateCount, null));

		var wpstate = WpState.of(target);
		wps.set(stateCount - 1, target);
		for (var i = stateCount - 1; i > 0; i--) {
			var action = trace.getAction(i - 1);

			for (var stmt : Lists.reverse(action.getStmts())) {
				wpstate = wpstate.wep(stmt);
			}

			wps.set(i - 1, PathUtils.unfold(wpstate.getExpr(), indexings.get(i - 1)));
		}

		return wps;
	}

	private Trace<? extends ExprState, ? extends StmtAction> flattenTrace(final Trace<? extends ExprState, ? extends StmtAction> trace) {
		final var stateCount = trace.getStates().size();
		final var flattenedActions = new ArrayList<StmtAction>(stateCount - 1);

		for (var i = 1; i < stateCount; i++) {
			var initStream =
					(i == 1)
							? ExprUtils.getConjuncts(init).stream().map(AssumeStmt::of)
							: Stream.<AssumeStmt>empty();

			var stateStream = ExprUtils.getConjuncts(trace.getState(i - 1).toExpr()).stream().map(AssumeStmt::of);

			var actionStream = trace.getAction(i - 1).getStmts().stream();

			var targetStream =
					(i == stateCount - 1)
							? Stream.concat(
							ExprUtils.getConjuncts(trace.getState(i).toExpr()).stream().map(AssumeStmt::of),
							ExprUtils.getConjuncts(target).stream().map(AssumeStmt::of)
					)
							: Stream.<AssumeStmt>empty();

			flattenedActions.add(
					UCBAction.of(
							Stream.of(initStream, stateStream, actionStream, targetStream).flatMap(e -> e).collect(toList())
					)
			);
		}

		return ExprTraceUtils.traceFrom(flattenedActions);
	}

	/*
	 * Custom StmtAction to use when constructing helper traces
	 */

	private static class UCBAction extends StmtAction {
		private final List<Stmt> stmts;

		private UCBAction(List<Stmt> stmts) {
			this.stmts = stmts;
		}

		public static UCBAction of(List<Stmt> stmts) {
			return new UCBAction(stmts);
		}

		@Override
		public List<Stmt> getStmts() {
			return stmts;
		}

		@Override
		public String toString() {
			return Utils.lispStringBuilder(getClass().getSimpleName()).body().addAll(stmts).toString();
		}
	}
>>>>>>> 5ae13281
}<|MERGE_RESOLUTION|>--- conflicted
+++ resolved
@@ -60,8 +60,7 @@
  * Leucker, Martin &amp; Markin, Grigory &amp; Neuhäußer, Martin. (2015). A New Refinement
  * Strategy for CEGAR-Based Industrial Model Checking. 155-170. 10.1007/978-3-319-26287-1_10.
  */
-<<<<<<< HEAD
-public class ExprTraceUCBChecker implements ExprTraceChecker<ItpRefutation>  {
+public class ExprTraceUCBChecker implements ExprTraceChecker<ItpRefutation> {
 
     private final UCSolver solver;
     private final Expr<BoolType> init;
@@ -75,127 +74,126 @@
         this.exprSimplifier = ExprSimplifier.create();
     }
 
-    public static ExprTraceUCBChecker create(
-        final Expr<BoolType> init, final Expr<BoolType> target, final UCSolver solver
-    ) {
-        return new ExprTraceUCBChecker(init, target, solver);
-    }
-
-    @SuppressWarnings("unchecked")
-    @Override
-    public ExprTraceStatus<ItpRefutation> check(final Trace<? extends ExprState, ? extends ExprAction> trace) {
-        checkNotNull(trace);
-        try {
-            return check2((Trace<? extends ExprState, ? extends StmtAction>) trace);
-        }
-        catch(ClassCastException e) {
-            throw new UnsupportedOperationException("Actions must be of type StmtAction", e);
-        }
-    }
-
-    private ExprTraceStatus<ItpRefutation> check2(final Trace<? extends ExprState, ? extends StmtAction> trace) {
-        final var ftrace = flattenTrace(trace);
-        final int stateCount = trace.getStates().size();
-
-        final List<VarIndexing> indexings = new ArrayList<>(stateCount);
-        indexings.add(VarIndexing.all(0));
-
-        final Valuation model;
-        final Collection<Expr<BoolType>> unsatCore;
-        final boolean concretizable;
-
-        try (WithPushPop wpp = new WithPushPop(solver)) {
-            for (int i = 1; i < stateCount; ++i) {
-                indexings.add(indexings.get(i - 1).add(trace.getAction(i - 1).nextIndexing()));
-                solver.track(
-                    ExprUtils.getConjuncts(
-                        PathUtils.unfold(trace.getAction(i - 1).toExpr(), indexings.get(i - 1))
-                    )
-                );
-            }
-
-            concretizable = solver.check().isSat();
-
-            if (concretizable) {
-                model = solver.getModel();
-                unsatCore = null;
-            } else {
-                model = null;
-                unsatCore = solver.getUnsatCore();
-            }
-        }
-
-        if (concretizable) {
-            checkNotNull(model);
-            return createCounterexample(model, indexings, trace);
-        } else {
-            checkNotNull(unsatCore);
-            return createRefinement(unsatCore, indexings, ftrace);
-        }
-    }
-
-    @Override
-    public String toString() {
-        return getClass().getSimpleName();
-    }
-
-    private ExprTraceStatus.Feasible<ItpRefutation> createCounterexample(
-        final Valuation model,
-        final List<VarIndexing> indexings,
-        final Trace<? extends ExprState, ? extends ExprAction> trace
-    ) {
-        final ImmutableList.Builder<Valuation> builder = ImmutableList.builder();
-        for (final VarIndexing indexing : indexings) {
-            builder.add(PathUtils.extractValuation(model, indexing));
-        }
-        return ExprTraceStatus.feasible(Trace.of(builder.build(), trace.getActions()));
-    }
-
-    private ExprTraceStatus.Infeasible<ItpRefutation> createRefinement(
-        final Collection<Expr<BoolType>> unsatCore,
-        final List<VarIndexing> indexings,
-        final Trace<? extends ExprState, ? extends StmtAction> trace
-    ) {
-        final int stateCount = trace.getStates().size();
-        final List<Expr<BoolType>> wps = calculateWpStates(trace, indexings);
-
-        final List<Expr<BoolType>> predicates = new ArrayList<>();
-
-        var constCount = 0;
-        for(var i = 0; i < stateCount; i++) {
-            try(final var wpp = new WithPushPop(solver)) {
-                final List<Expr<BoolType>> dataRegion = new ArrayList<>();
-
-                /* Calculate SP */
-                if (i == 0) {
-                    solver.track(True());
-                    dataRegion.add(True());
-                } else /* i > 0 */ {
-                    var spState = SpState.of(PathUtils.foldin(predicates.get(i - 1), indexings.get(i - 1)), constCount);
-                    for(var stmt : trace.getAction(i - 1).getStmts()) {
-                        spState = spState.sp(stmt);
-                    }
-
-                    final var expr = PathUtils.unfold(spState.getExpr(), indexings.get(i));
-                    constCount = spState.getConstCount();
-                    solver.track(ExprUtils.getConjuncts(expr));
-                    dataRegion.addAll(ExprUtils.getConjuncts(expr));
-                }
-
-                /* Add wp */
-                solver.track(ExprUtils.getConjuncts(wps.get(i)));
-
-                solver.check();
-                assert solver.check().isUnsat(); // It must be unsat
-                Collection<Expr<BoolType>> uc = solver.getUnsatCore();
-
-                /* Keep only those expressions from uc that are not in the data region */
-                final Collection<Expr<BoolType>> predicate = new ArrayList<>();
-                for (var ucExpr : uc) {
-                    if (!dataRegion.contains(ucExpr)) {
-                        predicate.add(ucExpr);
-                    }
-                }
+	public static ExprTraceUCBChecker create(
+			final Expr<BoolType> init, final Expr<BoolType> target, final UCSolver solver
+	) {
+		return new ExprTraceUCBChecker(init, target, solver);
+	}
+
+	@SuppressWarnings("unchecked")
+	@Override
+	public ExprTraceStatus<ItpRefutation> check(final Trace<? extends ExprState, ? extends ExprAction> trace) {
+		checkNotNull(trace);
+		try {
+			return check2((Trace<? extends ExprState, ? extends StmtAction>) trace);
+		} catch (ClassCastException e) {
+			throw new UnsupportedOperationException("Actions must be of type StmtAction", e);
+		}
+	}
+
+	private ExprTraceStatus<ItpRefutation> check2(final Trace<? extends ExprState, ? extends StmtAction> trace) {
+		final var ftrace = flattenTrace(trace);
+		final int stateCount = trace.getStates().size();
+
+		final List<VarIndexing> indexings = new ArrayList<>(stateCount);
+		indexings.add(VarIndexingFactory.indexing(0));
+
+		final Valuation model;
+		final Collection<Expr<BoolType>> unsatCore;
+		final boolean concretizable;
+
+		try (WithPushPop wpp = new WithPushPop(solver)) {
+			for (int i = 1; i < stateCount; ++i) {
+				indexings.add(indexings.get(i - 1).add(trace.getAction(i - 1).nextIndexing()));
+				solver.track(
+						ExprUtils.getConjuncts(
+								PathUtils.unfold(trace.getAction(i - 1).toExpr(), indexings.get(i - 1))
+						)
+				);
+			}
+
+			concretizable = solver.check().isSat();
+
+			if (concretizable) {
+				model = solver.getModel();
+				unsatCore = null;
+			} else {
+				model = null;
+				unsatCore = solver.getUnsatCore();
+			}
+		}
+
+		if (concretizable) {
+			checkNotNull(model);
+			return createCounterexample(model, indexings, trace);
+		} else {
+			checkNotNull(unsatCore);
+			return createRefinement(unsatCore, indexings, ftrace);
+		}
+	}
+
+	@Override
+	public String toString() {
+		return getClass().getSimpleName();
+	}
+
+	private ExprTraceStatus.Feasible<ItpRefutation> createCounterexample(
+			final Valuation model,
+			final List<VarIndexing> indexings,
+			final Trace<? extends ExprState, ? extends ExprAction> trace
+	) {
+		final ImmutableList.Builder<Valuation> builder = ImmutableList.builder();
+		for (final VarIndexing indexing : indexings) {
+			builder.add(PathUtils.extractValuation(model, indexing));
+		}
+		return ExprTraceStatus.feasible(Trace.of(builder.build(), trace.getActions()));
+	}
+
+	private ExprTraceStatus.Infeasible<ItpRefutation> createRefinement(
+			final Collection<Expr<BoolType>> unsatCore,
+			final List<VarIndexing> indexings,
+			final Trace<? extends ExprState, ? extends StmtAction> trace
+	) {
+		final int stateCount = trace.getStates().size();
+		final List<Expr<BoolType>> wps = calculateWpStates(trace, indexings);
+
+		final List<Expr<BoolType>> predicates = new ArrayList<>();
+
+		var constCount = 0;
+		for (var i = 0; i < stateCount; i++) {
+			try (final var wpp = new WithPushPop(solver)) {
+				final List<Expr<BoolType>> dataRegion = new ArrayList<>();
+
+				/* Calculate SP */
+				if (i == 0) {
+					solver.track(True());
+					dataRegion.add(True());
+				} else /* i > 0 */ {
+					var spState = SpState.of(PathUtils.foldin(predicates.get(i - 1), indexings.get(i - 1)), constCount);
+					for (var stmt : trace.getAction(i - 1).getStmts()) {
+						spState = spState.sp(stmt);
+					}
+
+					final var expr = PathUtils.unfold(spState.getExpr(), indexings.get(i));
+					constCount = spState.getConstCount();
+					solver.track(ExprUtils.getConjuncts(expr));
+					dataRegion.addAll(ExprUtils.getConjuncts(expr));
+				}
+
+				/* Add wp */
+				solver.track(ExprUtils.getConjuncts(wps.get(i)));
+
+				solver.check();
+				assert solver.check().isUnsat(); // It must be unsat
+				Collection<Expr<BoolType>> uc = solver.getUnsatCore();
+
+				/* Keep only those expressions from uc that are not in the data region */
+				final Collection<Expr<BoolType>> predicate = new ArrayList<>();
+				for (var ucExpr : uc) {
+					if (!dataRegion.contains(ucExpr)) {
+						predicate.add(ucExpr);
+					}
+				}
 
                 /* Add the negated of the above expression as the new predicate */
                 predicates.add(
@@ -215,237 +213,6 @@
         );
     }
 
-    private List<Expr<BoolType>> calculateWpStates(
-        final Trace<? extends ExprState, ? extends StmtAction> trace,
-        final List<VarIndexing> indexings
-    ) {
-        final int stateCount = trace.getStates().size();
-        final List<Expr<BoolType>> wps = new ArrayList<>(Collections.nCopies(stateCount, null));
-
-        var wpstate = WpState.of(target);
-        wps.set(stateCount - 1, target);
-        for(var i = stateCount - 1; i > 0; i--) {
-            var action = trace.getAction(i - 1);
-
-            for(var stmt : Lists.reverse(action.getStmts())) {
-                wpstate = wpstate.wep(stmt);
-            }
-
-            wps.set(i - 1, PathUtils.unfold(wpstate.getExpr(), indexings.get(i - 1)));
-        }
-
-        return wps;
-    }
-
-    private Trace<? extends ExprState, ? extends StmtAction> flattenTrace(final Trace<? extends ExprState, ? extends StmtAction> trace) {
-        final var stateCount = trace.getStates().size();
-        final var flattenedActions = new ArrayList<StmtAction>(stateCount - 1);
-
-        for(var i = 1; i < stateCount; i++) {
-            var initStream =
-                (i == 1)
-                    ? ExprUtils.getConjuncts(init).stream().map(AssumeStmt::of)
-                    : Stream.<AssumeStmt>empty();
-
-            var stateStream = ExprUtils.getConjuncts(trace.getState(i - 1).toExpr()).stream().map(AssumeStmt::of);
-
-            var actionStream = trace.getAction(i - 1).getStmts().stream();
-
-            var targetStream =
-                (i == stateCount - 1)
-                    ? Stream.concat(
-                    ExprUtils.getConjuncts(trace.getState(i).toExpr()).stream().map(AssumeStmt::of),
-                    ExprUtils.getConjuncts(target).stream().map(AssumeStmt::of)
-                )
-                    : Stream.<AssumeStmt>empty();
-
-            flattenedActions.add(
-                UCBAction.of(
-                    Stream.of(initStream, stateStream, actionStream, targetStream).flatMap(e -> e).collect(toList())
-                )
-            );
-        }
-
-        return ExprTraceUtils.traceFrom(flattenedActions);
-    }
-
-    /*
-     * Custom StmtAction to use when constructing helper traces
-     */
-
-    private static class UCBAction extends StmtAction {
-        private final List<Stmt> stmts;
-
-        private UCBAction(List<Stmt> stmts) {
-            this.stmts = stmts;
-        }
-
-        public static UCBAction of(List<Stmt> stmts) {
-            return new UCBAction(stmts);
-        }
-
-        @Override
-        public List<Stmt> getStmts() {
-            return stmts;
-        }
-
-        @Override
-        public String toString() {
-            return Utils.lispStringBuilder(getClass().getSimpleName()).body().addAll(stmts).toString();
-        }
-    }
-=======
-public class ExprTraceUCBChecker implements ExprTraceChecker<ItpRefutation> {
-
-	private final UCSolver solver;
-	private final Expr<BoolType> init;
-	private final Expr<BoolType> target;
-
-	private ExprTraceUCBChecker(final Expr<BoolType> init, final Expr<BoolType> target, final UCSolver solver) {
-		this.solver = checkNotNull(solver);
-		this.init = checkNotNull(init);
-		this.target = checkNotNull(target);
-	}
-
-	public static ExprTraceUCBChecker create(
-			final Expr<BoolType> init, final Expr<BoolType> target, final UCSolver solver
-	) {
-		return new ExprTraceUCBChecker(init, target, solver);
-	}
-
-	@SuppressWarnings("unchecked")
-	@Override
-	public ExprTraceStatus<ItpRefutation> check(final Trace<? extends ExprState, ? extends ExprAction> trace) {
-		checkNotNull(trace);
-		try {
-			return check2((Trace<? extends ExprState, ? extends StmtAction>) trace);
-		} catch (ClassCastException e) {
-			throw new UnsupportedOperationException("Actions must be of type StmtAction", e);
-		}
-	}
-
-	private ExprTraceStatus<ItpRefutation> check2(final Trace<? extends ExprState, ? extends StmtAction> trace) {
-		final var ftrace = flattenTrace(trace);
-		final int stateCount = trace.getStates().size();
-
-		final List<VarIndexing> indexings = new ArrayList<>(stateCount);
-		indexings.add(VarIndexingFactory.indexing(0));
-
-		final Valuation model;
-		final Collection<Expr<BoolType>> unsatCore;
-		final boolean concretizable;
-
-		try (WithPushPop wpp = new WithPushPop(solver)) {
-			for (int i = 1; i < stateCount; ++i) {
-				indexings.add(indexings.get(i - 1).add(trace.getAction(i - 1).nextIndexing()));
-				solver.track(
-						ExprUtils.getConjuncts(
-								PathUtils.unfold(trace.getAction(i - 1).toExpr(), indexings.get(i - 1))
-						)
-				);
-			}
-
-			concretizable = solver.check().isSat();
-
-			if (concretizable) {
-				model = solver.getModel();
-				unsatCore = null;
-			} else {
-				model = null;
-				unsatCore = solver.getUnsatCore();
-			}
-		}
-
-		if (concretizable) {
-			checkNotNull(model);
-			return createCounterexample(model, indexings, trace);
-		} else {
-			checkNotNull(unsatCore);
-			return createRefinement(unsatCore, indexings, ftrace);
-		}
-	}
-
-	@Override
-	public String toString() {
-		return getClass().getSimpleName();
-	}
-
-	private ExprTraceStatus.Feasible<ItpRefutation> createCounterexample(
-			final Valuation model,
-			final List<VarIndexing> indexings,
-			final Trace<? extends ExprState, ? extends ExprAction> trace
-	) {
-		final ImmutableList.Builder<Valuation> builder = ImmutableList.builder();
-		for (final VarIndexing indexing : indexings) {
-			builder.add(PathUtils.extractValuation(model, indexing));
-		}
-		return ExprTraceStatus.feasible(Trace.of(builder.build(), trace.getActions()));
-	}
-
-	private ExprTraceStatus.Infeasible<ItpRefutation> createRefinement(
-			final Collection<Expr<BoolType>> unsatCore,
-			final List<VarIndexing> indexings,
-			final Trace<? extends ExprState, ? extends StmtAction> trace
-	) {
-		final int stateCount = trace.getStates().size();
-		final List<Expr<BoolType>> wps = calculateWpStates(trace, indexings);
-
-		final List<Expr<BoolType>> predicates = new ArrayList<>();
-
-		var constCount = 0;
-		for (var i = 0; i < stateCount; i++) {
-			try (final var wpp = new WithPushPop(solver)) {
-				final List<Expr<BoolType>> dataRegion = new ArrayList<>();
-
-				/* Calculate SP */
-				if (i == 0) {
-					solver.track(True());
-					dataRegion.add(True());
-				} else /* i > 0 */ {
-					var spState = SpState.of(PathUtils.foldin(predicates.get(i - 1), indexings.get(i - 1)), constCount);
-					for (var stmt : trace.getAction(i - 1).getStmts()) {
-						spState = spState.sp(stmt);
-					}
-
-					final var expr = PathUtils.unfold(spState.getExpr(), indexings.get(i));
-					constCount = spState.getConstCount();
-					solver.track(ExprUtils.getConjuncts(expr));
-					dataRegion.addAll(ExprUtils.getConjuncts(expr));
-				}
-
-				/* Add wp */
-				solver.track(ExprUtils.getConjuncts(wps.get(i)));
-
-				solver.check();
-				assert solver.check().isUnsat(); // It must be unsat
-				Collection<Expr<BoolType>> uc = solver.getUnsatCore();
-
-				/* Keep only those expressions from uc that are not in the data region */
-				final Collection<Expr<BoolType>> predicate = new ArrayList<>();
-				for (var ucExpr : uc) {
-					if (!dataRegion.contains(ucExpr)) {
-						predicate.add(ucExpr);
-					}
-				}
-
-				/* Add the negated of the above expression as the new predicate */
-				predicates.add(
-						ExprSimplifier.simplify(
-								Not(And(new HashSet<>(predicate))),
-								ImmutableValuation.empty()
-						)
-				);
-			}
-		}
-		return ExprTraceStatus.infeasible(
-				ItpRefutation.sequence(
-						IntStream.range(0, predicates.size())
-								.mapToObj(i -> PathUtils.foldin(predicates.get(i), indexings.get(i)))
-								.collect(Collectors.toUnmodifiableList())
-				)
-		);
-	}
-
 	private List<Expr<BoolType>> calculateWpStates(
 			final Trace<? extends ExprState, ? extends StmtAction> trace,
 			final List<VarIndexing> indexings
@@ -525,5 +292,4 @@
 			return Utils.lispStringBuilder(getClass().getSimpleName()).body().addAll(stmts).toString();
 		}
 	}
->>>>>>> 5ae13281
 }