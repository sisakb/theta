package hu.bme.mit.theta.analysis.expr.refinement;

import com.google.common.collect.ImmutableList;
import com.google.common.collect.Lists;
import hu.bme.mit.theta.analysis.Trace;
import hu.bme.mit.theta.analysis.expr.ExprAction;
import hu.bme.mit.theta.analysis.expr.ExprState;
import hu.bme.mit.theta.analysis.expr.ExprTraceUtils;
import hu.bme.mit.theta.analysis.expr.StmtAction;
import hu.bme.mit.theta.common.Utils;
import hu.bme.mit.theta.core.model.ImmutableValuation;
import hu.bme.mit.theta.core.model.Valuation;
import hu.bme.mit.theta.core.stmt.AssumeStmt;
import hu.bme.mit.theta.core.stmt.Stmt;
import hu.bme.mit.theta.core.type.Expr;
import hu.bme.mit.theta.core.type.booltype.BoolType;
import hu.bme.mit.theta.core.utils.ExprSimplifier;
import hu.bme.mit.theta.core.utils.ExprUtils;
import hu.bme.mit.theta.core.utils.PathUtils;
import hu.bme.mit.theta.core.utils.SpState;
import hu.bme.mit.theta.core.utils.VarIndexing;
import hu.bme.mit.theta.core.utils.WpState;
import hu.bme.mit.theta.solver.UCSolver;
import hu.bme.mit.theta.solver.utils.WithPushPop;

import java.util.ArrayList;
import java.util.Collection;
import java.util.Collections;
import java.util.HashSet;
import java.util.List;
import java.util.stream.Collectors;
import java.util.stream.IntStream;
import java.util.stream.Stream;

import static com.google.common.base.Preconditions.checkNotNull;
import static hu.bme.mit.theta.core.type.booltype.BoolExprs.True;
import static hu.bme.mit.theta.core.type.booltype.SmartBoolExprs.And;
import static hu.bme.mit.theta.core.type.booltype.SmartBoolExprs.Not;
import static java.util.stream.Collectors.toList;

/**
 * An ExprTraceChecker that generates new predicates based on the UCB algorithm by
 * Leucker, Martin &amp; Markin, Grigory &amp; Neuhäußer, Martin. (2015). A New Refinement
 * Strategy for CEGAR-Based Industrial Model Checking. 155-170. 10.1007/978-3-319-26287-1_10.
 */
public class ExprTraceUCBChecker implements ExprTraceChecker<ItpRefutation>  {

    private final UCSolver solver;
    private final Expr<BoolType> init;
    private final Expr<BoolType> target;

    private ExprTraceUCBChecker(final Expr<BoolType> init, final Expr<BoolType> target, final UCSolver solver) {
        this.solver = checkNotNull(solver);
        this.init = checkNotNull(init);
        this.target = checkNotNull(target);
    }

    public static ExprTraceUCBChecker create(
        final Expr<BoolType> init, final Expr<BoolType> target, final UCSolver solver
    ) {
        return new ExprTraceUCBChecker(init, target, solver);
    }

    @SuppressWarnings("unchecked")
    @Override
    public ExprTraceStatus<ItpRefutation> check(final Trace<? extends ExprState, ? extends ExprAction> trace) {
        checkNotNull(trace);
        try {
            return check2((Trace<? extends ExprState, ? extends StmtAction>) trace);
        }
        catch(ClassCastException e) {
            throw new UnsupportedOperationException("Actions must be of type StmtAction", e);
        }
    }

    private ExprTraceStatus<ItpRefutation> check2(final Trace<? extends ExprState, ? extends StmtAction> trace) {
        final var ftrace = flattenTrace(trace);
        final int stateCount = trace.getStates().size();

        final List<VarIndexing> indexings = new ArrayList<>(stateCount);
        indexings.add(VarIndexing.all(0));

        final Valuation model;
        final Collection<Expr<BoolType>> unsatCore;
        final boolean concretizable;

        try (WithPushPop wpp = new WithPushPop(solver)) {
            for (int i = 1; i < stateCount; ++i) {
                indexings.add(indexings.get(i - 1).add(trace.getAction(i - 1).nextIndexing()));
                solver.track(
                    ExprUtils.getConjuncts(
                        PathUtils.unfold(trace.getAction(i - 1).toExpr(), indexings.get(i - 1))
                    )
                );
            }

            concretizable = solver.check().isSat();

            if (concretizable) {
                model = solver.getModel();
                unsatCore = null;
            } else {
                model = null;
                unsatCore = solver.getUnsatCore();
            }
        }

        if (concretizable) {
            checkNotNull(model);
            return createCounterexample(model, indexings, trace);
        } else {
            checkNotNull(unsatCore);
            return createRefinement(unsatCore, indexings, ftrace);
        }
    }

    @Override
    public String toString() {
        return getClass().getSimpleName();
    }

    private ExprTraceStatus.Feasible<ItpRefutation> createCounterexample(
        final Valuation model,
        final List<VarIndexing> indexings,
        final Trace<? extends ExprState, ? extends ExprAction> trace
    ) {
        final ImmutableList.Builder<Valuation> builder = ImmutableList.builder();
        for (final VarIndexing indexing : indexings) {
            builder.add(PathUtils.extractValuation(model, indexing));
        }
        return ExprTraceStatus.feasible(Trace.of(builder.build(), trace.getActions()));
    }

    private ExprTraceStatus.Infeasible<ItpRefutation> createRefinement(
        final Collection<Expr<BoolType>> unsatCore,
        final List<VarIndexing> indexings,
        final Trace<? extends ExprState, ? extends StmtAction> trace
    ) {
        final int stateCount = trace.getStates().size();
        final List<Expr<BoolType>> wps = calculateWpStates(trace, indexings);

        final List<Expr<BoolType>> predicates = new ArrayList<>();

        var constCount = 0;
        for(var i = 0; i < stateCount; i++) {
            try(final var wpp = new WithPushPop(solver)) {
                final List<Expr<BoolType>> dataRegion = new ArrayList<>();

                /* Calculate SP */
                if (i == 0) {
                    solver.track(True());
                    dataRegion.add(True());
                } else /* i > 0 */ {
                    var spState = SpState.of(PathUtils.foldin(predicates.get(i - 1), indexings.get(i - 1)), constCount);
                    for(var stmt : trace.getAction(i - 1).getStmts()) {
                        spState = spState.sp(stmt);
                    }

                    final var expr = PathUtils.unfold(spState.getExpr(), indexings.get(i));
                    constCount = spState.getConstCount();
                    solver.track(ExprUtils.getConjuncts(expr));
                    dataRegion.addAll(ExprUtils.getConjuncts(expr));
                }

                /* Add wp */
                solver.track(ExprUtils.getConjuncts(wps.get(i)));

                solver.check();
                assert solver.check().isUnsat(); // It must be unsat
                Collection<Expr<BoolType>> uc = solver.getUnsatCore();

                /* Keep only those expressions from uc that are not in the data region */
                final Collection<Expr<BoolType>> predicate = new ArrayList<>();
                for (var ucExpr : uc) {
                    if (!dataRegion.contains(ucExpr)) {
                        predicate.add(ucExpr);
                    }
                }

                /* Add the negated of the above expression as the new predicate */
                predicates.add(
<<<<<<< HEAD
                    ExprSimplifier.simplify(
=======
                    exprSimplifier.simplify(
>>>>>>> d791ab55
                        Not(And(new HashSet<>(predicate))),
                        ImmutableValuation.empty()
                    )
                );
            }
        }
        return ExprTraceStatus.infeasible(
            ItpRefutation.sequence(
                IntStream.range(0, predicates.size())
                    .mapToObj(i -> PathUtils.foldin(predicates.get(i), indexings.get(i)))
                    .collect(Collectors.toUnmodifiableList())
            )
        );
    }

    private List<Expr<BoolType>> calculateWpStates(
        final Trace<? extends ExprState, ? extends StmtAction> trace,
        final List<VarIndexing> indexings
    ) {
        final int stateCount = trace.getStates().size();
        final List<Expr<BoolType>> wps = new ArrayList<>(Collections.nCopies(stateCount, null));

        var wpstate = WpState.of(target);
        wps.set(stateCount - 1, target);
        for(var i = stateCount - 1; i > 0; i--) {
            var action = trace.getAction(i - 1);

            for(var stmt : Lists.reverse(action.getStmts())) {
                wpstate = wpstate.wep(stmt);
            }

            wps.set(i - 1, PathUtils.unfold(wpstate.getExpr(), indexings.get(i - 1)));
        }

        return wps;
    }

    private Trace<? extends ExprState, ? extends StmtAction> flattenTrace(final Trace<? extends ExprState, ? extends StmtAction> trace) {
        final var stateCount = trace.getStates().size();
        final var flattenedActions = new ArrayList<StmtAction>(stateCount - 1);

        for(var i = 1; i < stateCount; i++) {
            var initStream =
                (i == 1)
                    ? ExprUtils.getConjuncts(init).stream().map(AssumeStmt::of)
                    : Stream.<AssumeStmt>empty();

            var stateStream = ExprUtils.getConjuncts(trace.getState(i - 1).toExpr()).stream().map(AssumeStmt::of);

            var actionStream = trace.getAction(i - 1).getStmts().stream();

            var targetStream =
                (i == stateCount - 1)
                    ? Stream.concat(
                    ExprUtils.getConjuncts(trace.getState(i).toExpr()).stream().map(AssumeStmt::of),
                    ExprUtils.getConjuncts(target).stream().map(AssumeStmt::of)
                )
                    : Stream.<AssumeStmt>empty();

            flattenedActions.add(
                UCBAction.of(
                    Stream.of(initStream, stateStream, actionStream, targetStream).flatMap(e -> e).collect(toList())
                )
            );
        }

        return ExprTraceUtils.traceFrom(flattenedActions);
    }

    /*
     * Custom StmtAction to use when constructing helper traces
     */

    private static class UCBAction extends StmtAction {
        private final List<Stmt> stmts;

        private UCBAction(List<Stmt> stmts) {
            this.stmts = stmts;
        }

        public static UCBAction of(List<Stmt> stmts) {
            return new UCBAction(stmts);
        }

        @Override
        public List<Stmt> getStmts() {
            return stmts;
        }

        @Override
        public String toString() {
            return Utils.lispStringBuilder(getClass().getSimpleName()).body().addAll(stmts).toString();
        }
    }
}<|MERGE_RESOLUTION|>--- conflicted
+++ resolved
@@ -48,11 +48,13 @@
     private final UCSolver solver;
     private final Expr<BoolType> init;
     private final Expr<BoolType> target;
+    private final ExprSimplifier exprSimplifier;
 
     private ExprTraceUCBChecker(final Expr<BoolType> init, final Expr<BoolType> target, final UCSolver solver) {
         this.solver = checkNotNull(solver);
         this.init = checkNotNull(init);
         this.target = checkNotNull(target);
+        this.exprSimplifier = ExprSimplifier.create();
     }
 
     public static ExprTraceUCBChecker create(
@@ -179,11 +181,7 @@
 
                 /* Add the negated of the above expression as the new predicate */
                 predicates.add(
-<<<<<<< HEAD
-                    ExprSimplifier.simplify(
-=======
                     exprSimplifier.simplify(
->>>>>>> d791ab55
                         Not(And(new HashSet<>(predicate))),
                         ImmutableValuation.empty()
                     )
