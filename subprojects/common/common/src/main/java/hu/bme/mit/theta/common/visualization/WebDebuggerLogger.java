/*
 *  Copyright 2023 Budapest University of Technology and Economics
 *
 *  Licensed under the Apache License, Version 2.0 (the "License");
 *  you may not use this file except in compliance with the License.
 *  You may obtain a copy of the License at
 *
 *      http://www.apache.org/licenses/LICENSE-2.0
 *
 *  Unless required by applicable law or agreed to in writing, software
 *  distributed under the License is distributed on an "AS IS" BASIS,
 *  WITHOUT WARRANTIES OR CONDITIONS OF ANY KIND, either express or implied.
 *  See the License for the specific language governing permissions and
 *  limitations under the License.
 */
package hu.bme.mit.theta.common.visualization.writer;

import java.io.File;
import java.io.FileNotFoundException;
import java.io.PrintWriter;
import java.util.ArrayList;

// TODO refactor and enhance this class and related features?
public class WebDebuggerLogger {
    private static final WebDebuggerLogger instance = new WebDebuggerLogger();
    private static Boolean enabled = false;

    private final ArrayList<String> iterations = new ArrayList<String>();
    private final ArrayList<String> traces = new ArrayList<String>();
    private String title = "Cfa";

    private WebDebuggerLogger() {
    }

    public static void enableWebDebuggerLogger() {
        enabled = true;
    }

    public static Boolean enabled() {
        return enabled;
    }

    public static WebDebuggerLogger getInstance() {
        return instance;
    }

    public void addIteration(int iteration, String arg, String prec) {
        if (enabled) {
            StringBuilder sb = new StringBuilder();
            sb.append("{").append(System.lineSeparator()).append("\"iteration\": ").append(iteration).append(",");
            sb.append("\"arg\": ").append(arg).append(",");
            sb.append("\"precision\": \"").append(prec).append("\"");
            sb.append("}");
            iterations.add(sb.toString());
        }
    }

    public void setTitle(String title) {
        this.title = title;
    }

    private String getFileContent() {
        StringBuilder sb = new StringBuilder();
        sb.append("{").append(System.lineSeparator());
        sb.append("\"title\": \"").append(title).append("\",").append(System.lineSeparator());
        sb.append("\"date\": \"").append(java.time.LocalDateTime.now()).append("\",").append(System.lineSeparator());
        sb.append("\"iterations\": [");
        for (String iteration : iterations) {
            sb.append(iteration).append(",");
        }
        sb.deleteCharAt(sb.length() - 1);
        sb.append("],").append(System.lineSeparator());
        sb.append("\"traces\": [");
        for (String trace : traces) {
            sb.append("\"").append(trace).append("\"").append(",\n");
        }
<<<<<<< HEAD
        if (!traces.isEmpty()) sb.deleteCharAt(sb.length() - 1);
=======
        if (!traces.isEmpty()) {
            sb.deleteCharAt(sb.length() - 1);
        }
>>>>>>> 85152a3f
        sb.append("]").append(System.lineSeparator());
        sb.append("}");
        return sb.toString();
    }

    public void writeToFile(String fileName) {
        if (enabled) {
            String content = getFileContent();

            final File file = new File(fileName);
            try (PrintWriter printWriter = new PrintWriter(file)) {
                printWriter.write(content);
            } catch (final FileNotFoundException e) {
                System.out.println("File not found");
            }
        }
    }
}<|MERGE_RESOLUTION|>--- conflicted
+++ resolved
@@ -74,13 +74,9 @@
         for (String trace : traces) {
             sb.append("\"").append(trace).append("\"").append(",\n");
         }
-<<<<<<< HEAD
-        if (!traces.isEmpty()) sb.deleteCharAt(sb.length() - 1);
-=======
         if (!traces.isEmpty()) {
             sb.deleteCharAt(sb.length() - 1);
         }
->>>>>>> 85152a3f
         sb.append("]").append(System.lineSeparator());
         sb.append("}");
         return sb.toString();
