package hu.bme.mit.theta.core.utils;

import hu.bme.mit.theta.common.container.Containers;
import hu.bme.mit.theta.core.stmt.*;
import hu.bme.mit.theta.core.type.Expr;
import hu.bme.mit.theta.core.type.Type;
import hu.bme.mit.theta.core.type.abstracttype.EqExpr;
import hu.bme.mit.theta.core.type.booltype.BoolType;

import java.util.Set;

public class StmtAtomCollector {

    public static Set<Expr<BoolType>> collectAtoms(final Stmt stmt){
        final Set<Expr<BoolType>> atoms = Containers.createSet();
        stmt.accept(new AllAssumesAndAssignsCollector(), atoms);
        return atoms;
    }

    private static class AllAssumesAndAssignsCollector implements StmtVisitor<Set<Expr<BoolType>>, Void> {

        @Override
        public Void visit(SkipStmt stmt, Set<Expr<BoolType>> atoms) {
            return null;
        }

        @Override
        public Void visit(AssumeStmt stmt, Set<Expr<BoolType>> atoms) {
            atoms.addAll(ExprUtils.getAtoms(stmt.getCond()));
            return null;
        }

        @Override
        public <DeclType extends Type> Void visit(AssignStmt<DeclType> stmt, Set<Expr<BoolType>> atoms) {
            final Expr<BoolType> eq = EqExpr.create2(stmt.getVarDecl().getRef(),stmt.getExpr());
            atoms.addAll(ExprUtils.getAtoms(eq));
            return null;
        }

        @Override
        public <DeclType extends Type> Void visit(HavocStmt<DeclType> stmt, Set<Expr<BoolType>> atoms) {
            return null;
        }

        @Override
        public Void visit(SequenceStmt stmt, Set<Expr<BoolType>> atoms) {
            stmt.getStmts().forEach(s -> s.accept(this, atoms));
            return null;
        }

        @Override
        public Void visit(NonDetStmt stmt, Set<Expr<BoolType>> atoms) {
            stmt.getStmts().forEach(s -> s.accept(this, atoms));
            return null;
        }

        @Override
        public Void visit(OrtStmt stmt, Set<Expr<BoolType>> atoms) {
            throw new UnsupportedOperationException();
        }

        @Override
        public Void visit(LoopStmt stmt, Set<Expr<BoolType>> atoms) {
            stmt.getStmt().accept(this, atoms);
            return null;
        }

        @Override
<<<<<<< HEAD
        public <DeclType extends Type> Void visit(PushStmt<DeclType> stmt, Set<Expr<BoolType>> param) {
            throw new UnsupportedOperationException();
        }

        @Override
        public <DeclType extends Type> Void visit(PopStmt<DeclType> stmt, Set<Expr<BoolType>> param) {
            throw new UnsupportedOperationException();
=======
        public Void visit(IfStmt stmt, Set<Expr<BoolType>> atoms){
            stmt.getThen().accept(this, atoms);
            stmt.getElze().accept(this, atoms);
            atoms.addAll(ExprUtils.getAtoms(stmt.getCond()));
            return null;
>>>>>>> 8216d47d
        }
    }

}<|MERGE_RESOLUTION|>--- conflicted
+++ resolved
@@ -66,7 +66,6 @@
         }
 
         @Override
-<<<<<<< HEAD
         public <DeclType extends Type> Void visit(PushStmt<DeclType> stmt, Set<Expr<BoolType>> param) {
             throw new UnsupportedOperationException();
         }
@@ -74,13 +73,13 @@
         @Override
         public <DeclType extends Type> Void visit(PopStmt<DeclType> stmt, Set<Expr<BoolType>> param) {
             throw new UnsupportedOperationException();
-=======
+        }
+
         public Void visit(IfStmt stmt, Set<Expr<BoolType>> atoms){
             stmt.getThen().accept(this, atoms);
             stmt.getElze().accept(this, atoms);
             atoms.addAll(ExprUtils.getAtoms(stmt.getCond()));
             return null;
->>>>>>> 8216d47d
         }
     }
 
