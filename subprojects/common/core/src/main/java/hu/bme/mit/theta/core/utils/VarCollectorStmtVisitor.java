--- conflicted
+++ resolved
@@ -1,17 +1,17 @@
 /*
- * Copyright 2021 Budapest University of Technology and Economics
+ *  Copyright 2021 Budapest University of Technology and Economics
  *
- * Licensed under the Apache License, Version 2.0 (the "License");
- * you may not use this file except in compliance with the License.
- * You may obtain a copy of the License at
+ *  Licensed under the Apache License, Version 2.0 (the "License");
+ *  you may not use this file except in compliance with the License.
+ *  You may obtain a copy of the License at
  *
- *     http://www.apache.org/licenses/LICENSE-2.0
+ *      http://www.apache.org/licenses/LICENSE-2.0
  *
- * Unless required by applicable law or agreed to in writing, software
- * distributed under the License is distributed on an "AS IS" BASIS,
- * WITHOUT WARRANTIES OR CONDITIONS OF ANY KIND, either express or implied.
- * See the License for the specific language governing permissions and
- * limitations under the License.
+ *  Unless required by applicable law or agreed to in writing, software
+ *  distributed under the License is distributed on an "AS IS" BASIS,
+ *  WITHOUT WARRANTIES OR CONDITIONS OF ANY KIND, either express or implied.
+ *  See the License for the specific language governing permissions and
+ *  limitations under the License.
  */
 package hu.bme.mit.theta.core.utils;
 
@@ -139,7 +139,6 @@
 	}
 
 	@Override
-<<<<<<< HEAD
 	public Void visit(FenceStmt fenceStmt, Collection<VarDecl<?>> param) {
 		return null;
 	}
@@ -153,7 +152,7 @@
 	public Void visit(StartThreadStmt startThreadStmt, Collection<VarDecl<?>> param) {
 		return null;
 	}
-=======
+	@Override
 	public Void visit(LoopStmt stmt, Collection<VarDecl<?>> vars) {
 		ExprUtils.collectVars(stmt.getFrom(),vars);
 		ExprUtils.collectVars(stmt.getTo(),vars);
@@ -161,5 +160,4 @@
 		return stmt.getStmt().accept(VarCollectorStmtVisitor.getInstance(),vars);
 	}
 
->>>>>>> 39138e35
 }