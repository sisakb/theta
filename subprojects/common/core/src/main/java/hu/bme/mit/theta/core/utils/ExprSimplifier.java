/*
 *  Copyright 2022 Budapest University of Technology and Economics
 *
 *  Licensed under the Apache License, Version 2.0 (the "License");
 *  you may not use this file except in compliance with the License.
 *  You may obtain a copy of the License at
 *
 *      http://www.apache.org/licenses/LICENSE-2.0
 *
 *  Unless required by applicable law or agreed to in writing, software
 *  distributed under the License is distributed on an "AS IS" BASIS,
 *  WITHOUT WARRANTIES OR CONDITIONS OF ANY KIND, either express or implied.
 *  See the License for the specific language governing permissions and
 *  limitations under the License.
 */
package hu.bme.mit.theta.core.utils;

import hu.bme.mit.theta.common.DispatchTable2;
import hu.bme.mit.theta.common.Tuple2;
import hu.bme.mit.theta.common.Utils;
import hu.bme.mit.theta.core.model.Valuation;
import hu.bme.mit.theta.core.type.Expr;
import hu.bme.mit.theta.core.type.LitExpr;
import hu.bme.mit.theta.core.type.Type;
import hu.bme.mit.theta.core.type.anytype.IteExpr;
import hu.bme.mit.theta.core.type.anytype.RefExpr;
import hu.bme.mit.theta.core.type.arraytype.ArrayInitExpr;
import hu.bme.mit.theta.core.type.arraytype.ArrayReadExpr;
import hu.bme.mit.theta.core.type.arraytype.ArrayType;
import hu.bme.mit.theta.core.type.arraytype.ArrayWriteExpr;
import hu.bme.mit.theta.core.type.booltype.AndExpr;
import hu.bme.mit.theta.core.type.booltype.BoolLitExpr;
import hu.bme.mit.theta.core.type.booltype.BoolType;
import hu.bme.mit.theta.core.type.booltype.FalseExpr;
import hu.bme.mit.theta.core.type.booltype.IffExpr;
import hu.bme.mit.theta.core.type.booltype.ImplyExpr;
import hu.bme.mit.theta.core.type.booltype.NotExpr;
import hu.bme.mit.theta.core.type.booltype.OrExpr;
import hu.bme.mit.theta.core.type.booltype.TrueExpr;
import hu.bme.mit.theta.core.type.booltype.XorExpr;
import hu.bme.mit.theta.core.type.bvtype.BvAddExpr;
import hu.bme.mit.theta.core.type.bvtype.BvAndExpr;
import hu.bme.mit.theta.core.type.bvtype.BvArithShiftRightExpr;
import hu.bme.mit.theta.core.type.bvtype.BvConcatExpr;
import hu.bme.mit.theta.core.type.bvtype.BvEqExpr;
import hu.bme.mit.theta.core.type.bvtype.BvExtractExpr;
import hu.bme.mit.theta.core.type.bvtype.BvLitExpr;
import hu.bme.mit.theta.core.type.bvtype.BvLogicShiftRightExpr;
import hu.bme.mit.theta.core.type.bvtype.BvMulExpr;
import hu.bme.mit.theta.core.type.bvtype.BvNegExpr;
import hu.bme.mit.theta.core.type.bvtype.BvNeqExpr;
import hu.bme.mit.theta.core.type.bvtype.BvNotExpr;
import hu.bme.mit.theta.core.type.bvtype.BvOrExpr;
import hu.bme.mit.theta.core.type.bvtype.BvPosExpr;
import hu.bme.mit.theta.core.type.bvtype.BvRotateLeftExpr;
import hu.bme.mit.theta.core.type.bvtype.BvRotateRightExpr;
import hu.bme.mit.theta.core.type.bvtype.BvSDivExpr;
import hu.bme.mit.theta.core.type.bvtype.BvSExtExpr;
import hu.bme.mit.theta.core.type.bvtype.BvSGeqExpr;
import hu.bme.mit.theta.core.type.bvtype.BvSGtExpr;
import hu.bme.mit.theta.core.type.bvtype.BvSLeqExpr;
import hu.bme.mit.theta.core.type.bvtype.BvSLtExpr;
import hu.bme.mit.theta.core.type.bvtype.BvSModExpr;
import hu.bme.mit.theta.core.type.bvtype.BvSRemExpr;
import hu.bme.mit.theta.core.type.bvtype.BvShiftLeftExpr;
import hu.bme.mit.theta.core.type.bvtype.BvSubExpr;
import hu.bme.mit.theta.core.type.bvtype.BvType;
import hu.bme.mit.theta.core.type.bvtype.BvUDivExpr;
import hu.bme.mit.theta.core.type.bvtype.BvUGeqExpr;
import hu.bme.mit.theta.core.type.bvtype.BvUGtExpr;
import hu.bme.mit.theta.core.type.bvtype.BvULeqExpr;
import hu.bme.mit.theta.core.type.bvtype.BvULtExpr;
import hu.bme.mit.theta.core.type.bvtype.BvURemExpr;
import hu.bme.mit.theta.core.type.bvtype.BvXorExpr;
import hu.bme.mit.theta.core.type.bvtype.BvZExtExpr;
import hu.bme.mit.theta.core.type.fptype.FpAbsExpr;
import hu.bme.mit.theta.core.type.fptype.FpAddExpr;
import hu.bme.mit.theta.core.type.fptype.FpAssignExpr;
import hu.bme.mit.theta.core.type.fptype.FpDivExpr;
import hu.bme.mit.theta.core.type.fptype.FpEqExpr;
import hu.bme.mit.theta.core.type.fptype.FpFromBvExpr;
import hu.bme.mit.theta.core.type.fptype.FpGeqExpr;
import hu.bme.mit.theta.core.type.fptype.FpGtExpr;
import hu.bme.mit.theta.core.type.fptype.FpIsInfiniteExpr;
import hu.bme.mit.theta.core.type.fptype.FpIsNanExpr;
import hu.bme.mit.theta.core.type.fptype.FpLeqExpr;
import hu.bme.mit.theta.core.type.fptype.FpLitExpr;
import hu.bme.mit.theta.core.type.fptype.FpLtExpr;
import hu.bme.mit.theta.core.type.fptype.FpMaxExpr;
import hu.bme.mit.theta.core.type.fptype.FpMinExpr;
import hu.bme.mit.theta.core.type.fptype.FpMulExpr;
import hu.bme.mit.theta.core.type.fptype.FpNegExpr;
import hu.bme.mit.theta.core.type.fptype.FpNeqExpr;
import hu.bme.mit.theta.core.type.fptype.FpPosExpr;
import hu.bme.mit.theta.core.type.fptype.FpRoundToIntegralExpr;
import hu.bme.mit.theta.core.type.fptype.FpSqrtExpr;
import hu.bme.mit.theta.core.type.fptype.FpSubExpr;
import hu.bme.mit.theta.core.type.fptype.FpToBvExpr;
import hu.bme.mit.theta.core.type.fptype.FpToFpExpr;
import hu.bme.mit.theta.core.type.fptype.FpType;
import hu.bme.mit.theta.core.type.inttype.IntAddExpr;
import hu.bme.mit.theta.core.type.inttype.IntDivExpr;
import hu.bme.mit.theta.core.type.inttype.IntEqExpr;
import hu.bme.mit.theta.core.type.inttype.IntGeqExpr;
import hu.bme.mit.theta.core.type.inttype.IntGtExpr;
import hu.bme.mit.theta.core.type.inttype.IntLeqExpr;
import hu.bme.mit.theta.core.type.inttype.IntLitExpr;
import hu.bme.mit.theta.core.type.inttype.IntLtExpr;
import hu.bme.mit.theta.core.type.inttype.IntModExpr;
import hu.bme.mit.theta.core.type.inttype.IntMulExpr;
import hu.bme.mit.theta.core.type.inttype.IntNegExpr;
import hu.bme.mit.theta.core.type.inttype.IntNeqExpr;
import hu.bme.mit.theta.core.type.inttype.IntPosExpr;
import hu.bme.mit.theta.core.type.inttype.IntRemExpr;
import hu.bme.mit.theta.core.type.inttype.IntSubExpr;
import hu.bme.mit.theta.core.type.inttype.IntToRatExpr;
import hu.bme.mit.theta.core.type.inttype.IntType;
import hu.bme.mit.theta.core.type.rattype.RatAddExpr;
import hu.bme.mit.theta.core.type.rattype.RatDivExpr;
import hu.bme.mit.theta.core.type.rattype.RatEqExpr;
import hu.bme.mit.theta.core.type.rattype.RatGeqExpr;
import hu.bme.mit.theta.core.type.rattype.RatGtExpr;
import hu.bme.mit.theta.core.type.rattype.RatLeqExpr;
import hu.bme.mit.theta.core.type.rattype.RatLitExpr;
import hu.bme.mit.theta.core.type.rattype.RatLtExpr;
import hu.bme.mit.theta.core.type.rattype.RatMulExpr;
import hu.bme.mit.theta.core.type.rattype.RatNegExpr;
import hu.bme.mit.theta.core.type.rattype.RatNeqExpr;
import hu.bme.mit.theta.core.type.rattype.RatPosExpr;
import hu.bme.mit.theta.core.type.rattype.RatSubExpr;
import hu.bme.mit.theta.core.type.rattype.RatToIntExpr;
import hu.bme.mit.theta.core.type.rattype.RatType;
import org.kframework.mpfr.BigFloat;

import java.math.BigInteger;
import java.util.ArrayList;
import java.util.Iterator;
import java.util.List;
import java.util.Optional;

import static hu.bme.mit.theta.core.type.booltype.BoolExprs.Bool;
import static hu.bme.mit.theta.core.type.booltype.BoolExprs.False;
import static hu.bme.mit.theta.core.type.booltype.BoolExprs.Not;
import static hu.bme.mit.theta.core.type.booltype.BoolExprs.True;
import static hu.bme.mit.theta.core.type.bvtype.BvExprs.Bv;
import static hu.bme.mit.theta.core.type.inttype.IntExprs.Int;
import static hu.bme.mit.theta.core.type.rattype.RatExprs.Rat;
import static hu.bme.mit.theta.core.utils.SimplifierLevel.*;

public final class ExprSimplifier {

	private final SimplifierLevel level;

	private ExprSimplifier(final SimplifierLevel level) {
		this.level = level;
	}

	public static ExprSimplifier create() {
		return create(SimplifierLevel.FULL);
	}
	public static ExprSimplifier create(final SimplifierLevel level) {
		return new ExprSimplifier(level);
	}

	private final DispatchTable2<Valuation, Expr<?>> TABLE = DispatchTable2.<Valuation, Expr<?>>builder()

			// Boolean

			.addCase(NotExpr.class, this::simplifyNot)

			.addCase(ImplyExpr.class, this::simplifyImply)

			.addCase(IffExpr.class, this::simplifyIff)

			.addCase(XorExpr.class, this::simplifyXor)

			.addCase(AndExpr.class, this::simplifyAnd)

			.addCase(OrExpr.class, this::simplifyOr)

			// Rational

			.addCase(RatAddExpr.class, this::simplifyRatAdd)

			.addCase(RatSubExpr.class, this::simplifyRatSub)

			.addCase(RatPosExpr.class, this::simplifyRatPos)

			.addCase(RatNegExpr.class, this::simplifyRatNeg)

			.addCase(RatMulExpr.class, this::simplifyRatMul)

			.addCase(RatDivExpr.class, this::simplifyRatDiv)

			.addCase(RatEqExpr.class, this::simplifyRatEq)

			.addCase(RatNeqExpr.class, this::simplifyRatNeq)

			.addCase(RatGeqExpr.class, this::simplifyRatGeq)

			.addCase(RatGtExpr.class, this::simplifyRatGt)

			.addCase(RatLeqExpr.class, this::simplifyRatLeq)

			.addCase(RatLtExpr.class, this::simplifyRatLt)

			.addCase(RatToIntExpr.class, this::simplifyRatToInt)

			// Integer

			.addCase(IntToRatExpr.class, this::simplifyIntToRat)

			.addCase(IntAddExpr.class, this::simplifyIntAdd)

			.addCase(IntSubExpr.class, this::simplifyIntSub)

			.addCase(IntPosExpr.class, this::simplifyIntPos)

			.addCase(IntNegExpr.class, this::simplifyIntNeg)

			.addCase(IntMulExpr.class, this::simplifyIntMul)

			.addCase(IntDivExpr.class, this::simplifyIntDiv)

			.addCase(IntModExpr.class, this::simplifyMod)

<<<<<<< HEAD
			.addCase(IntEqExpr.class, this::simplifyIntEq)
=======
			.addCase(IntRemExpr.class, ExprSimplifier::simplifyRem)

			.addCase(IntEqExpr.class, ExprSimplifier::simplifyIntEq)
>>>>>>> 5ae13281

			.addCase(IntNeqExpr.class, this::simplifyIntNeq)

			.addCase(IntGeqExpr.class, this::simplifyIntGeq)

			.addCase(IntGtExpr.class, this::simplifyIntGt)

			.addCase(IntLeqExpr.class, this::simplifyIntLeq)

			.addCase(IntLtExpr.class, this::simplifyIntLt)

			// Array

			.addCase(ArrayReadExpr.class, this::simplifyArrayRead)

			.addCase(ArrayWriteExpr.class, this::simplifyArrayWrite)

			.addCase(ArrayInitExpr.class, this::simplifyArrayInit)

			// Bitvectors

			.addCase(BvConcatExpr.class, this::simplifyBvConcat)

			.addCase(BvExtractExpr.class, this::simplifyBvExtract)

			.addCase(BvZExtExpr.class, this::simplifyBvZExt)

			.addCase(BvSExtExpr.class, this::simplifyBvSExt)

			.addCase(BvAddExpr.class, this::simplifyBvAdd)

			.addCase(BvSubExpr.class, this::simplifyBvSub)

			.addCase(BvPosExpr.class, this::simplifyBvPos)

			.addCase(BvNegExpr.class, this::simplifyBvNeg)

			.addCase(BvMulExpr.class, this::simplifyBvMul)

			.addCase(BvUDivExpr.class, this::simplifyBvUDiv)

			.addCase(BvSDivExpr.class, this::simplifyBvSDiv)

			.addCase(BvSModExpr.class, this::simplifyBvSMod)

			.addCase(BvURemExpr.class, this::simplifyBvURem)

			.addCase(BvSRemExpr.class, this::simplifyBvSRem)

			.addCase(BvAndExpr.class, this::simplifyBvAnd)

			.addCase(BvOrExpr.class, this::simplifyBvOr)

			.addCase(BvXorExpr.class, this::simplifyBvXor)

			.addCase(BvNotExpr.class, this::simplifyBvNot)

			.addCase(BvShiftLeftExpr.class, this::simplifyBvShiftLeft)

			.addCase(BvArithShiftRightExpr.class, this::simplifyBvArithShiftRight)

			.addCase(BvLogicShiftRightExpr.class, this::simplifyBvLogicShiftRight)

			.addCase(BvRotateLeftExpr.class, this::simplifyBvRotateLeft)

			.addCase(BvRotateRightExpr.class, this::simplifyBvRotateRight)

			.addCase(BvEqExpr.class, this::simplifyBvEq)

			.addCase(BvNeqExpr.class, this::simplifyBvNeq)

			.addCase(BvUGeqExpr.class, this::simplifyBvUGeq)

			.addCase(BvUGtExpr.class, this::simplifyBvUGt)

			.addCase(BvULeqExpr.class, this::simplifyBvULeq)

			.addCase(BvULtExpr.class, this::simplifyBvULt)

			.addCase(BvSGeqExpr.class, this::simplifyBvSGeq)

			.addCase(BvSGtExpr.class, this::simplifyBvSGt)

			.addCase(BvSLeqExpr.class, this::simplifyBvSLeq)

			.addCase(BvSLtExpr.class, this::simplifyBvSLt)

			// Floating points

			.addCase(FpAddExpr.class, this::simplifyFpAdd)

			.addCase(FpSubExpr.class, this::simplifyFpSub)

			.addCase(FpPosExpr.class, this::simplifyFpPos)

			.addCase(FpNegExpr.class, this::simplifyFpNeg)

			.addCase(FpMulExpr.class, this::simplifyFpMul)

			.addCase(FpDivExpr.class, this::simplifyFpDiv)

			.addCase(FpEqExpr.class, this::simplifyFpEq)

<<<<<<< HEAD
			.addCase(FpGeqExpr.class, this::simplifyFpGeq)
=======
			.addCase(FpAssignExpr.class, ExprSimplifier::simplifyFpAssign)

			.addCase(FpGeqExpr.class, ExprSimplifier::simplifyFpGeq)
>>>>>>> 5ae13281

			.addCase(FpLeqExpr.class, this::simplifyFpLeq)

			.addCase(FpGtExpr.class, this::simplifyFpGt)

			.addCase(FpLtExpr.class, this::simplifyFpLt)

			.addCase(FpNeqExpr.class, this::simplifyFpNeq)

			.addCase(FpAbsExpr.class, this::simplifyFpAbs)

			.addCase(FpRoundToIntegralExpr.class, this::simplifyFpRoundToIntegral)

			.addCase(FpMaxExpr.class, this::simplifyFpMax)

			.addCase(FpMinExpr.class, this::simplifyFpMin)

			.addCase(FpSqrtExpr.class, this::simplifyFpSqrt)

			.addCase(FpIsNanExpr.class, this::simplifyFpIsNan)

			.addCase(FpFromBvExpr.class, this::simplifyFpFromBv)

			.addCase(FpToBvExpr.class, this::simplifyFpToBv)

			.addCase(FpToFpExpr.class, this::simplifyFpToFp)

			// General

			.addCase(RefExpr.class, this::simplifyRef)

			.addCase(IteExpr.class, this::simplifyIte)

			// Default

			.addDefault((o, val) -> {
				final Expr<?> expr = (Expr<?>) o;
				return expr.map(e -> simplify(e, val));
			})

			.build();

	@SuppressWarnings("unchecked")
	public <T extends Type> Expr<T> simplify(final Expr<T> expr, final Valuation valuation) {
		return (Expr<T>) TABLE.dispatch(expr, valuation);
	}

	/*
	 * General
	 */

	private Expr<?> simplifyRef(final RefExpr<?> expr, final Valuation val) {
		return simplifyGenericRef(expr, val);
	}

	// TODO Eliminate helper method once the Java compiler is able to handle
	// this kind of type inference
	private <DeclType extends Type> Expr<DeclType> simplifyGenericRef(final RefExpr<DeclType> expr,
																			 final Valuation val) {
		final Optional<LitExpr<DeclType>> eval = val.eval(expr.getDecl());
		if (eval.isPresent()) {
			return eval.get();
		}

		return expr;
	}

	private Expr<?> simplifyIte(final IteExpr<?> expr, final Valuation val) {
		return simplifyGenericIte(expr, val);
	}

	// TODO Eliminate helper method once the Java compiler is able to handle
	// this kind of type inference
	private <ExprType extends Type> Expr<ExprType> simplifyGenericIte(final IteExpr<ExprType> expr,
																			 final Valuation val) {
		final Expr<BoolType> cond = simplify(expr.getCond(), val);

		if (cond instanceof TrueExpr) {
			final Expr<ExprType> then = simplify(expr.getThen(), val);
			return then;

		} else if (cond instanceof FalseExpr) {
			final Expr<ExprType> elze = simplify(expr.getElse(), val);
			return elze;
		}

		final Expr<ExprType> then = simplify(expr.getThen(), val);
		final Expr<ExprType> elze = simplify(expr.getElse(), val);

		return expr.with(cond, then, elze);
	}

	private Expr<?> simplifyArrayRead(final ArrayReadExpr<?, ?> expr, final Valuation val) {
		return simplifyGenericArrayRead(expr, val);
	}

	private <IT extends Type, ET extends Type> Expr<ET>
	simplifyGenericArrayRead(final ArrayReadExpr<IT, ET> expr, final Valuation val) {
		Expr<ArrayType<IT, ET>> arr = simplify(expr.getArray(), val);
		Expr<IT> index = simplify(expr.getIndex(), val);
		if (arr instanceof LitExpr<?> && index instanceof LitExpr<?>) { //The index is required to be a literal so that we can use 'equals' to compare it against existing keys in the array
			return expr.eval(val);
		}
		return expr.with(arr, index);
	}

	private Expr<?> simplifyArrayWrite(final ArrayWriteExpr<?, ?> expr, final Valuation val) {
		return simplifyGenericArrayWrite(expr, val);
	}

	private <IT extends Type, ET extends Type> Expr<ArrayType<IT, ET>>
	simplifyGenericArrayWrite(final ArrayWriteExpr<IT, ET> expr, final Valuation val) {
		Expr<ArrayType<IT, ET>> arr = simplify(expr.getArray(), val);
		Expr<IT> index = simplify(expr.getIndex(), val);
		Expr<ET> elem = simplify(expr.getElem(), val);
		if (arr instanceof LitExpr<?> && index instanceof LitExpr<?> && elem instanceof LitExpr<?>) {
			return expr.eval(val);
		}
		return expr.with(arr, index, elem);
	}

	private <IT extends Type, ET extends Type> Expr<ArrayType<IT, ET>>
	simplifyArrayInit(final ArrayInitExpr<IT, ET> t, final Valuation val) {
		boolean nonLiteralFound = false;
		List<Tuple2<Expr<IT>, Expr<ET>>> newElements = new ArrayList<>();
		Expr<ET> newElseElem = simplify(t.getElseElem(), val);
		if (!(newElseElem instanceof LitExpr)) nonLiteralFound = true;
		for (Tuple2<Expr<IT>, Expr<ET>> element : t.getElements()) {
			Expr<IT> newIndex = simplify(element.get1(), val);
			Expr<ET> newElement = simplify(element.get2(), val);
			newElements.add(Tuple2.of(newIndex, newElement));
			if (!(newElement instanceof LitExpr) || !(newIndex instanceof LitExpr)) nonLiteralFound = true;
		}
		if (nonLiteralFound) return ArrayInitExpr.of(newElements, newElseElem, t.getType());
		else return t.eval(val);
	}

	/*
	 * Booleans
	 */

	private Expr<BoolType> simplifyNot(final NotExpr expr, final Valuation val) {
		final Expr<BoolType> op = simplify(expr.getOp(), val);
		if (op instanceof NotExpr) {
			return ((NotExpr) op).getOp();
		} else if (op instanceof TrueExpr) {
			return False();
		} else if (op instanceof FalseExpr) {
			return True();
		}

		return expr.with(op);
	}

	private Expr<BoolType> simplifyImply(final ImplyExpr expr, final Valuation val) {
		final Expr<BoolType> leftOp = simplify(expr.getLeftOp(), val);
		final Expr<BoolType> rightOp = simplify(expr.getRightOp(), val);

		if (leftOp instanceof BoolLitExpr && rightOp instanceof BoolLitExpr) {
			final boolean leftValue = ((BoolLitExpr) leftOp).getValue();
			final boolean rightValue = ((BoolLitExpr) rightOp).getValue();
			return Bool(!leftValue || rightValue);
		} else if (leftOp instanceof RefExpr && rightOp instanceof RefExpr) {
			if (level != LITERAL_ONLY && leftOp.equals(rightOp)) {
				return True();
			}
		}

		if (leftOp instanceof FalseExpr || rightOp instanceof TrueExpr) {
			return True();
		} else if (leftOp instanceof TrueExpr) {
			return rightOp;
		} else if (rightOp instanceof FalseExpr) {
			return simplify(Not(leftOp), val);
		}

		return expr.with(leftOp, rightOp);
	}

	private Expr<BoolType> simplifyIff(final IffExpr expr, final Valuation val) {
		final Expr<BoolType> leftOp = simplify(expr.getLeftOp(), val);
		final Expr<BoolType> rightOp = simplify(expr.getRightOp(), val);

		if (leftOp instanceof BoolLitExpr && rightOp instanceof BoolLitExpr) {
			final boolean leftValue = ((BoolLitExpr) leftOp).getValue();
			final boolean rightValue = ((BoolLitExpr) rightOp).getValue();
			return Bool(leftValue == rightValue);
		} else if (leftOp instanceof RefExpr && rightOp instanceof RefExpr) {
			if (level != LITERAL_ONLY && leftOp.equals(rightOp)) {
				return True();
			}
		}

		if (leftOp instanceof TrueExpr) {
			return rightOp;
		} else if (rightOp instanceof TrueExpr) {
			return leftOp;
		} else if (leftOp instanceof FalseExpr) {
			return simplify(Not(rightOp), val);
		} else if (rightOp instanceof FalseExpr) {
			return simplify(Not(leftOp), val);
		}

		return expr.with(leftOp, rightOp);
	}

	private Expr<BoolType> simplifyXor(final XorExpr expr, final Valuation val) {
		final Expr<BoolType> leftOp = simplify(expr.getLeftOp(), val);
		final Expr<BoolType> rightOp = simplify(expr.getRightOp(), val);

		if (leftOp instanceof BoolLitExpr && rightOp instanceof BoolLitExpr) {
			final boolean leftValue = ((BoolLitExpr) leftOp).getValue();
			final boolean rightValue = ((BoolLitExpr) rightOp).getValue();
			return Bool(leftValue != rightValue);
		} else if (leftOp instanceof RefExpr && rightOp instanceof RefExpr) {
			if (level != LITERAL_ONLY && leftOp.equals(rightOp)) {
				return False();
			}
		}

		if (leftOp instanceof TrueExpr) {
			return simplify(Not(rightOp), val);
		} else if (rightOp instanceof TrueExpr) {
			return simplify(Not(leftOp), val);
		} else if (leftOp instanceof FalseExpr) {
			return rightOp;
		} else if (rightOp instanceof FalseExpr) {
			return leftOp;
		}

		return expr.with(leftOp, rightOp);
	}

	private Expr<BoolType> simplifyAnd(final AndExpr expr, final Valuation val) {
		final List<Expr<BoolType>> ops = new ArrayList<>();

		if (expr.getOps().isEmpty()) {
			return True();
		}

		for (final Expr<BoolType> op : expr.getOps()) {
			final Expr<BoolType> opVisited = simplify(op, val);
			if (opVisited instanceof TrueExpr) {
				continue;
			} else if (opVisited instanceof FalseExpr) {
				return False();
			} else if (opVisited instanceof AndExpr) {
				final AndExpr andOp = (AndExpr) opVisited;
				ops.addAll(andOp.getOps());
			} else {
				ops.add(opVisited);
			}
		}

		if (ops.isEmpty()) {
			return True();
		} else if (ops.size() == 1) {
			return Utils.singleElementOf(ops);
		}

		return expr.with(ops);
	}

	private Expr<BoolType> simplifyOr(final OrExpr expr, final Valuation val) {
		final List<Expr<BoolType>> ops = new ArrayList<>();

		if (expr.getOps().isEmpty()) {
			return True();
		}

		for (final Expr<BoolType> op : expr.getOps()) {
			final Expr<BoolType> opVisited = simplify(op, val);
			if (opVisited instanceof FalseExpr) {
				continue;
			} else if (opVisited instanceof TrueExpr) {
				return True();
			} else if (opVisited instanceof OrExpr) {
				final OrExpr orOp = (OrExpr) opVisited;
				ops.addAll(orOp.getOps());
			} else {
				ops.add(opVisited);
			}
		}

		if (ops.isEmpty()) {
			return False();
		} else if (ops.size() == 1) {
			return Utils.singleElementOf(ops);
		}

		return expr.with(ops);
	}

	/*
	 * Rationals
	 */

	private Expr<RatType> simplifyRatAdd(final RatAddExpr expr, final Valuation val) {
		final List<Expr<RatType>> ops = new ArrayList<>();

		for (final Expr<RatType> op : expr.getOps()) {
			final Expr<RatType> opVisited = simplify(op, val);
			if (opVisited instanceof RatAddExpr) {
				final RatAddExpr addOp = (RatAddExpr) opVisited;
				ops.addAll(addOp.getOps());
			} else {
				ops.add(opVisited);
			}
		}
		var num = BigInteger.ZERO;
		var denom = BigInteger.ONE;

		for (final Iterator<Expr<RatType>> iterator = ops.iterator(); iterator.hasNext(); ) {
			final Expr<RatType> op = iterator.next();
			if (op instanceof RatLitExpr) {
				final RatLitExpr litOp = (RatLitExpr) op;
				num = num.multiply(litOp.getDenom()).add(denom.multiply(litOp.getNum()));
				denom = denom.multiply(litOp.getDenom());
				iterator.remove();
			}
		}

		final Expr<RatType> sum = Rat(num, denom);

		if (!sum.equals(Rat(0, 1))) {
			ops.add(0, sum);
		}

		if (ops.isEmpty()) {
			return Rat(0, 1);
		} else if (ops.size() == 1) {
			return Utils.singleElementOf(ops);
		}

		return expr.with(ops);
	}

	private Expr<RatType> simplifyRatSub(final RatSubExpr expr, final Valuation val) {
		final Expr<RatType> leftOp = simplify(expr.getLeftOp(), val);
		final Expr<RatType> rightOp = simplify(expr.getRightOp(), val);

		if (leftOp instanceof RatLitExpr && rightOp instanceof RatLitExpr) {
			final RatLitExpr leftLit = (RatLitExpr) leftOp;
			final RatLitExpr rightLit = (RatLitExpr) rightOp;
			return leftLit.sub(rightLit);
		}

		if (leftOp instanceof RefExpr && rightOp instanceof RefExpr) {
			if (leftOp.equals(rightOp)) {
				return Rat(0, 1);
			}
		}

		return expr.with(leftOp, rightOp);
	}

	private Expr<RatType> simplifyRatPos(final RatPosExpr expr, final Valuation val) {
		return simplify(expr.getOp(), val);
	}

	private Expr<RatType> simplifyRatNeg(final RatNegExpr expr, final Valuation val) {
		final Expr<RatType> op = simplify(expr.getOp(), val);

		if (op instanceof RatLitExpr) {
			final RatLitExpr litOp = (RatLitExpr) op;
			return litOp.neg();
		} else if (op instanceof RatNegExpr) {
			final RatNegExpr negOp = (RatNegExpr) op;
			return negOp.getOp();
		}

		return expr.with(op);
	}

	private Expr<RatType> simplifyRatMul(final RatMulExpr expr, final Valuation val) {
		final List<Expr<RatType>> ops = new ArrayList<>();

		for (final Expr<RatType> op : expr.getOps()) {
			final Expr<RatType> opVisited = simplify(op, val);
			if (opVisited instanceof RatMulExpr) {
				final RatMulExpr mulOp = (RatMulExpr) opVisited;
				ops.addAll(mulOp.getOps());
			} else {
				ops.add(opVisited);
			}
		}
		var num = BigInteger.ONE;
		var denom = BigInteger.ONE;

		for (final Iterator<Expr<RatType>> iterator = ops.iterator(); iterator.hasNext(); ) {
			final Expr<RatType> op = iterator.next();
			if (op instanceof RatLitExpr) {
				final RatLitExpr litOp = (RatLitExpr) op;
				num = num.multiply(litOp.getNum());
				denom = denom.multiply(litOp.getDenom());
				iterator.remove();
				if (num.compareTo(BigInteger.ZERO) == 0) {
					return Rat(0, 1);
				}
			}
		}

		final Expr<RatType> prod = Rat(num, denom);

		if (!prod.equals(Rat(1, 1))) {
			ops.add(0, prod);
		}

		if (ops.isEmpty()) {
			return Rat(1, 1);
		} else if (ops.size() == 1) {
			return Utils.singleElementOf(ops);
		}

		return expr.with(ops);
	}

	private Expr<RatType> simplifyRatDiv(final RatDivExpr expr, final Valuation val) {
		final Expr<RatType> leftOp = simplify(expr.getLeftOp(), val);
		final Expr<RatType> rightOp = simplify(expr.getRightOp(), val);

		if (leftOp instanceof RatLitExpr && rightOp instanceof RatLitExpr) {
			final RatLitExpr leftLit = (RatLitExpr) leftOp;
			final RatLitExpr rightLit = (RatLitExpr) rightOp;
			return leftLit.div(rightLit);
		}

		return expr.with(leftOp, rightOp);
	}

	private Expr<BoolType> simplifyRatEq(final RatEqExpr expr, final Valuation val) {
		final Expr<RatType> leftOp = simplify(expr.getLeftOp(), val);
		final Expr<RatType> rightOp = simplify(expr.getRightOp(), val);

		if (leftOp instanceof RatLitExpr && rightOp instanceof RatLitExpr) {
			return Bool(leftOp.equals(rightOp));
		} else if (leftOp instanceof RefExpr && rightOp instanceof RefExpr) {
			if (level != LITERAL_ONLY && leftOp.equals(rightOp)) {
				return True();
			}
		}

		return expr.with(leftOp, rightOp);
	}

	private Expr<BoolType> simplifyRatNeq(final RatNeqExpr expr, final Valuation val) {
		final Expr<RatType> leftOp = simplify(expr.getLeftOp(), val);
		final Expr<RatType> rightOp = simplify(expr.getRightOp(), val);

		if (leftOp instanceof RatLitExpr && rightOp instanceof RatLitExpr) {
			return Bool(!leftOp.equals(rightOp));
		} else if (leftOp instanceof RefExpr && rightOp instanceof RefExpr) {
			if (level != LITERAL_ONLY && leftOp.equals(rightOp)) {
				return False();
			}
		}

		return expr.with(leftOp, rightOp);
	}

	private Expr<BoolType> simplifyRatGeq(final RatGeqExpr expr, final Valuation val) {
		final Expr<RatType> leftOp = simplify(expr.getLeftOp(), val);
		final Expr<RatType> rightOp = simplify(expr.getRightOp(), val);

		if (leftOp instanceof RatLitExpr && rightOp instanceof RatLitExpr) {
			final RatLitExpr leftLit = (RatLitExpr) leftOp;
			final RatLitExpr rightLit = (RatLitExpr) rightOp;
			return Bool(leftLit.compareTo(rightLit) >= 0);
		}

		if (leftOp instanceof RefExpr && rightOp instanceof RefExpr) {
			if (level != LITERAL_ONLY && leftOp.equals(rightOp)) {
				return True();
			}
		}

		return expr.with(leftOp, rightOp);
	}

	private Expr<BoolType> simplifyRatGt(final RatGtExpr expr, final Valuation val) {
		final Expr<RatType> leftOp = simplify(expr.getLeftOp(), val);
		final Expr<RatType> rightOp = simplify(expr.getRightOp(), val);

		if (leftOp instanceof RatLitExpr && rightOp instanceof RatLitExpr) {
			final RatLitExpr leftLit = (RatLitExpr) leftOp;
			final RatLitExpr rightLit = (RatLitExpr) rightOp;
			return Bool(leftLit.compareTo(rightLit) > 0);
		}

		if (leftOp instanceof RefExpr && rightOp instanceof RefExpr) {
			if (level != LITERAL_ONLY && leftOp.equals(rightOp)) {
				return False();
			}
		}

		return expr.with(leftOp, rightOp);
	}

	private Expr<BoolType> simplifyRatLeq(final RatLeqExpr expr, final Valuation val) {
		final Expr<RatType> leftOp = simplify(expr.getLeftOp(), val);
		final Expr<RatType> rightOp = simplify(expr.getRightOp(), val);

		if (leftOp instanceof RatLitExpr && rightOp instanceof RatLitExpr) {
			final RatLitExpr leftLit = (RatLitExpr) leftOp;
			final RatLitExpr rightLit = (RatLitExpr) rightOp;
			return Bool(leftLit.compareTo(rightLit) <= 0);
		}

		if (leftOp instanceof RefExpr && rightOp instanceof RefExpr) {
			if (level != LITERAL_ONLY && leftOp.equals(rightOp)) {
				return True();
			}
		}

		return expr.with(leftOp, rightOp);
	}

	private Expr<BoolType> simplifyRatLt(final RatLtExpr expr, final Valuation val) {
		final Expr<RatType> leftOp = simplify(expr.getLeftOp(), val);
		final Expr<RatType> rightOp = simplify(expr.getRightOp(), val);

		if (leftOp instanceof RatLitExpr && rightOp instanceof RatLitExpr) {
			final RatLitExpr leftLit = (RatLitExpr) leftOp;
			final RatLitExpr rightLit = (RatLitExpr) rightOp;
			return Bool(leftLit.compareTo(rightLit) < 0);
		}

		if (leftOp instanceof RefExpr && rightOp instanceof RefExpr) {
			if (level != LITERAL_ONLY && leftOp.equals(rightOp)) {
				return False();
			}
		}

		return expr.with(leftOp, rightOp);
	}

	private Expr<IntType> simplifyRatToInt(final RatToIntExpr expr, final Valuation val) {
		final Expr<RatType> op = simplify(expr.getOp(), val);

		if (op instanceof RatLitExpr) {
			final RatLitExpr litOp = (RatLitExpr) op;
			return litOp.toInt();
		}

		return expr.with(op);
	}

	/*
	 * Integers
	 */

	private Expr<RatType> simplifyIntToRat(final IntToRatExpr expr, final Valuation val) {
		final Expr<IntType> op = simplify(expr.getOp(), val);

		if (op instanceof IntLitExpr) {
			final IntLitExpr litOp = (IntLitExpr) op;
			return litOp.toRat();
		}

		return expr.with(op);
	}

	private Expr<IntType> simplifyIntAdd(final IntAddExpr expr, final Valuation val) {
		final List<Expr<IntType>> ops = new ArrayList<>();

		for (final Expr<IntType> op : expr.getOps()) {
			final Expr<IntType> opVisited = simplify(op, val);
			if (opVisited instanceof IntAddExpr) {
				final IntAddExpr addOp = (IntAddExpr) opVisited;
				ops.addAll(addOp.getOps());
			} else {
				ops.add(opVisited);
			}
		}
		var value = BigInteger.ZERO;

		for (final Iterator<Expr<IntType>> iterator = ops.iterator(); iterator.hasNext(); ) {
			final Expr<IntType> op = iterator.next();
			if (op instanceof IntLitExpr) {
				final IntLitExpr litOp = (IntLitExpr) op;
				value = value.add(litOp.getValue());
				iterator.remove();
			}
		}

		if (value.compareTo(BigInteger.ZERO) != 0) {
			final Expr<IntType> sum = Int(value);
			ops.add(sum);
		}

		if (ops.isEmpty()) {
			return Int(BigInteger.ZERO);
		} else if (ops.size() == 1) {
			return Utils.singleElementOf(ops);
		}

		return expr.with(ops);
	}

	private Expr<IntType> simplifyIntSub(final IntSubExpr expr, final Valuation val) {
		final Expr<IntType> leftOp = simplify(expr.getLeftOp(), val);
		final Expr<IntType> rightOp = simplify(expr.getRightOp(), val);

		if (leftOp instanceof IntLitExpr && rightOp instanceof IntLitExpr) {
			final IntLitExpr leftLit = (IntLitExpr) leftOp;
			final IntLitExpr rightLit = (IntLitExpr) rightOp;
			return leftLit.sub(rightLit);
		}

		if (leftOp instanceof RefExpr && rightOp instanceof RefExpr) {
			if (leftOp.equals(rightOp)) {
				return Int(BigInteger.ZERO);
			}
		}

		return expr.with(leftOp, rightOp);
	}

	private Expr<IntType> simplifyIntPos(final IntPosExpr expr, final Valuation val) {
		return simplify(expr.getOp(), val);
	}

	private Expr<IntType> simplifyIntNeg(final IntNegExpr expr, final Valuation val) {
		final Expr<IntType> op = simplify(expr.getOp(), val);

		if (op instanceof IntLitExpr) {
			final IntLitExpr litOp = (IntLitExpr) op;
			return litOp.neg();
		} else if (op instanceof IntNegExpr) {
			final IntNegExpr negOp = (IntNegExpr) op;
			return negOp.getOp();
		}

		return expr.with(op);
	}

	private Expr<IntType> simplifyIntMul(final IntMulExpr expr, final Valuation val) {
		final List<Expr<IntType>> ops = new ArrayList<>();

		for (final Expr<IntType> op : expr.getOps()) {
			final Expr<IntType> opVisited = simplify(op, val);
			if (opVisited instanceof IntMulExpr) {
				final IntMulExpr mulOp = (IntMulExpr) opVisited;
				ops.addAll(mulOp.getOps());
			} else {
				ops.add(opVisited);
			}
		}

		var value = BigInteger.ONE;
		for (final Iterator<Expr<IntType>> iterator = ops.iterator(); iterator.hasNext(); ) {
			final Expr<IntType> op = iterator.next();
			if (op instanceof IntLitExpr) {
				final IntLitExpr litOp = (IntLitExpr) op;
				value = value.multiply(litOp.getValue());
				iterator.remove();
				if (value.compareTo(BigInteger.ZERO) == 0) {
					return Int(BigInteger.ZERO);
				}
			}
		}

		if (value.compareTo(BigInteger.ONE) != 0) {
			final Expr<IntType> prod = Int(value);
			ops.add(0, prod);
		}

		if (ops.isEmpty()) {
			return Int(BigInteger.ONE);
		} else if (ops.size() == 1) {
			return Utils.singleElementOf(ops);
		}

		return expr.with(ops);
	}

	private Expr<IntType> simplifyIntDiv(final IntDivExpr expr, final Valuation val) {
		final Expr<IntType> leftOp = simplify(expr.getLeftOp(), val);
		final Expr<IntType> rightOp = simplify(expr.getRightOp(), val);

		if (leftOp instanceof IntLitExpr && rightOp instanceof IntLitExpr) {
			final IntLitExpr leftLit = (IntLitExpr) leftOp;
			final IntLitExpr rightLit = (IntLitExpr) rightOp;
			return leftLit.div(rightLit);
		}

		return expr.with(leftOp, rightOp);
	}

	private Expr<IntType> simplifyMod(final IntModExpr expr, final Valuation val) {
		final Expr<IntType> leftOp = simplify(expr.getLeftOp(), val);
		final Expr<IntType> rightOp = simplify(expr.getRightOp(), val);

		if (leftOp instanceof IntLitExpr && rightOp instanceof IntLitExpr) {
			final IntLitExpr leftLit = (IntLitExpr) leftOp;
			final IntLitExpr rightLit = (IntLitExpr) rightOp;
			return leftLit.mod(rightLit);
		} else if (leftOp instanceof IntModExpr && ((IntModExpr) leftOp).getRightOp().equals(rightOp)) {
			return leftOp;
		}

		return expr.with(leftOp, rightOp);
	}

	private static Expr<IntType> simplifyRem(final IntRemExpr expr, final Valuation val) {
		final Expr<IntType> leftOp = simplify(expr.getLeftOp(), val);
		final Expr<IntType> rightOp = simplify(expr.getRightOp(), val);

		if (leftOp instanceof IntLitExpr && rightOp instanceof IntLitExpr) {
			final IntLitExpr leftLit = (IntLitExpr) leftOp;
			final IntLitExpr rightLit = (IntLitExpr) rightOp;
			return leftLit.rem(rightLit);
		} else if (leftOp instanceof IntRemExpr && ((IntRemExpr) leftOp).getRightOp().equals(rightOp)) {
			return simplify(leftOp, val);
		}

		return expr.with(leftOp, rightOp);
	}

	private Expr<BoolType> simplifyIntEq(final IntEqExpr expr, final Valuation val) {
		final Expr<IntType> leftOp = simplify(expr.getLeftOp(), val);
		final Expr<IntType> rightOp = simplify(expr.getRightOp(), val);

		if (leftOp instanceof IntLitExpr && rightOp instanceof IntLitExpr) {
			return Bool(leftOp.equals(rightOp));
		} else if (leftOp instanceof RefExpr && rightOp instanceof RefExpr) {
			if (level != LITERAL_ONLY && leftOp.equals(rightOp)) {
				return True();
			}
		}

		return expr.with(leftOp, rightOp);
	}

	private Expr<BoolType> simplifyIntNeq(final IntNeqExpr expr, final Valuation val) {
		final Expr<IntType> leftOp = simplify(expr.getLeftOp(), val);
		final Expr<IntType> rightOp = simplify(expr.getRightOp(), val);

		if (leftOp instanceof IntLitExpr && rightOp instanceof IntLitExpr) {
			return Bool(!leftOp.equals(rightOp));
		} else if (leftOp instanceof RefExpr && rightOp instanceof RefExpr) {
			if (level != LITERAL_ONLY && leftOp.equals(rightOp)) {
				return False();
			}
		}

		return expr.with(leftOp, rightOp);
	}

	private Expr<BoolType> simplifyIntGeq(final IntGeqExpr expr, final Valuation val) {
		final Expr<IntType> leftOp = simplify(expr.getLeftOp(), val);
		final Expr<IntType> rightOp = simplify(expr.getRightOp(), val);

		if (leftOp instanceof IntLitExpr && rightOp instanceof IntLitExpr) {
			final IntLitExpr leftLit = (IntLitExpr) leftOp;
			final IntLitExpr rightLit = (IntLitExpr) rightOp;
			return Bool(leftLit.compareTo(rightLit) >= 0);
		}

		if (leftOp instanceof RefExpr && rightOp instanceof RefExpr) {
			if (level != LITERAL_ONLY && leftOp.equals(rightOp)) {
				return True();
			}
		}

		return expr.with(leftOp, rightOp);
	}

	private Expr<BoolType> simplifyIntGt(final IntGtExpr expr, final Valuation val) {
		final Expr<IntType> leftOp = simplify(expr.getLeftOp(), val);
		final Expr<IntType> rightOp = simplify(expr.getRightOp(), val);

		if (leftOp instanceof IntLitExpr && rightOp instanceof IntLitExpr) {
			final IntLitExpr leftLit = (IntLitExpr) leftOp;
			final IntLitExpr rightLit = (IntLitExpr) rightOp;
			return Bool(leftLit.compareTo(rightLit) > 0);
		}

		if (leftOp instanceof RefExpr && rightOp instanceof RefExpr) {
			if (level != LITERAL_ONLY && leftOp.equals(rightOp)) {
				return False();
			}
		}

		return expr.with(leftOp, rightOp);
	}

	private Expr<BoolType> simplifyIntLeq(final IntLeqExpr expr, final Valuation val) {
		final Expr<IntType> leftOp = simplify(expr.getLeftOp(), val);
		final Expr<IntType> rightOp = simplify(expr.getRightOp(), val);

		if (leftOp instanceof IntLitExpr && rightOp instanceof IntLitExpr) {
			final IntLitExpr leftLit = (IntLitExpr) leftOp;
			final IntLitExpr rightLit = (IntLitExpr) rightOp;
			return Bool(leftLit.compareTo(rightLit) <= 0);
		}

		if (leftOp instanceof RefExpr && rightOp instanceof RefExpr) {
			if (level != LITERAL_ONLY && leftOp.equals(rightOp)) {
				return True();
			}
		}

		return expr.with(leftOp, rightOp);
	}

	private Expr<BoolType> simplifyIntLt(final IntLtExpr expr, final Valuation val) {
		final Expr<IntType> leftOp = simplify(expr.getLeftOp(), val);
		final Expr<IntType> rightOp = simplify(expr.getRightOp(), val);

		if (leftOp instanceof IntLitExpr && rightOp instanceof IntLitExpr) {
			final IntLitExpr leftLit = (IntLitExpr) leftOp;
			final IntLitExpr rightLit = (IntLitExpr) rightOp;
			return Bool(leftLit.compareTo(rightLit) < 0);
		}

		if (leftOp instanceof RefExpr && rightOp instanceof RefExpr) {
			if (level != LITERAL_ONLY && leftOp.equals(rightOp)) {
				return False();
			}
		}

		return expr.with(leftOp, rightOp);
	}

	/*
	 * Bitvectors
	 */

	private Expr<BvType> simplifyBvConcat(final BvConcatExpr expr, final Valuation val) {
		final List<Expr<BvType>> ops = new ArrayList<>();

		for (final Expr<BvType> op : expr.getOps()) {
			final Expr<BvType> opVisited = simplify(op, val);
			if (opVisited instanceof BvConcatExpr) {
				final BvConcatExpr addOp = (BvConcatExpr) opVisited;
				ops.addAll(addOp.getOps());
			} else {
				ops.add(opVisited);
			}
		}
		BvLitExpr value = null;

		for (final Iterator<Expr<BvType>> iterator = ops.iterator(); iterator.hasNext(); ) {
			final Expr<BvType> op = iterator.next();
			if (op instanceof BvLitExpr) {
				final BvLitExpr litOp = (BvLitExpr) op;
				if (value == null) {
					value = litOp;
				} else {
					value = value.concat(litOp);
				}
				iterator.remove();
			} else {
				return expr.withOps(ops);
			}
		}

		return value;
	}

	private Expr<BvType> simplifyBvExtract(final BvExtractExpr expr, final Valuation val) {
		final Expr<BvType> bitvec = simplify(expr.getBitvec(), val);

		if (bitvec instanceof BvLitExpr) {
			return ((BvLitExpr) bitvec).extract(expr.getFrom(), expr.getUntil());
		} else {
			return expr.withOps(List.of(bitvec, expr.getFrom(), expr.getUntil()));
		}
	}

	private Expr<BvType> simplifyBvZExt(final BvZExtExpr expr, final Valuation val) {
		final Expr<BvType> bitvec = simplify(expr.getOp(), val);

		if (bitvec instanceof BvLitExpr) {
			return ((BvLitExpr) bitvec).zext(expr.getExtendType());
		} else {
			return expr.withOps(List.of(bitvec));
		}
	}

	private Expr<BvType> simplifyBvSExt(final BvSExtExpr expr, final Valuation val) {
		final Expr<BvType> bitvec = simplify(expr.getOp(), val);

		if (bitvec instanceof BvLitExpr) {
			return ((BvLitExpr) bitvec).sext(expr.getExtendType());
		} else {
			return expr.withOps(List.of(bitvec));
		}
	}

	private Expr<BvType> simplifyBvAdd(final BvAddExpr expr, final Valuation val) {
		final List<Expr<BvType>> ops = new ArrayList<>();

		for (final Expr<BvType> op : expr.getOps()) {
			final Expr<BvType> opVisited = simplify(op, val);
			if (opVisited instanceof BvAddExpr) {
				final BvAddExpr addOp = (BvAddExpr) opVisited;
				ops.addAll(addOp.getOps());
			} else {
				ops.add(opVisited);
			}
		}
		BvLitExpr value = Bv(new boolean[expr.getType().getSize()]);

		for (final Iterator<Expr<BvType>> iterator = ops.iterator(); iterator.hasNext(); ) {
			final Expr<BvType> op = iterator.next();
			if (op instanceof BvLitExpr) {
				final BvLitExpr litOp = (BvLitExpr) op;
				value = value.add(litOp);
				iterator.remove();
			}
		}

		if (!value.eq(Bv(new boolean[expr.getType().getSize()])).getValue()) {
			ops.add(value);
		}

		if (ops.isEmpty()) {
			return Bv(new boolean[expr.getType().getSize()]);
		} else if (ops.size() == 1) {
			return Utils.singleElementOf(ops);
		}

		return expr.with(ops);
	}

	private Expr<BvType> simplifyBvSub(final BvSubExpr expr, final Valuation val) {
		final Expr<BvType> leftOp = simplify(expr.getLeftOp(), val);
		final Expr<BvType> rightOp = simplify(expr.getRightOp(), val);

		if (leftOp instanceof BvLitExpr && rightOp instanceof BvLitExpr) {
			final BvLitExpr leftLit = (BvLitExpr) leftOp;
			final BvLitExpr rightLit = (BvLitExpr) rightOp;
			return leftLit.sub(rightLit);
		}

		if (leftOp instanceof RefExpr && rightOp instanceof RefExpr) {
			if (leftOp.equals(rightOp)) {
				return Bv(new boolean[expr.getType().getSize()]);
			}
		}

		return expr.with(leftOp, rightOp);
	}

	private Expr<BvType> simplifyBvPos(final BvPosExpr expr, final Valuation val) {
		return simplify(expr.getOp(), val);
	}

	private Expr<BvType> simplifyBvNeg(final BvNegExpr expr, final Valuation val) {
		final Expr<BvType> op = simplify(expr.getOp(), val);

		if (op instanceof BvLitExpr) {
			final BvLitExpr litOp = (BvLitExpr) op;
			return litOp.neg();
		} else if (op instanceof BvNegExpr) {
			final BvNegExpr negOp = (BvNegExpr) op;
			return negOp.getOp();
		}

		return expr.with(op);
	}

	private Expr<BvType> simplifyBvMul(final BvMulExpr expr, final Valuation val) {
		final List<Expr<BvType>> ops = new ArrayList<>();

		for (final Expr<BvType> op : expr.getOps()) {
			final Expr<BvType> opVisited = simplify(op, val);
			if (opVisited instanceof BvMulExpr) {
				final BvMulExpr mulOp = (BvMulExpr) opVisited;
				ops.addAll(mulOp.getOps());
			} else {
				ops.add(opVisited);
			}
		}

		final BvLitExpr ZERO = Bv(new boolean[expr.getType().getSize()]);
		final BvLitExpr ONE = Bv(new boolean[expr.getType().getSize()]);
		ONE.getValue()[expr.getType().getSize() - 1] = true; // 1

		BvLitExpr value = ONE;
		for (final Iterator<Expr<BvType>> iterator = ops.iterator(); iterator.hasNext(); ) {
			final Expr<BvType> op = iterator.next();
			if (op instanceof BvLitExpr) {
				final BvLitExpr litOp = (BvLitExpr) op;
				value = value.mul(litOp);
				iterator.remove();
				if (value.equals(ZERO)) {
					return ZERO;
				}
			}
		}

		if (!value.equals(ONE)) {
			ops.add(0, value);
		}

		if (ops.isEmpty()) {
			return ONE;
		} else if (ops.size() == 1) {
			return Utils.singleElementOf(ops);
		}

		return expr.with(ops);
	}

	private Expr<BvType> simplifyBvUDiv(final BvUDivExpr expr, final Valuation val) {
		final Expr<BvType> leftOp = simplify(expr.getLeftOp(), val);
		final Expr<BvType> rightOp = simplify(expr.getRightOp(), val);

		if (leftOp instanceof BvLitExpr && rightOp instanceof BvLitExpr) {
			final BvLitExpr leftLit = (BvLitExpr) leftOp;
			final BvLitExpr rightLit = (BvLitExpr) rightOp;
			return leftLit.udiv(rightLit);
		}

		if (leftOp instanceof RefExpr && rightOp instanceof RefExpr) {
			if (leftOp.equals(rightOp)) {
				final BvLitExpr ONE = Bv(new boolean[expr.getType().getSize()]);
				ONE.getValue()[expr.getType().getSize() - 1] = true; // 1
				return ONE;
			}
		}

		return expr.with(leftOp, rightOp);
	}

	private Expr<BvType> simplifyBvSDiv(final BvSDivExpr expr, final Valuation val) {
		final Expr<BvType> leftOp = simplify(expr.getLeftOp(), val);
		final Expr<BvType> rightOp = simplify(expr.getRightOp(), val);

		if (leftOp instanceof BvLitExpr && rightOp instanceof BvLitExpr) {
			final BvLitExpr leftLit = (BvLitExpr) leftOp;
			final BvLitExpr rightLit = (BvLitExpr) rightOp;
			return leftLit.sdiv(rightLit);
		}

		if (leftOp instanceof RefExpr && rightOp instanceof RefExpr) {
			if (leftOp.equals(rightOp)) {
				final BvLitExpr ONE = Bv(new boolean[expr.getType().getSize()]);
				ONE.getValue()[expr.getType().getSize() - 1] = true; // 1
				return ONE;
			}
		}

		return expr.with(leftOp, rightOp);
	}

	private Expr<BvType> simplifyBvSMod(final BvSModExpr expr, final Valuation val) {
		final Expr<BvType> leftOp = simplify(expr.getLeftOp(), val);
		final Expr<BvType> rightOp = simplify(expr.getRightOp(), val);

		if (leftOp instanceof BvLitExpr && rightOp instanceof BvLitExpr) {
			final BvLitExpr leftLit = (BvLitExpr) leftOp;
			final BvLitExpr rightLit = (BvLitExpr) rightOp;
			return leftLit.smod(rightLit);
		}

		if (leftOp instanceof RefExpr && rightOp instanceof RefExpr) {
			if (leftOp.equals(rightOp)) {
				return Bv(new boolean[expr.getType().getSize()]);
			}
		}

		return expr.with(leftOp, rightOp);
	}

	private Expr<BvType> simplifyBvURem(final BvURemExpr expr, final Valuation val) {
		final Expr<BvType> leftOp = simplify(expr.getLeftOp(), val);
		final Expr<BvType> rightOp = simplify(expr.getRightOp(), val);

		if (leftOp instanceof BvLitExpr && rightOp instanceof BvLitExpr) {
			final BvLitExpr leftLit = (BvLitExpr) leftOp;
			final BvLitExpr rightLit = (BvLitExpr) rightOp;
			return leftLit.urem(rightLit);
		}

		if (leftOp instanceof RefExpr && rightOp instanceof RefExpr) {
			if (leftOp.equals(rightOp)) {
				return Bv(new boolean[expr.getType().getSize()]);
			}
		}

		return expr.with(leftOp, rightOp);
	}

	private Expr<BvType> simplifyBvSRem(final BvSRemExpr expr, final Valuation val) {
		final Expr<BvType> leftOp = simplify(expr.getLeftOp(), val);
		final Expr<BvType> rightOp = simplify(expr.getRightOp(), val);

		if (leftOp instanceof BvLitExpr && rightOp instanceof BvLitExpr) {
			final BvLitExpr leftLit = (BvLitExpr) leftOp;
			final BvLitExpr rightLit = (BvLitExpr) rightOp;
			return leftLit.srem(rightLit);
		}

		if (leftOp instanceof RefExpr && rightOp instanceof RefExpr) {
			if (leftOp.equals(rightOp)) {
				return Bv(new boolean[expr.getType().getSize()]);
			}
		}

		return expr.with(leftOp, rightOp);
	}

	private Expr<BvType> simplifyBvAnd(final BvAndExpr expr, final Valuation val) {
		final List<Expr<BvType>> ops = new ArrayList<>();

		for (final Expr<BvType> op : expr.getOps()) {
			final Expr<BvType> opVisited = simplify(op, val);
			if (opVisited instanceof BvAndExpr) {
				final BvAndExpr addOp = (BvAndExpr) opVisited;
				ops.addAll(addOp.getOps());
			} else {
				ops.add(opVisited);
			}
		}
		BvLitExpr ONES = Bv(new boolean[expr.getType().getSize()]);
		for (int i = 0; i < expr.getType().getSize(); i++) {
			ONES.getValue()[i] = true;
		}

		BvLitExpr value = ONES;

		for (final Iterator<Expr<BvType>> iterator = ops.iterator(); iterator.hasNext(); ) {
			final Expr<BvType> op = iterator.next();
			if (op instanceof BvLitExpr) {
				final BvLitExpr litOp = (BvLitExpr) op;
				value = value.and(litOp);
				iterator.remove();
			}
		}

		if (!value.equals(ONES)) {
			ops.add(value);
		}

		if (ops.isEmpty()) {
			return ONES;
		} else if (ops.size() == 1) {
			return Utils.singleElementOf(ops);
		}

		return expr.with(ops);
	}

	private Expr<BvType> simplifyBvOr(final BvOrExpr expr, final Valuation val) {
		final List<Expr<BvType>> ops = new ArrayList<>();

		for (final Expr<BvType> op : expr.getOps()) {
			final Expr<BvType> opVisited = simplify(op, val);
			if (opVisited instanceof BvOrExpr) {
				final BvOrExpr addOp = (BvOrExpr) opVisited;
				ops.addAll(addOp.getOps());
			} else {
				ops.add(opVisited);
			}
		}
		BvLitExpr ZEROS = Bv(new boolean[expr.getType().getSize()]);

		BvLitExpr value = ZEROS;

		for (final Iterator<Expr<BvType>> iterator = ops.iterator(); iterator.hasNext(); ) {
			final Expr<BvType> op = iterator.next();
			if (op instanceof BvLitExpr) {
				final BvLitExpr litOp = (BvLitExpr) op;
				value = value.or(litOp);
				iterator.remove();
			}
		}

		if (!value.equals(ZEROS)) {
			ops.add(value);
		}

		if (ops.isEmpty()) {
			return ZEROS;
		} else if (ops.size() == 1) {
			return Utils.singleElementOf(ops);
		}

		return expr.with(ops);
	}

	private Expr<BvType> simplifyBvXor(final BvXorExpr expr, final Valuation val) {
		final List<Expr<BvType>> ops = new ArrayList<>();

		for (final Expr<BvType> op : expr.getOps()) {
			final Expr<BvType> opVisited = simplify(op, val);
			if (opVisited instanceof BvXorExpr) {
				final BvXorExpr addOp = (BvXorExpr) opVisited;
				ops.addAll(addOp.getOps());
			} else {
				ops.add(opVisited);
			}
		}
		BvLitExpr ZEROS = Bv(new boolean[expr.getType().getSize()]);

		BvLitExpr value = ZEROS;

		for (final Iterator<Expr<BvType>> iterator = ops.iterator(); iterator.hasNext(); ) {
			final Expr<BvType> op = iterator.next();
			if (op instanceof BvLitExpr) {
				final BvLitExpr litOp = (BvLitExpr) op;
				value = value.xor(litOp);
				iterator.remove();
			}
		}

		if (!value.equals(ZEROS)) {
			ops.add(value);
		}

		if (ops.isEmpty()) {
			return ZEROS;
		} else if (ops.size() == 1) {
			return Utils.singleElementOf(ops);
		}

		return expr.with(ops);
	}

	private Expr<BvType> simplifyBvNot(final BvNotExpr expr, final Valuation val) {
		final Expr<BvType> op = simplify(expr.getOp(), val);

		if (op instanceof BvLitExpr) {
			final BvLitExpr litOp = (BvLitExpr) op;
			return litOp.not();
		} else if (op instanceof BvNotExpr) {
			final BvNotExpr notOp = (BvNotExpr) op;
			return notOp.getOp();
		}

		return expr.with(op);
	}

	private Expr<BvType> simplifyBvShiftLeft(final BvShiftLeftExpr expr, final Valuation val) {
		final Expr<BvType> leftOp = simplify(expr.getLeftOp(), val);
		final Expr<BvType> rightOp = simplify(expr.getRightOp(), val);

		if (leftOp instanceof BvLitExpr && rightOp instanceof BvLitExpr) {
			final BvLitExpr leftLit = (BvLitExpr) leftOp;
			final BvLitExpr rightLit = (BvLitExpr) rightOp;
			return leftLit.shiftLeft(rightLit);
		}

		return expr.with(leftOp, rightOp);
	}

	private Expr<BvType> simplifyBvArithShiftRight(final BvArithShiftRightExpr expr, final Valuation val) {
		final Expr<BvType> leftOp = simplify(expr.getLeftOp(), val);
		final Expr<BvType> rightOp = simplify(expr.getRightOp(), val);

		if (leftOp instanceof BvLitExpr && rightOp instanceof BvLitExpr) {
			final BvLitExpr leftLit = (BvLitExpr) leftOp;
			final BvLitExpr rightLit = (BvLitExpr) rightOp;
			return leftLit.arithShiftRight(rightLit);
		}

		return expr.with(leftOp, rightOp);
	}

	private Expr<BvType> simplifyBvLogicShiftRight(final BvLogicShiftRightExpr expr, final Valuation val) {
		final Expr<BvType> leftOp = simplify(expr.getLeftOp(), val);
		final Expr<BvType> rightOp = simplify(expr.getRightOp(), val);

		if (leftOp instanceof BvLitExpr && rightOp instanceof BvLitExpr) {
			final BvLitExpr leftLit = (BvLitExpr) leftOp;
			final BvLitExpr rightLit = (BvLitExpr) rightOp;
			return leftLit.logicShiftRight(rightLit);
		}

		return expr.with(leftOp, rightOp);
	}

	private Expr<BvType> simplifyBvRotateLeft(final BvRotateLeftExpr expr, final Valuation val) {
		final Expr<BvType> leftOp = simplify(expr.getLeftOp(), val);
		final Expr<BvType> rightOp = simplify(expr.getRightOp(), val);

		if (leftOp instanceof BvLitExpr && rightOp instanceof BvLitExpr) {
			final BvLitExpr leftLit = (BvLitExpr) leftOp;
			final BvLitExpr rightLit = (BvLitExpr) rightOp;
			return leftLit.rotateLeft(rightLit);
		}

		return expr.with(leftOp, rightOp);
	}

	private Expr<BvType> simplifyBvRotateRight(final BvRotateRightExpr expr, final Valuation val) {
		final Expr<BvType> leftOp = simplify(expr.getLeftOp(), val);
		final Expr<BvType> rightOp = simplify(expr.getRightOp(), val);

		if (leftOp instanceof BvLitExpr && rightOp instanceof BvLitExpr) {
			final BvLitExpr leftLit = (BvLitExpr) leftOp;
			final BvLitExpr rightLit = (BvLitExpr) rightOp;
			return leftLit.rotateRight(rightLit);
		}

		return expr.with(leftOp, rightOp);
	}

	private Expr<BoolType> simplifyBvEq(final BvEqExpr expr, final Valuation val) {
		final Expr<BvType> leftOp = simplify(expr.getLeftOp(), val);
		final Expr<BvType> rightOp = simplify(expr.getRightOp(), val);

		if (leftOp instanceof BvLitExpr && rightOp instanceof BvLitExpr) {
			return Bool(leftOp.equals(rightOp));
		} else if (leftOp instanceof RefExpr && rightOp instanceof RefExpr) {
			if (level != LITERAL_ONLY && leftOp.equals(rightOp)) {
				return True();
			}
		}

		return expr.with(leftOp, rightOp);
	}

	private Expr<BoolType> simplifyBvNeq(final BvNeqExpr expr, final Valuation val) {
		final Expr<BvType> leftOp = simplify(expr.getLeftOp(), val);
		final Expr<BvType> rightOp = simplify(expr.getRightOp(), val);

		if (leftOp instanceof BvLitExpr && rightOp instanceof BvLitExpr) {
			return Bool(!leftOp.equals(rightOp));
		} else if (leftOp instanceof RefExpr && rightOp instanceof RefExpr) {
			if (level != LITERAL_ONLY && leftOp.equals(rightOp)) {
				return False();
			}
		}

		return expr.with(leftOp, rightOp);
	}

	private Expr<BoolType> simplifyBvUGeq(final BvUGeqExpr expr, final Valuation val) {
		final Expr<BvType> leftOp = simplify(expr.getLeftOp(), val);
		final Expr<BvType> rightOp = simplify(expr.getRightOp(), val);

		if (leftOp instanceof BvLitExpr && rightOp instanceof BvLitExpr) {
			final BvLitExpr leftLit = (BvLitExpr) leftOp;
			final BvLitExpr rightLit = (BvLitExpr) rightOp;
			return leftLit.uge(rightLit);
		}

		if (leftOp instanceof RefExpr && rightOp instanceof RefExpr) {
			if (level != LITERAL_ONLY && leftOp.equals(rightOp)) {
				return True();
			}
		}

		return expr.with(leftOp, rightOp);
	}

	private Expr<BoolType> simplifyBvUGt(final BvUGtExpr expr, final Valuation val) {
		final Expr<BvType> leftOp = simplify(expr.getLeftOp(), val);
		final Expr<BvType> rightOp = simplify(expr.getRightOp(), val);

		if (leftOp instanceof BvLitExpr && rightOp instanceof BvLitExpr) {
			final BvLitExpr leftLit = (BvLitExpr) leftOp;
			final BvLitExpr rightLit = (BvLitExpr) rightOp;
			return leftLit.ugt(rightLit);
		}

		if (leftOp instanceof RefExpr && rightOp instanceof RefExpr) {
			if (level != LITERAL_ONLY && leftOp.equals(rightOp)) {
				return False();
			}
		}

		return expr.with(leftOp, rightOp);
	}

	private Expr<BoolType> simplifyBvULeq(final BvULeqExpr expr, final Valuation val) {
		final Expr<BvType> leftOp = simplify(expr.getLeftOp(), val);
		final Expr<BvType> rightOp = simplify(expr.getRightOp(), val);

		if (leftOp instanceof BvLitExpr && rightOp instanceof BvLitExpr) {
			final BvLitExpr leftLit = (BvLitExpr) leftOp;
			final BvLitExpr rightLit = (BvLitExpr) rightOp;
			return leftLit.ule(rightLit);
		}

		if (leftOp instanceof RefExpr && rightOp instanceof RefExpr) {
			if (level != LITERAL_ONLY && leftOp.equals(rightOp)) {
				return True();
			}
		}

		return expr.with(leftOp, rightOp);
	}

	private Expr<BoolType> simplifyBvULt(final BvULtExpr expr, final Valuation val) {
		final Expr<BvType> leftOp = simplify(expr.getLeftOp(), val);
		final Expr<BvType> rightOp = simplify(expr.getRightOp(), val);

		if (leftOp instanceof BvLitExpr && rightOp instanceof BvLitExpr) {
			final BvLitExpr leftLit = (BvLitExpr) leftOp;
			final BvLitExpr rightLit = (BvLitExpr) rightOp;
			return leftLit.ult(rightLit);
		}

		if (leftOp instanceof RefExpr && rightOp instanceof RefExpr) {
			if (level != LITERAL_ONLY && leftOp.equals(rightOp)) {
				return False();
			}
		}

		return expr.with(leftOp, rightOp);
	}

	private Expr<BoolType> simplifyBvSGeq(final BvSGeqExpr expr, final Valuation val) {
		final Expr<BvType> leftOp = simplify(expr.getLeftOp(), val);
		final Expr<BvType> rightOp = simplify(expr.getRightOp(), val);

		if (leftOp instanceof BvLitExpr && rightOp instanceof BvLitExpr) {
			final BvLitExpr leftLit = (BvLitExpr) leftOp;
			final BvLitExpr rightLit = (BvLitExpr) rightOp;
			return leftLit.sge(rightLit);
		}

		if (leftOp instanceof RefExpr && rightOp instanceof RefExpr) {
			if (level != LITERAL_ONLY && leftOp.equals(rightOp)) {
				return True();
			}
		}

		return expr.with(leftOp, rightOp);
	}

	private Expr<BoolType> simplifyBvSGt(final BvSGtExpr expr, final Valuation val) {
		final Expr<BvType> leftOp = simplify(expr.getLeftOp(), val);
		final Expr<BvType> rightOp = simplify(expr.getRightOp(), val);

		if (leftOp instanceof BvLitExpr && rightOp instanceof BvLitExpr) {
			final BvLitExpr leftLit = (BvLitExpr) leftOp;
			final BvLitExpr rightLit = (BvLitExpr) rightOp;
			return leftLit.sgt(rightLit);
		}

		if (leftOp instanceof RefExpr && rightOp instanceof RefExpr) {
			if (level != LITERAL_ONLY && leftOp.equals(rightOp)) {
				return False();
			}
		}

		return expr.with(leftOp, rightOp);
	}

	private Expr<BoolType> simplifyBvSLeq(final BvSLeqExpr expr, final Valuation val) {
		final Expr<BvType> leftOp = simplify(expr.getLeftOp(), val);
		final Expr<BvType> rightOp = simplify(expr.getRightOp(), val);

		if (leftOp instanceof BvLitExpr && rightOp instanceof BvLitExpr) {
			final BvLitExpr leftLit = (BvLitExpr) leftOp;
			final BvLitExpr rightLit = (BvLitExpr) rightOp;
			return leftLit.sle(rightLit);
		}

		if (leftOp instanceof RefExpr && rightOp instanceof RefExpr) {
			if (level != LITERAL_ONLY && leftOp.equals(rightOp)) {
				return True();
			}
		}

		return expr.with(leftOp, rightOp);
	}

	private Expr<BoolType> simplifyBvSLt(final BvSLtExpr expr, final Valuation val) {
		final Expr<BvType> leftOp = simplify(expr.getLeftOp(), val);
		final Expr<BvType> rightOp = simplify(expr.getRightOp(), val);

		if (leftOp instanceof BvLitExpr && rightOp instanceof BvLitExpr) {
			final BvLitExpr leftLit = (BvLitExpr) leftOp;
			final BvLitExpr rightLit = (BvLitExpr) rightOp;
			return leftLit.slt(rightLit);
		}

		if (leftOp instanceof RefExpr && rightOp instanceof RefExpr) {
			if (level != LITERAL_ONLY && leftOp.equals(rightOp)) {
				return False();
			}
		}

		return expr.with(leftOp, rightOp);
	}

	private Expr<FpType> simplifyFpAdd(final FpAddExpr expr, final Valuation val) {
		final List<Expr<FpType>> ops = new ArrayList<>();

		for (final Expr<FpType> op : expr.getOps()) {
			final Expr<FpType> opVisited = simplify(op, val);
			if (opVisited instanceof FpAddExpr) {
				final FpAddExpr addOp = (FpAddExpr) opVisited;
				ops.addAll(addOp.getOps());
			} else {
				ops.add(opVisited);
			}
		}
		final FpLitExpr zero = FpUtils.bigFloatToFpLitExpr(BigFloat.zero(expr.getType().getSignificand()), expr.getType());
		FpLitExpr value = zero;

		for (final Iterator<Expr<FpType>> iterator = ops.iterator(); iterator.hasNext(); ) {
			final Expr<FpType> op = iterator.next();
			if (op instanceof FpLitExpr) {
				final FpLitExpr litOp = (FpLitExpr) op;
				value = value.add(expr.getRoundingMode(), litOp);
				iterator.remove();
			}
		}

		if (!value.equals(zero)) {
			ops.add(value);
		}

		if (ops.isEmpty()) {
			return zero;
		} else if (ops.size() == 1) {
			return Utils.singleElementOf(ops);
		}

		return expr.with(ops);
	}

	private Expr<FpType> simplifyFpSub(final FpSubExpr expr, final Valuation val) {
		final Expr<FpType> leftOp = simplify(expr.getLeftOp(), val);
		final Expr<FpType> rightOp = simplify(expr.getRightOp(), val);

		if (leftOp instanceof FpLitExpr && rightOp instanceof FpLitExpr) {
			final FpLitExpr leftLit = (FpLitExpr) leftOp;
			final FpLitExpr rightLit = (FpLitExpr) rightOp;
			return leftLit.sub(expr.getRoundingMode(), rightLit);
		}

		if (leftOp instanceof RefExpr && rightOp instanceof RefExpr) {
			if (leftOp.equals(rightOp)) {
				return FpUtils.bigFloatToFpLitExpr(BigFloat.zero(expr.getType().getSignificand()), expr.getType());
			}
		}

		return expr.with(leftOp, rightOp);
	}

	private Expr<FpType> simplifyFpPos(final FpPosExpr expr, final Valuation val) {
		return simplify(expr.getOp(), val);
	}

	private Expr<FpType> simplifyFpNeg(final FpNegExpr expr, final Valuation val) {
		final Expr<FpType> op = simplify(expr.getOp(), val);

		if (op instanceof FpLitExpr) {
			final FpLitExpr litOp = (FpLitExpr) op;
			return litOp.neg();
		} else if (op instanceof FpNegExpr) {
			final FpNegExpr negOp = (FpNegExpr) op;
			return negOp.getOp();
		}

		return expr.with(op);
	}

	private Expr<FpType> simplifyFpAbs(final FpAbsExpr expr, final Valuation val) {
		final Expr<FpType> op = simplify(expr.getOp(), val);

		if (op instanceof FpAbsExpr) {
			final FpAbsExpr absOp = (FpAbsExpr) op;
			return absOp.getOp();
		}

		return expr.with(op);
	}

	private Expr<BoolType> simplifyFpIsNan(final FpIsNanExpr expr, final Valuation val) {
		final Expr<FpType> op = simplify(expr.getOp(), val);

		if (op instanceof FpLitExpr) {
			return Bool(((FpLitExpr) op).isNaN());
		}

		return expr.with(op);
	}

<<<<<<< HEAD
	private Expr<FpType> simplifyFpRoundToIntegral(final FpRoundToIntegralExpr expr, final Valuation val) {
=======
	private static Expr<BoolType> simplifyFpIsInfinite(final FpIsInfiniteExpr expr, final Valuation val) {
		final Expr<FpType> op = simplify(expr.getOp(), val);

		if (op instanceof FpLitExpr) {
			return Bool((((FpLitExpr) op).isNegativeInfinity() || ((FpLitExpr) op).isPositiveInfinity()));
		}

		return expr.with(op);
	}

	private static Expr<FpType> simplifyFpRoundToIntegral(final FpRoundToIntegralExpr expr, final Valuation val) {
>>>>>>> 5ae13281
		final Expr<FpType> op = simplify(expr.getOp(), val);

		if (op instanceof FpRoundToIntegralExpr) {
			final FpRoundToIntegralExpr rndOp = (FpRoundToIntegralExpr) op;
			return rndOp.getOp();
		}

		return expr.with(op);
	}

	private Expr<FpType> simplifyFpMul(final FpMulExpr expr, final Valuation val) {
		final List<Expr<FpType>> ops = new ArrayList<>();

		for (final Expr<FpType> op : expr.getOps()) {
			final Expr<FpType> opVisited = simplify(op, val);
			if (opVisited instanceof FpMulExpr) {
				final FpMulExpr mulOp = (FpMulExpr) opVisited;
				ops.addAll(mulOp.getOps());
			} else {
				ops.add(opVisited);
			}
		}

		final FpLitExpr ZERO = FpUtils.bigFloatToFpLitExpr(BigFloat.zero(expr.getType().getSignificand()), expr.getType());
		final FpLitExpr ONE = FpUtils.bigFloatToFpLitExpr(new BigFloat(1.0f, FpUtils.getMathContext(expr.getType(), expr.getRoundingMode())), expr.getType());

		FpLitExpr value = ONE;
		for (final Iterator<Expr<FpType>> iterator = ops.iterator(); iterator.hasNext(); ) {
			final Expr<FpType> op = iterator.next();
			if (op instanceof FpLitExpr) {
				final FpLitExpr litOp = (FpLitExpr) op;
				value = value.mul(expr.getRoundingMode(), litOp);
				iterator.remove();
				if (value.equals(ZERO)) {
					return ZERO;
				}
			}
		}

		if (!value.equals(ONE)) {
			ops.add(0, value);
		}

		if (ops.isEmpty()) {
			return ONE;
		} else if (ops.size() == 1) {
			return Utils.singleElementOf(ops);
		}

		return expr.with(ops);
	}

	private Expr<FpType> simplifyFpDiv(final FpDivExpr expr, final Valuation val) {
		final Expr<FpType> leftOp = simplify(expr.getLeftOp(), val);
		final Expr<FpType> rightOp = simplify(expr.getRightOp(), val);

		if (leftOp instanceof FpLitExpr && rightOp instanceof FpLitExpr) {
			final FpLitExpr leftLit = (FpLitExpr) leftOp;
			final FpLitExpr rightLit = (FpLitExpr) rightOp;
			return leftLit.div(expr.getRoundingMode(), rightLit);
		}

		if (leftOp instanceof RefExpr && rightOp instanceof RefExpr) {
			if (leftOp.equals(rightOp)) {
				return FpUtils.bigFloatToFpLitExpr(new BigFloat(1.0f, FpUtils.getMathContext(expr.getType(), expr.getRoundingMode())), expr.getType());
			}
		}

		return expr.with(leftOp, rightOp);
	}

	private Expr<BoolType> simplifyFpEq(final FpEqExpr expr, final Valuation val) {
		final Expr<FpType> leftOp = simplify(expr.getLeftOp(), val);
		final Expr<FpType> rightOp = simplify(expr.getRightOp(), val);

		if (leftOp instanceof FpLitExpr && rightOp instanceof FpLitExpr) {
			return Bool(leftOp.equals(rightOp));
<<<<<<< HEAD
		} else if (leftOp instanceof RefExpr && rightOp instanceof RefExpr) {
			if (level != LITERAL_ONLY && leftOp.equals(rightOp)) {
				return True();
			}
=======
		}

		return expr.with(leftOp, rightOp);
	}

	private static Expr<BoolType> simplifyFpAssign(final FpAssignExpr expr, final Valuation val) {
		final Expr<FpType> leftOp = simplify(expr.getLeftOp(), val);
		final Expr<FpType> rightOp = simplify(expr.getRightOp(), val);

		if (leftOp instanceof FpLitExpr && rightOp instanceof FpLitExpr) {
			return Bool(leftOp.equals(rightOp));
>>>>>>> 5ae13281
		}

		return expr.with(leftOp, rightOp);
	}

	private Expr<BoolType> simplifyFpGeq(final FpGeqExpr expr, final Valuation val) {
		final Expr<FpType> leftOp = simplify(expr.getLeftOp(), val);
		final Expr<FpType> rightOp = simplify(expr.getRightOp(), val);

		if (leftOp instanceof FpLitExpr && rightOp instanceof FpLitExpr) {
			return expr.eval(val);
		}

		return expr.with(leftOp, rightOp);
	}

	private Expr<BoolType> simplifyFpLeq(final FpLeqExpr expr, final Valuation val) {
		final Expr<FpType> leftOp = simplify(expr.getLeftOp(), val);
		final Expr<FpType> rightOp = simplify(expr.getRightOp(), val);

		if (leftOp instanceof FpLitExpr && rightOp instanceof FpLitExpr) {
			return expr.eval(val);
		}

		return expr.with(leftOp, rightOp);
	}

	private Expr<BoolType> simplifyFpGt(final FpGtExpr expr, final Valuation val) {
		final Expr<FpType> leftOp = simplify(expr.getLeftOp(), val);
		final Expr<FpType> rightOp = simplify(expr.getRightOp(), val);

		if (leftOp instanceof FpLitExpr && rightOp instanceof FpLitExpr) {
			return expr.eval(val);
		}

		return expr.with(leftOp, rightOp);
	}

	private Expr<BoolType> simplifyFpLt(final FpLtExpr expr, final Valuation val) {
		final Expr<FpType> leftOp = simplify(expr.getLeftOp(), val);
		final Expr<FpType> rightOp = simplify(expr.getRightOp(), val);

		if (leftOp instanceof FpLitExpr && rightOp instanceof FpLitExpr) {
			return expr.eval(val);
		}

		return expr.with(leftOp, rightOp);
	}


	private Expr<BoolType> simplifyFpNeq(final FpNeqExpr expr, final Valuation val) {
		final Expr<FpType> leftOp = simplify(expr.getLeftOp(), val);
		final Expr<FpType> rightOp = simplify(expr.getRightOp(), val);

		if (leftOp instanceof FpLitExpr && rightOp instanceof FpLitExpr) {
			return Bool(!leftOp.equals(rightOp));
		} else if (leftOp instanceof RefExpr && rightOp instanceof RefExpr) {
			if (level != LITERAL_ONLY && leftOp.equals(rightOp)) {
				return False();
			}
		}

		return expr.with(leftOp, rightOp);
	}

	private Expr<FpType> simplifyFpMax(final FpMaxExpr expr, final Valuation val) {
		final Expr<FpType> leftOp = simplify(expr.getLeftOp(), val);
		final Expr<FpType> rightOp = simplify(expr.getRightOp(), val);

		if (leftOp instanceof FpLitExpr && rightOp instanceof FpLitExpr) {
			return expr.eval(val);
		}

		return expr.with(leftOp, rightOp);
	}

	private Expr<FpType> simplifyFpMin(final FpMinExpr expr, final Valuation val) {
		final Expr<FpType> leftOp = simplify(expr.getLeftOp(), val);
		final Expr<FpType> rightOp = simplify(expr.getRightOp(), val);

		if (leftOp instanceof FpLitExpr && rightOp instanceof FpLitExpr) {
			return expr.eval(val);
		}

		return expr.with(leftOp, rightOp);
	}

	private Expr<FpType> simplifyFpSqrt(final FpSqrtExpr expr, final Valuation val) {
		final Expr<FpType> op = simplify(expr.getOp(), val);

		if (op instanceof FpLitExpr) {
			return expr.eval(val);
		}

		return expr.with(op);
	}

	private Expr<FpType> simplifyFpFromBv(final FpFromBvExpr expr, final Valuation val) {
		final Expr<BvType> sgn = simplify(expr.getOp(), val);

		if (sgn instanceof BvLitExpr) {
			return expr.eval(val);
		}

		return expr.with(sgn);
	}

	private Expr<BvType> simplifyFpToBv(final FpToBvExpr expr, final Valuation val) {
		final Expr<FpType> op = simplify(expr.getOp(), val);

		if (op instanceof FpLitExpr) {
			return expr.eval(val);
		}
		return expr.with(op);
	}

	private Expr<FpType> simplifyFpToFp(final FpToFpExpr expr, final Valuation val) {
		final Expr<FpType> op = simplify(expr.getOp(), val);

		if (op instanceof FpLitExpr) {
			return expr.eval(val);
		} else if (op instanceof FpToFpExpr) {
			return simplify(expr.with(((FpToFpExpr) op).getOp()), val);
		}

		return expr.with(op);
	}
}<|MERGE_RESOLUTION|>--- conflicted
+++ resolved
@@ -224,13 +224,9 @@
 
 			.addCase(IntModExpr.class, this::simplifyMod)
 
-<<<<<<< HEAD
+			.addCase(IntRemExpr.class, this::simplifyRem)
+
 			.addCase(IntEqExpr.class, this::simplifyIntEq)
-=======
-			.addCase(IntRemExpr.class, ExprSimplifier::simplifyRem)
-
-			.addCase(IntEqExpr.class, ExprSimplifier::simplifyIntEq)
->>>>>>> 5ae13281
 
 			.addCase(IntNeqExpr.class, this::simplifyIntNeq)
 
@@ -334,13 +330,9 @@
 
 			.addCase(FpEqExpr.class, this::simplifyFpEq)
 
-<<<<<<< HEAD
+			.addCase(FpAssignExpr.class, this::simplifyFpAssign)
+
 			.addCase(FpGeqExpr.class, this::simplifyFpGeq)
-=======
-			.addCase(FpAssignExpr.class, ExprSimplifier::simplifyFpAssign)
-
-			.addCase(FpGeqExpr.class, ExprSimplifier::simplifyFpGeq)
->>>>>>> 5ae13281
 
 			.addCase(FpLeqExpr.class, this::simplifyFpLeq)
 
@@ -1045,7 +1037,7 @@
 		return expr.with(leftOp, rightOp);
 	}
 
-	private static Expr<IntType> simplifyRem(final IntRemExpr expr, final Valuation val) {
+	private Expr<IntType> simplifyRem(final IntRemExpr expr, final Valuation val) {
 		final Expr<IntType> leftOp = simplify(expr.getLeftOp(), val);
 		final Expr<IntType> rightOp = simplify(expr.getRightOp(), val);
 
@@ -1208,7 +1200,7 @@
 		if (bitvec instanceof BvLitExpr) {
 			return ((BvLitExpr) bitvec).extract(expr.getFrom(), expr.getUntil());
 		} else {
-			return expr.withOps(List.of(bitvec, expr.getFrom(), expr.getUntil()));
+			return expr;
 		}
 	}
 
@@ -1218,7 +1210,7 @@
 		if (bitvec instanceof BvLitExpr) {
 			return ((BvLitExpr) bitvec).zext(expr.getExtendType());
 		} else {
-			return expr.withOps(List.of(bitvec));
+			return expr;
 		}
 	}
 
@@ -1228,7 +1220,7 @@
 		if (bitvec instanceof BvLitExpr) {
 			return ((BvLitExpr) bitvec).sext(expr.getExtendType());
 		} else {
-			return expr.withOps(List.of(bitvec));
+			return expr;
 		}
 	}
 
@@ -1920,10 +1912,7 @@
 		return expr.with(op);
 	}
 
-<<<<<<< HEAD
-	private Expr<FpType> simplifyFpRoundToIntegral(final FpRoundToIntegralExpr expr, final Valuation val) {
-=======
-	private static Expr<BoolType> simplifyFpIsInfinite(final FpIsInfiniteExpr expr, final Valuation val) {
+	private Expr<BoolType> simplifyFpIsInfinite(final FpIsInfiniteExpr expr, final Valuation val) {
 		final Expr<FpType> op = simplify(expr.getOp(), val);
 
 		if (op instanceof FpLitExpr) {
@@ -1933,8 +1922,7 @@
 		return expr.with(op);
 	}
 
-	private static Expr<FpType> simplifyFpRoundToIntegral(final FpRoundToIntegralExpr expr, final Valuation val) {
->>>>>>> 5ae13281
+	private Expr<FpType> simplifyFpRoundToIntegral(final FpRoundToIntegralExpr expr, final Valuation val) {
 		final Expr<FpType> op = simplify(expr.getOp(), val);
 
 		if (op instanceof FpRoundToIntegralExpr) {
@@ -2012,12 +2000,10 @@
 
 		if (leftOp instanceof FpLitExpr && rightOp instanceof FpLitExpr) {
 			return Bool(leftOp.equals(rightOp));
-<<<<<<< HEAD
 		} else if (leftOp instanceof RefExpr && rightOp instanceof RefExpr) {
 			if (level != LITERAL_ONLY && leftOp.equals(rightOp)) {
 				return True();
 			}
-=======
 		}
 
 		return expr.with(leftOp, rightOp);
@@ -2029,7 +2015,6 @@
 
 		if (leftOp instanceof FpLitExpr && rightOp instanceof FpLitExpr) {
 			return Bool(leftOp.equals(rightOp));
->>>>>>> 5ae13281
 		}
 
 		return expr.with(leftOp, rightOp);
