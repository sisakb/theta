--- conflicted
+++ resolved
@@ -115,7 +115,6 @@
 		public ClockOp visit(LoopStmt stmt, Void param) { throw new UnsupportedOperationException(); }
 
 		@Override
-<<<<<<< HEAD
 		public <DeclType extends Type> ClockOp visit(PushStmt<DeclType> stmt, Void param) {
 			throw new UnsupportedOperationException();
 		}
@@ -124,9 +123,7 @@
 		public <DeclType extends Type> ClockOp visit(PopStmt<DeclType> stmt, Void param) {
 			throw new UnsupportedOperationException();
 		}
-=======
 		public ClockOp visit(IfStmt stmt, Void param) { throw new UnsupportedOperationException(); }
->>>>>>> 8216d47d
 
 		@Override
 		public <DeclType extends Type> ClockOp visit(final AssignStmt<DeclType> stmt, final Void param) {
