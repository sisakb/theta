/*
 *  Copyright 2021 Budapest University of Technology and Economics
 *
 *  Licensed under the Apache License, Version 2.0 (the "License");
 *  you may not use this file except in compliance with the License.
 *  You may obtain a copy of the License at
 *
 *      http://www.apache.org/licenses/LICENSE-2.0
 *
 *  Unless required by applicable law or agreed to in writing, software
 *  distributed under the License is distributed on an "AS IS" BASIS,
 *  WITHOUT WARRANTIES OR CONDITIONS OF ANY KIND, either express or implied.
 *  See the License for the specific language governing permissions and
 *  limitations under the License.
 */
package hu.bme.mit.theta.core.utils;

<<<<<<< HEAD
=======
import static hu.bme.mit.theta.core.type.abstracttype.AbstractExprs.Eq;
import static hu.bme.mit.theta.core.type.abstracttype.AbstractExprs.Ite;
import static hu.bme.mit.theta.core.type.anytype.Exprs.Prime;
import static hu.bme.mit.theta.core.type.booltype.BoolExprs.Bool;
import static hu.bme.mit.theta.core.type.booltype.BoolExprs.True;
import static hu.bme.mit.theta.core.type.booltype.BoolExprs.And;
import static hu.bme.mit.theta.core.type.booltype.BoolExprs.Or;
import static hu.bme.mit.theta.core.type.inttype.IntExprs.Int;
import static hu.bme.mit.theta.core.utils.TypeUtils.cast;

import java.util.*;

>>>>>>> 8216d47d
import com.google.common.collect.ImmutableList;
import hu.bme.mit.theta.core.decl.VarDecl;
import hu.bme.mit.theta.core.stmt.AssignStmt;
import hu.bme.mit.theta.core.stmt.AssumeStmt;
import hu.bme.mit.theta.core.stmt.HavocStmt;
import hu.bme.mit.theta.core.stmt.LoopStmt;
import hu.bme.mit.theta.core.stmt.NonDetStmt;
import hu.bme.mit.theta.core.stmt.OrtStmt;
import hu.bme.mit.theta.core.stmt.PopStmt;
import hu.bme.mit.theta.core.stmt.PushStmt;
import hu.bme.mit.theta.core.stmt.SequenceStmt;
import hu.bme.mit.theta.core.stmt.SkipStmt;
import hu.bme.mit.theta.core.stmt.Stmt;
import hu.bme.mit.theta.core.stmt.StmtVisitor;
import hu.bme.mit.theta.core.type.Expr;
import hu.bme.mit.theta.core.type.Type;
import hu.bme.mit.theta.core.type.booltype.BoolType;
import hu.bme.mit.theta.core.type.booltype.SmartBoolExprs;
import hu.bme.mit.theta.core.type.inttype.IntType;
import hu.bme.mit.theta.core.utils.indexings.PushPopVarIndexing;
import hu.bme.mit.theta.core.utils.indexings.VarIndexing;

import java.util.ArrayList;
import java.util.Collection;
import java.util.List;
import java.util.Set;

import static hu.bme.mit.theta.core.type.abstracttype.AbstractExprs.Eq;
import static hu.bme.mit.theta.core.type.anytype.Exprs.Prime;
import static hu.bme.mit.theta.core.type.booltype.BoolExprs.And;
import static hu.bme.mit.theta.core.type.booltype.BoolExprs.Or;
import static hu.bme.mit.theta.core.type.booltype.BoolExprs.True;
import static hu.bme.mit.theta.core.type.inttype.IntExprs.Int;

final class StmtToExprTransformer {

<<<<<<< HEAD
	private StmtToExprTransformer() {
	}

	static StmtUnfoldResult toExpr(final Stmt stmt, final VarIndexing indexing) {
		return stmt.accept(StmtToExprVisitor.INSTANCE, indexing);
	}

	static StmtUnfoldResult toExpr(final List<? extends Stmt> stmts, final VarIndexing indexing) {
		final Collection<Expr<BoolType>> resultExprs = new ArrayList<>();
		VarIndexing resultIndexing = indexing;

		for (final Stmt stmt : stmts) {
			final StmtUnfoldResult subResult = toExpr(stmt, resultIndexing);
			resultExprs.addAll(subResult.exprs);
			resultIndexing = subResult.indexing;
		}

		return StmtUnfoldResult.of(resultExprs, resultIndexing);
	}

	////////

	private static class StmtToExprVisitor implements StmtVisitor<VarIndexing, StmtUnfoldResult> {
		private static final StmtToExprVisitor INSTANCE = new StmtToExprVisitor();

		private StmtToExprVisitor() {
		}

		@Override
		public StmtUnfoldResult visit(final SkipStmt stmt, final VarIndexing indexing) {
			return StmtUnfoldResult.of(ImmutableList.of(True()), indexing);
		}

		@Override
		public StmtUnfoldResult visit(final AssumeStmt stmt, final VarIndexing indexing) {
			final Expr<BoolType> cond = stmt.getCond();
			final Expr<BoolType> expr = ExprUtils.applyPrimes(cond, indexing);
			return StmtUnfoldResult.of(ImmutableList.of(expr), indexing);
		}

		@Override
		public <DeclType extends Type> StmtUnfoldResult visit(final HavocStmt<DeclType> stmt,
															  final VarIndexing indexing) {
			final VarDecl<?> varDecl = stmt.getVarDecl();
			final VarIndexing newIndexing = indexing.inc(varDecl);
			return StmtUnfoldResult.of(ImmutableList.of(True()), newIndexing);
		}

		@Override
		public <DeclType extends Type> StmtUnfoldResult visit(final AssignStmt<DeclType> stmt,
															  final VarIndexing indexing) {
			final VarDecl<DeclType> varDecl = stmt.getVarDecl();
			final VarIndexing newIndexing = indexing.inc(varDecl);
			final Expr<DeclType> rhs = ExprUtils.applyPrimes(stmt.getExpr(), indexing);
			final Expr<DeclType> lhs = ExprUtils.applyPrimes(varDecl.getRef(), newIndexing);

			final Expr<BoolType> expr = Eq(lhs, rhs);
			return StmtUnfoldResult.of(ImmutableList.of(expr), newIndexing);
		}

		@Override
		public StmtUnfoldResult visit(SequenceStmt sequenceStmt, VarIndexing indexing) {
			StmtUnfoldResult result = toExpr(sequenceStmt.getStmts(), indexing);
			return StmtUnfoldResult.of(ImmutableList.of(And(result.getExprs())), result.getIndexing());
		}

		@Override
		public StmtUnfoldResult visit(NonDetStmt nonDetStmt, VarIndexing indexing) {

			List<Expr<BoolType>> choices = new ArrayList<>();
			List<VarIndexing> indexings = new ArrayList<>();
			VarIndexing jointIndexing = indexing;
			int count = 0;
			VarDecl<IntType> tempVar = VarPoolUtil.requestInt();
			for (Stmt stmt : nonDetStmt.getStmts()) {
				Expr<BoolType> tempExpr = Eq(ExprUtils.applyPrimes(tempVar.getRef(), indexing), Int(count++));
				StmtUnfoldResult result = toExpr(stmt, indexing.inc(tempVar));
				choices.add(And(tempExpr, And(result.exprs)));
				indexings.add(result.indexing);
				jointIndexing = jointIndexing.join(result.indexing);
			}
			Set<VarDecl<?>> vars = ExprUtils.getVars(choices);
			List<Expr<BoolType>> branchExprs = new ArrayList<>();
			for (int i = 0; i < choices.size(); i++) {
				List<Expr<BoolType>> exprs = new ArrayList<>();
				exprs.add(choices.get(i));
				for (VarDecl<?> decl : vars) {
					int currentBranchIndex = indexings.get(i).get(decl);
					int jointIndex = jointIndexing.get(decl);
					if (currentBranchIndex < jointIndex) {
						if (currentBranchIndex > 0)
							exprs.add(Eq(Prime(decl.getRef(), currentBranchIndex), Prime(decl.getRef(), jointIndex)));
						else exprs.add(Eq(decl.getRef(), Prime(decl.getRef(), jointIndex)));
					}
				}
				branchExprs.add(And(exprs));
			}
			final Expr<BoolType> expr = Or(branchExprs);
			VarPoolUtil.returnInt(tempVar);
			return StmtUnfoldResult.of(ImmutableList.of(expr), jointIndexing);
		}

		@Override
		public StmtUnfoldResult visit(OrtStmt ortStmt, VarIndexing indexing) {
			throw new UnsupportedOperationException();
		}

		@Override
		public StmtUnfoldResult visit(LoopStmt stmt, VarIndexing indexing) {
			throw new UnsupportedOperationException(String.format("Loop statement %s was not unrolled",stmt));
		}

		@Override
		public <DeclType extends Type> StmtUnfoldResult visit(PushStmt<DeclType> stmt, VarIndexing param) {
			if(param instanceof PushPopVarIndexing) {
				final PushPopVarIndexing newIndexing = ((PushPopVarIndexing) param).push(stmt.getVarDecl());
				return StmtUnfoldResult.of(ImmutableList.of(True()), newIndexing);
			}
//			return StmtUnfoldResult.of(ImmutableList.of(True()), param);
			throw new UnsupportedOperationException();
		}

		@Override
		public <DeclType extends Type> StmtUnfoldResult visit(PopStmt<DeclType> stmt, VarIndexing param) {
			if(param instanceof PushPopVarIndexing) {
				final PushPopVarIndexing newIndexing = ((PushPopVarIndexing) param).pop(stmt.getVarDecl());
				return StmtUnfoldResult.of(ImmutableList.of(True()), newIndexing);
			}
//			return StmtUnfoldResult.of(ImmutableList.of(True()), param);
			throw new UnsupportedOperationException();
		}
	}
=======
    private StmtToExprTransformer() {
    }

    static StmtUnfoldResult toExpr(final Stmt stmt, final VarIndexing indexing) {
        return stmt.accept(StmtToExprVisitor.INSTANCE, indexing);
    }

    static StmtUnfoldResult toExpr(final List<? extends Stmt> stmts, final VarIndexing indexing) {
        final Collection<Expr<BoolType>> resultExprs = new ArrayList<>();
        VarIndexing resultIndexing = indexing;

        for (final Stmt stmt : stmts) {
            final StmtUnfoldResult subResult = toExpr(stmt, resultIndexing);
            resultExprs.addAll(subResult.exprs);
            resultIndexing = subResult.indexing;
        }

        return StmtUnfoldResult.of(resultExprs, resultIndexing);
    }

    ////////

    private static class StmtToExprVisitor implements StmtVisitor<VarIndexing, StmtUnfoldResult> {
        private static final StmtToExprVisitor INSTANCE = new StmtToExprVisitor();

        private StmtToExprVisitor() {
        }

        @Override
        public StmtUnfoldResult visit(final SkipStmt stmt, final VarIndexing indexing) {
            return StmtUnfoldResult.of(ImmutableList.of(True()), indexing);
        }

        @Override
        public StmtUnfoldResult visit(final AssumeStmt stmt, final VarIndexing indexing) {
            final Expr<BoolType> cond = stmt.getCond();
            final Expr<BoolType> expr = ExprUtils.applyPrimes(cond, indexing);
            return StmtUnfoldResult.of(ImmutableList.of(expr), indexing);
        }

        @Override
        public <DeclType extends Type> StmtUnfoldResult visit(final HavocStmt<DeclType> stmt,
                                                              final VarIndexing indexing) {
            final VarDecl<?> varDecl = stmt.getVarDecl();
            final VarIndexing newIndexing = indexing.inc(varDecl);
            return StmtUnfoldResult.of(ImmutableList.of(True()), newIndexing);
        }

        @Override
        public <DeclType extends Type> StmtUnfoldResult visit(final AssignStmt<DeclType> stmt,
                                                              final VarIndexing indexing) {
            final VarDecl<DeclType> varDecl = stmt.getVarDecl();
            final VarIndexing newIndexing = indexing.inc(varDecl);
            final Expr<DeclType> rhs = ExprUtils.applyPrimes(stmt.getExpr(), indexing);
            final Expr<DeclType> lhs = ExprUtils.applyPrimes(varDecl.getRef(), newIndexing);

            final Expr<BoolType> expr = Eq(lhs, rhs);
            return StmtUnfoldResult.of(ImmutableList.of(expr), newIndexing);
        }

        @Override
        public StmtUnfoldResult visit(SequenceStmt sequenceStmt, VarIndexing indexing) {
            final StmtUnfoldResult result = toExpr(sequenceStmt.getStmts(), indexing);
            return StmtUnfoldResult.of(ImmutableList.of(And(result.getExprs())), result.getIndexing());
        }

        @Override
        public StmtUnfoldResult visit(NonDetStmt nonDetStmt, VarIndexing indexing) {

            final List<Expr<BoolType>> choices = new ArrayList<>();
            final List<VarIndexing> indexings = new ArrayList<>();
            VarIndexing jointIndexing = indexing;
            int count = 0;
            VarDecl<IntType> tempVar = VarPoolUtil.requestInt();
            for (Stmt stmt : nonDetStmt.getStmts()) {
                final Expr<BoolType> tempExpr = Eq(ExprUtils.applyPrimes(tempVar.getRef(), indexing), Int(count++));
                final StmtUnfoldResult result = toExpr(stmt, indexing.inc(tempVar));
                choices.add(And(tempExpr, And(result.exprs)));
                indexings.add(result.indexing);
                jointIndexing = jointIndexing.join(result.indexing);
            }
            final Set<VarDecl<?>> vars = ExprUtils.getVars(choices);
            final List<Expr<BoolType>> branchExprs = new ArrayList<>();
            for (int i = 0; i < choices.size(); i++) {
                final List<Expr<BoolType>> exprs = new ArrayList<>();
                exprs.add(choices.get(i));
                for (VarDecl<?> decl : vars) {
                    int currentBranchIndex = indexings.get(i).get(decl);
                    int jointIndex = jointIndexing.get(decl);
                    if (currentBranchIndex < jointIndex) {
                        if (currentBranchIndex > 0)
                            exprs.add(Eq(Prime(decl.getRef(), currentBranchIndex), Prime(decl.getRef(), jointIndex)));
                        else exprs.add(Eq(decl.getRef(), Prime(decl.getRef(), jointIndex)));
                    }
                }
                branchExprs.add(And(exprs));
            }
            final Expr<BoolType> expr = Or(branchExprs);
            VarPoolUtil.returnInt(tempVar);
            return StmtUnfoldResult.of(ImmutableList.of(expr), jointIndexing);
        }

        @Override
        public StmtUnfoldResult visit(IfStmt ifStmt, VarIndexing indexing) {
            final Expr<BoolType> cond = ifStmt.getCond();
            final Expr<BoolType> condExpr = ExprUtils.applyPrimes(cond, indexing);

            final StmtUnfoldResult thenResult = toExpr(ifStmt.getThen(), indexing.transform().build());
            final StmtUnfoldResult elzeResult = toExpr(ifStmt.getElze(), indexing.transform().build());

            final VarIndexing thenIndexing = thenResult.indexing;
            final VarIndexing elzeIndexing = elzeResult.indexing;

            final Expr<BoolType> thenExpr = And(thenResult.getExprs());
            final Expr<BoolType> elzeExpr = And(elzeResult.getExprs());
            final Set<VarDecl<?>> vars = ExprUtils.getVars(ImmutableList.of(thenExpr, elzeExpr));

            VarIndexing jointIndexing = thenIndexing.join(elzeIndexing);
            final List<Expr<BoolType>> thenAdditions = new ArrayList<>();
            final List<Expr<BoolType>> elzeAdditions = new ArrayList<>();
            for (VarDecl<?> decl : vars) {
                final int thenIndex = thenIndexing.get(decl);
                final int elzeIndex = elzeIndexing.get(decl);
                if (thenIndex < elzeIndex) {
                    if (thenIndex > 0) {
                        thenAdditions.add(Eq(Prime(decl.getRef(), thenIndex), Prime(decl.getRef(), elzeIndex)));
                    } else {
                        thenAdditions.add(Eq(decl.getRef(), Prime(decl.getRef(), elzeIndex)));
                    }
                } else if (elzeIndex < thenIndex) {
                    if (elzeIndex > 0) {
                        elzeAdditions.add(Eq(Prime(decl.getRef(), elzeIndex), Prime(decl.getRef(), thenIndex)));
                    } else {
                        elzeAdditions.add(Eq(decl.getRef(), Prime(decl.getRef(), thenIndex)));
                    }
                }
            }

            final Expr<BoolType> thenExprExtended = thenAdditions.size() > 0 ? SmartBoolExprs.And(thenExpr, And(thenAdditions)) : thenExpr;
            final Expr<BoolType> elzeExprExtended = elzeAdditions.size() > 0 ? SmartBoolExprs.And(elzeExpr, And(elzeAdditions)) : elzeExpr;

            final Expr<BoolType> ite = cast(Ite(condExpr, thenExprExtended, elzeExprExtended), Bool());
            return StmtUnfoldResult.of(ImmutableList.of(ite), jointIndexing);
        }

        @Override
        public StmtUnfoldResult visit(OrtStmt ortStmt, VarIndexing indexing) {
            throw new UnsupportedOperationException();
        }

        @Override
        public StmtUnfoldResult visit(LoopStmt stmt, VarIndexing indexing) {
            throw new UnsupportedOperationException(String.format("Loop statement %s was not unrolled", stmt));
        }
    }
>>>>>>> 8216d47d
}<|MERGE_RESOLUTION|>--- conflicted
+++ resolved
@@ -15,26 +15,12 @@
  */
 package hu.bme.mit.theta.core.utils;
 
-<<<<<<< HEAD
-=======
-import static hu.bme.mit.theta.core.type.abstracttype.AbstractExprs.Eq;
-import static hu.bme.mit.theta.core.type.abstracttype.AbstractExprs.Ite;
-import static hu.bme.mit.theta.core.type.anytype.Exprs.Prime;
-import static hu.bme.mit.theta.core.type.booltype.BoolExprs.Bool;
-import static hu.bme.mit.theta.core.type.booltype.BoolExprs.True;
-import static hu.bme.mit.theta.core.type.booltype.BoolExprs.And;
-import static hu.bme.mit.theta.core.type.booltype.BoolExprs.Or;
-import static hu.bme.mit.theta.core.type.inttype.IntExprs.Int;
-import static hu.bme.mit.theta.core.utils.TypeUtils.cast;
-
-import java.util.*;
-
->>>>>>> 8216d47d
 import com.google.common.collect.ImmutableList;
 import hu.bme.mit.theta.core.decl.VarDecl;
 import hu.bme.mit.theta.core.stmt.AssignStmt;
 import hu.bme.mit.theta.core.stmt.AssumeStmt;
 import hu.bme.mit.theta.core.stmt.HavocStmt;
+import hu.bme.mit.theta.core.stmt.IfStmt;
 import hu.bme.mit.theta.core.stmt.LoopStmt;
 import hu.bme.mit.theta.core.stmt.NonDetStmt;
 import hu.bme.mit.theta.core.stmt.OrtStmt;
@@ -58,148 +44,16 @@
 import java.util.Set;
 
 import static hu.bme.mit.theta.core.type.abstracttype.AbstractExprs.Eq;
+import static hu.bme.mit.theta.core.type.abstracttype.AbstractExprs.Ite;
 import static hu.bme.mit.theta.core.type.anytype.Exprs.Prime;
 import static hu.bme.mit.theta.core.type.booltype.BoolExprs.And;
+import static hu.bme.mit.theta.core.type.booltype.BoolExprs.Bool;
 import static hu.bme.mit.theta.core.type.booltype.BoolExprs.Or;
 import static hu.bme.mit.theta.core.type.booltype.BoolExprs.True;
 import static hu.bme.mit.theta.core.type.inttype.IntExprs.Int;
+import static hu.bme.mit.theta.core.utils.TypeUtils.cast;
 
 final class StmtToExprTransformer {
-
-<<<<<<< HEAD
-	private StmtToExprTransformer() {
-	}
-
-	static StmtUnfoldResult toExpr(final Stmt stmt, final VarIndexing indexing) {
-		return stmt.accept(StmtToExprVisitor.INSTANCE, indexing);
-	}
-
-	static StmtUnfoldResult toExpr(final List<? extends Stmt> stmts, final VarIndexing indexing) {
-		final Collection<Expr<BoolType>> resultExprs = new ArrayList<>();
-		VarIndexing resultIndexing = indexing;
-
-		for (final Stmt stmt : stmts) {
-			final StmtUnfoldResult subResult = toExpr(stmt, resultIndexing);
-			resultExprs.addAll(subResult.exprs);
-			resultIndexing = subResult.indexing;
-		}
-
-		return StmtUnfoldResult.of(resultExprs, resultIndexing);
-	}
-
-	////////
-
-	private static class StmtToExprVisitor implements StmtVisitor<VarIndexing, StmtUnfoldResult> {
-		private static final StmtToExprVisitor INSTANCE = new StmtToExprVisitor();
-
-		private StmtToExprVisitor() {
-		}
-
-		@Override
-		public StmtUnfoldResult visit(final SkipStmt stmt, final VarIndexing indexing) {
-			return StmtUnfoldResult.of(ImmutableList.of(True()), indexing);
-		}
-
-		@Override
-		public StmtUnfoldResult visit(final AssumeStmt stmt, final VarIndexing indexing) {
-			final Expr<BoolType> cond = stmt.getCond();
-			final Expr<BoolType> expr = ExprUtils.applyPrimes(cond, indexing);
-			return StmtUnfoldResult.of(ImmutableList.of(expr), indexing);
-		}
-
-		@Override
-		public <DeclType extends Type> StmtUnfoldResult visit(final HavocStmt<DeclType> stmt,
-															  final VarIndexing indexing) {
-			final VarDecl<?> varDecl = stmt.getVarDecl();
-			final VarIndexing newIndexing = indexing.inc(varDecl);
-			return StmtUnfoldResult.of(ImmutableList.of(True()), newIndexing);
-		}
-
-		@Override
-		public <DeclType extends Type> StmtUnfoldResult visit(final AssignStmt<DeclType> stmt,
-															  final VarIndexing indexing) {
-			final VarDecl<DeclType> varDecl = stmt.getVarDecl();
-			final VarIndexing newIndexing = indexing.inc(varDecl);
-			final Expr<DeclType> rhs = ExprUtils.applyPrimes(stmt.getExpr(), indexing);
-			final Expr<DeclType> lhs = ExprUtils.applyPrimes(varDecl.getRef(), newIndexing);
-
-			final Expr<BoolType> expr = Eq(lhs, rhs);
-			return StmtUnfoldResult.of(ImmutableList.of(expr), newIndexing);
-		}
-
-		@Override
-		public StmtUnfoldResult visit(SequenceStmt sequenceStmt, VarIndexing indexing) {
-			StmtUnfoldResult result = toExpr(sequenceStmt.getStmts(), indexing);
-			return StmtUnfoldResult.of(ImmutableList.of(And(result.getExprs())), result.getIndexing());
-		}
-
-		@Override
-		public StmtUnfoldResult visit(NonDetStmt nonDetStmt, VarIndexing indexing) {
-
-			List<Expr<BoolType>> choices = new ArrayList<>();
-			List<VarIndexing> indexings = new ArrayList<>();
-			VarIndexing jointIndexing = indexing;
-			int count = 0;
-			VarDecl<IntType> tempVar = VarPoolUtil.requestInt();
-			for (Stmt stmt : nonDetStmt.getStmts()) {
-				Expr<BoolType> tempExpr = Eq(ExprUtils.applyPrimes(tempVar.getRef(), indexing), Int(count++));
-				StmtUnfoldResult result = toExpr(stmt, indexing.inc(tempVar));
-				choices.add(And(tempExpr, And(result.exprs)));
-				indexings.add(result.indexing);
-				jointIndexing = jointIndexing.join(result.indexing);
-			}
-			Set<VarDecl<?>> vars = ExprUtils.getVars(choices);
-			List<Expr<BoolType>> branchExprs = new ArrayList<>();
-			for (int i = 0; i < choices.size(); i++) {
-				List<Expr<BoolType>> exprs = new ArrayList<>();
-				exprs.add(choices.get(i));
-				for (VarDecl<?> decl : vars) {
-					int currentBranchIndex = indexings.get(i).get(decl);
-					int jointIndex = jointIndexing.get(decl);
-					if (currentBranchIndex < jointIndex) {
-						if (currentBranchIndex > 0)
-							exprs.add(Eq(Prime(decl.getRef(), currentBranchIndex), Prime(decl.getRef(), jointIndex)));
-						else exprs.add(Eq(decl.getRef(), Prime(decl.getRef(), jointIndex)));
-					}
-				}
-				branchExprs.add(And(exprs));
-			}
-			final Expr<BoolType> expr = Or(branchExprs);
-			VarPoolUtil.returnInt(tempVar);
-			return StmtUnfoldResult.of(ImmutableList.of(expr), jointIndexing);
-		}
-
-		@Override
-		public StmtUnfoldResult visit(OrtStmt ortStmt, VarIndexing indexing) {
-			throw new UnsupportedOperationException();
-		}
-
-		@Override
-		public StmtUnfoldResult visit(LoopStmt stmt, VarIndexing indexing) {
-			throw new UnsupportedOperationException(String.format("Loop statement %s was not unrolled",stmt));
-		}
-
-		@Override
-		public <DeclType extends Type> StmtUnfoldResult visit(PushStmt<DeclType> stmt, VarIndexing param) {
-			if(param instanceof PushPopVarIndexing) {
-				final PushPopVarIndexing newIndexing = ((PushPopVarIndexing) param).push(stmt.getVarDecl());
-				return StmtUnfoldResult.of(ImmutableList.of(True()), newIndexing);
-			}
-//			return StmtUnfoldResult.of(ImmutableList.of(True()), param);
-			throw new UnsupportedOperationException();
-		}
-
-		@Override
-		public <DeclType extends Type> StmtUnfoldResult visit(PopStmt<DeclType> stmt, VarIndexing param) {
-			if(param instanceof PushPopVarIndexing) {
-				final PushPopVarIndexing newIndexing = ((PushPopVarIndexing) param).pop(stmt.getVarDecl());
-				return StmtUnfoldResult.of(ImmutableList.of(True()), newIndexing);
-			}
-//			return StmtUnfoldResult.of(ImmutableList.of(True()), param);
-			throw new UnsupportedOperationException();
-		}
-	}
-=======
     private StmtToExprTransformer() {
     }
 
@@ -302,6 +156,26 @@
             return StmtUnfoldResult.of(ImmutableList.of(expr), jointIndexing);
         }
 
+		@Override
+		public <DeclType extends Type> StmtUnfoldResult visit(PushStmt<DeclType> stmt, VarIndexing param) {
+			if(param instanceof PushPopVarIndexing) {
+				final PushPopVarIndexing newIndexing = ((PushPopVarIndexing) param).push(stmt.getVarDecl());
+				return StmtUnfoldResult.of(ImmutableList.of(True()), newIndexing);
+			}
+//			return StmtUnfoldResult.of(ImmutableList.of(True()), param);
+			throw new UnsupportedOperationException();
+		}
+
+		@Override
+		public <DeclType extends Type> StmtUnfoldResult visit(PopStmt<DeclType> stmt, VarIndexing param) {
+			if(param instanceof PushPopVarIndexing) {
+				final PushPopVarIndexing newIndexing = ((PushPopVarIndexing) param).pop(stmt.getVarDecl());
+				return StmtUnfoldResult.of(ImmutableList.of(True()), newIndexing);
+			}
+//			return StmtUnfoldResult.of(ImmutableList.of(True()), param);
+			throw new UnsupportedOperationException();
+		}
+
         @Override
         public StmtUnfoldResult visit(IfStmt ifStmt, VarIndexing indexing) {
             final Expr<BoolType> cond = ifStmt.getCond();
@@ -355,5 +229,4 @@
             throw new UnsupportedOperationException(String.format("Loop statement %s was not unrolled", stmt));
         }
     }
->>>>>>> 8216d47d
 }