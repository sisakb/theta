--- conflicted
+++ resolved
@@ -157,11 +157,7 @@
 
 	@Test
 	public void testArrayInit() {
-<<<<<<< HEAD
-        final ConstDecl<ArrayType<IntType, IntType>> arr = Const("arr", Array(Int(), Int()));
-=======
 		final ConstDecl<ArrayType<IntType, IntType>> arr = Const("arr", Array(Int(), Int()));
->>>>>>> e10eede8
 		var elems = new ArrayList<Tuple2<Expr<IntType>, Expr<IntType>>>();
 		ConstDecl<IntType> noname = Const("noname", Int());
 		elems.add(Tuple2.of(Int(0), Int(1)));
@@ -169,32 +165,19 @@
 		elems.add(Tuple2.of(Int(2), Add(noname.getRef(), Int(3))));
 		var initarr = ArrayInit(elems, Int(100), Array(Int(), Int()));
 
-<<<<<<< HEAD
-        solver.add(ArrayExprs.Eq(arr.getRef(), initarr));
-
-        // Check, the expression should be satisfiable
-        SolverStatus status = solver.check();
-        assertTrue(status.isSat());
-=======
 		solver.add(ArrayExprs.Eq(arr.getRef(), initarr));
 
 		// Check, the expression should be satisfiable
 		SolverStatus status = solver.check();
 		assertTrue(status.isSat());
->>>>>>> e10eede8
 
 		solver.add(Eq(noname.getRef(), Int(1)));
 		status = solver.check();
 		assertTrue(status.isSat());
 
 		Valuation valuation = solver.getModel();
-<<<<<<< HEAD
-        final Optional<LitExpr<ArrayType<IntType, IntType>>> optVal = valuation.eval(arr);
-        assertTrue(optVal.isPresent());
-=======
 		final Optional<LitExpr<ArrayType<IntType, IntType>>> optVal = valuation.eval(arr);
 		assertTrue(optVal.isPresent());
->>>>>>> e10eede8
 		final Expr<ArrayType<IntType, IntType>> val = optVal.get();
 		assertTrue(val instanceof ArrayLitExpr);
 		var valLit = (ArrayLitExpr<IntType, IntType>)val;
