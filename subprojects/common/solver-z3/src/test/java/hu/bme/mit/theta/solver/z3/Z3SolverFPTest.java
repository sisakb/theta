package hu.bme.mit.theta.solver.z3;

import hu.bme.mit.theta.core.type.Expr;
import hu.bme.mit.theta.core.type.abstracttype.EqExpr;
<<<<<<< HEAD
import hu.bme.mit.theta.core.type.fptype.FpLitExpr;
=======
import hu.bme.mit.theta.core.type.fptype.FpLeqExpr;
import hu.bme.mit.theta.core.type.fptype.FpLitExpr;
import hu.bme.mit.theta.core.type.fptype.FpType;
>>>>>>> 39138e35
import hu.bme.mit.theta.core.utils.FpTestUtils;
import hu.bme.mit.theta.core.utils.FpUtils;
import hu.bme.mit.theta.solver.Solver;
import hu.bme.mit.theta.solver.SolverStatus;
import org.junit.Test;
import org.junit.runner.RunWith;
import org.junit.runners.Parameterized;
import org.kframework.mpfr.BigFloat;

import java.util.Collection;
import java.util.stream.Collectors;
import java.util.stream.Stream;

import static hu.bme.mit.theta.core.type.fptype.FpExprs.Abs;
import static hu.bme.mit.theta.core.type.fptype.FpExprs.IsNan;
import static hu.bme.mit.theta.core.type.fptype.FpExprs.Leq;
import static hu.bme.mit.theta.core.type.fptype.FpExprs.Sub;
import static hu.bme.mit.theta.core.type.fptype.FpRoundingMode.RNE;
import static org.junit.Assert.assertEquals;
import static org.junit.Assert.assertNotNull;
import static org.junit.Assert.assertTrue;
import static org.junit.runners.Parameterized.Parameters;

@RunWith(Parameterized.class)
public class Z3SolverFPTest {
	@Parameterized.Parameter(0)
	public Class<?> exprType;

	@Parameterized.Parameter(1)
	public Expr<?> expected;

	@Parameterized.Parameter(2)
	public Expr<?> actual;

	@Parameters(name = "expr: {0}, expected: {1}, actual: {2}")
	public static Collection<?> operations() {
		return Stream.concat(
				FpTestUtils.BasicOperations().stream(),
				Stream.concat(
						FpTestUtils.NaNOperations().stream(),
						FpTestUtils.InfinityOperations().stream()
				)
		).collect(Collectors.toUnmodifiableList());
	}

	@Test
	public void testOperationEquals() {
		// Sanity check
		assertNotNull(exprType);
		assertNotNull(expected);
		assertNotNull(actual);

		// Type checks
		assertTrue(
				"The type of actual is " + actual.getClass().getName() + " instead of " + exprType.getName(),
				exprType.isInstance(actual)
		);
		assertEquals(
				"The type of expected (" + expected.getType() + ") must match the type of actual (" + actual.getType() + ")",
				expected.getType(),
				actual.getType()
		);

<<<<<<< HEAD
        // Equality check
        final Solver solver = Z3SolverFactory.getInstance().createSolver();
        solver.push();
        if(!((FpLitExpr)expected).isNaN()) {  // TODO remove If (failing tests)
            solver.add(EqExpr.create2(expected, actual));

            SolverStatus status = solver.check();
            assertTrue(status.isSat());
        }
    }
=======
		// Equality check
		final Solver solver = Z3SolverFactory.getInstance().createSolver();
		solver.push();


		SolverStatus status = solver.check();
		if (expected instanceof FpLitExpr && actual.getType() instanceof FpType) {
			if (((FpLitExpr) expected).isNaN()) {
				//noinspection unchecked
				solver.add(IsNan((Expr<FpType>) actual));
			} else if (((FpLitExpr) expected).isNegativeInfinity()) {
				solver.add(EqExpr.create2(expected, actual));
			} else if (((FpLitExpr) expected).isPositiveInfinity()) {
				solver.add(EqExpr.create2(expected, actual));
			} else {
				//noinspection unchecked
				FpLeqExpr leq = Leq(Abs(Sub(RNE, (FpLitExpr) expected, (Expr<FpType>) actual)),
						FpUtils.bigFloatToFpLitExpr(new BigFloat("1e-2", FpUtils.getMathContext((FpType) actual.getType(), RNE)), (FpType) actual.getType()));
				solver.add(leq);
			}
		} else {
			solver.add(EqExpr.create2(expected, actual));
		}
		assertTrue(status.isSat());
	}
>>>>>>> 39138e35
}<|MERGE_RESOLUTION|>--- conflicted
+++ resolved
@@ -2,13 +2,9 @@
 
 import hu.bme.mit.theta.core.type.Expr;
 import hu.bme.mit.theta.core.type.abstracttype.EqExpr;
-<<<<<<< HEAD
-import hu.bme.mit.theta.core.type.fptype.FpLitExpr;
-=======
 import hu.bme.mit.theta.core.type.fptype.FpLeqExpr;
 import hu.bme.mit.theta.core.type.fptype.FpLitExpr;
 import hu.bme.mit.theta.core.type.fptype.FpType;
->>>>>>> 39138e35
 import hu.bme.mit.theta.core.utils.FpTestUtils;
 import hu.bme.mit.theta.core.utils.FpUtils;
 import hu.bme.mit.theta.solver.Solver;
@@ -72,18 +68,6 @@
 				actual.getType()
 		);
 
-<<<<<<< HEAD
-        // Equality check
-        final Solver solver = Z3SolverFactory.getInstance().createSolver();
-        solver.push();
-        if(!((FpLitExpr)expected).isNaN()) {  // TODO remove If (failing tests)
-            solver.add(EqExpr.create2(expected, actual));
-
-            SolverStatus status = solver.check();
-            assertTrue(status.isSat());
-        }
-    }
-=======
 		// Equality check
 		final Solver solver = Z3SolverFactory.getInstance().createSolver();
 		solver.push();
@@ -109,5 +93,4 @@
 		}
 		assertTrue(status.isSat());
 	}
->>>>>>> 39138e35
 }