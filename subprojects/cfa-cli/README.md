## Overview

The `cfa-cli` project is an executable (command line) tool for running CEGAR-based analyses on CFAs.
Furthermore, it also includes some utilities, such as calculating metrics or visualizing the CFA.
For more information about the CFA formalism and its supported language elements, take a look at the [`cfa`](../cfa/README.md) project.

### Related projects

* [`cfa`](../cfa/README.md): Classes to represent CFAs and a domain specific language (DSL) to parse CFAs from a textual representation.
* [`cfa-analysis`](../cfa-analysis/README.md): CFA specific analysis modules enabling the algorithms to operate on them.

### Frontends

* [Gazer](https://github.com/FTSRG/gazer) is an [LLVM](https://llvm.org/)-based frontend to verify C programs using theta-cfa-cli as a backend.
* [PLCverif](https://cern.ch/plcverif) is a tool developed at CERN for the formal specification and verification of PLC (Programmable Logic Controller) programs, supporting theta-cfa-cli as one of its verification backends.

## Using the tool

1. First, get the tool.
    * The easiest way is to download a [pre-built release](https://github.com/ftsrg/theta/releases).
    * You can also [build](../../doc/Build.md) the tool yourself. The runnable jar file will appear under _build/libs/_ with the name _theta-cfa-cli-\<VERSION\>-all.jar_, you can simply rename it to _theta-cfa-cli.jar_.
    * Alternatively, you can use our docker image (see below).
2. Running the tool requires Java (JRE) 11.
3. The tool also requires the [Z3 SMT solver libraries](../../doc/Build.md) to be available on `PATH`.
4. The tool can be executed with `java -jar theta-cfa-cli.jar [ARGUMENTS]`.
    * If no arguments are given, a help screen is displayed about the arguments and their possible values.
    More information can also be found below.
    * For example `java -jar theta-cfa-cli.jar --model counter.cfa --loglevel INFO` runs the default analysis with logging on the `counter.cfa` input file.

### Docker

A Dockerfile is also available under the _docker_ directory in the root of the repository.
The image can be built using the following command (from the root of the repository):
```
docker build -t theta-cfa-cli -f docker/theta-cfa-cli.Dockerfile .
```

The script `run-theta-cfa-cli.sh` can be used for running the containerized version on models residing on the host:
```
./docker/run-theta-cfa-cli.sh model.cfa [OTHER ARGUMENTS]
```
Note that the model must be given as the first positional argument (without `--model`).

## Arguments

All arguments are optional, except `--model`.

* `--model`: Path of the input CFA model (mandatory).
* `--cex`: Output file where the counterexample is written (if the result is unsafe). If the argument is not given (default) the counterexample is not printed. Use `CON` (Windows) or `/dev/stdout` (Linux) as argument to print to the standard output.
* `--loglevel`: Detailedness of logging.
    * Possible values (from the least to the most detailed): `RESULT`, `MAINSTEP`, `SUBSTEP` (default), `INFO`, `DETAIL`, `VERBOSE`.
* `--domain`: Domain of the abstraction, possible values:
    * `PRED_CART`: Cartesian predicate abstraction (default).
    * `PRED_BOOL`: Boolean predicate abstraction.
    * `PRED_SPLIT`: Boolean predicate abstraction with splitting.
    * `EXPL`: Explicit-value abstraction.
    * _Remark: Predicate abstraction tracks logical formulas instead of concrete values of variables, which can be efficient for variables with large (or infinite) domain.
  Explicit-values keep track of a subset of system variables, which can be efficient if variables are mostly deterministic or have a small domain.
  Cartesian predicate abstraction only uses conjunctions (more efficient) while Boolean allows arbitrary formulas (more expressive).
  Boolean predicate abstraction often gives predicates in a disjunctive normal form (DNF).
  In `PRED_BOOL` this DNF formula is treated as a single state, while in `PRED_SPLIT` each operand of the disjunction is a separate state._
    * _Remark: It is recommended to try Cartesian first and fall back to Boolean if there is no refinement progress (seemingly infinite iterations with the same counterexample).
  Splitting rarely resulted in better performance._
    * _More information on the abstract domains can be found in [our JAR paper](https://link.springer.com/content/pdf/10.1007%2Fs10817-019-09535-x.pdf), Sections 2.2.1 and 3.1.3._
* `--initprec`: Initial precision of the abstraction.
    * `EMPTY`: Start with an empty initial precision (default).
    * `ALLVARS`: Track all variables by default (only applicable if `--domain` is `EXPL`).
    * `ALLASSUMES`: Track all assumptions by default (e.g., branch/loop conditions). Only applicable if `--domain` is `PRED_*`.
* `--search`: Search strategy in the abstract state space, possible values:
    * `BFS` (default), `DFS`: Standard breadth- and depth-first search.
    * `ERR`: Guide the search based on the syntactical distance from the error location (see Section 3.1.2 of [our JAR paper](https://link.springer.com/content/pdf/10.1007%2Fs10817-019-09535-x.pdf) for more information).
* `--encoding`: Encoding of the CFA during abstraction, possible values:
    * `SBE`: Single-block encoding, where abstraction is performed at each edge.
  This is just a reference implementation, `LBE` is always more efficient.
    * `LBE` (default): Large-block encoding, where sequential paths are treated as a single step for abstraction.
* `--maxenum`: Maximal number of states to be enumerated when performing explicit-value analysis (`--domain EXPL`) and an expression cannot be deterministically evaluated.
If the limit is exceeded, unknown values are propagated.
<<<<<<< HEAD
As a special (and default) case, `0` stands for infinite, but it should only be used if the model does not have any variable with unbounded domain.
In general, values between `5` to `50` perform well (see Section 3.1.1 of [our JAR paper](https://link.springer.com/content/pdf/10.1007%2Fs10817-019-09535-x.pdf) for more information).
- `--refinement`: Refinement strategy, possible values:
  - `FW_BIN_ITP`: Forward binary interpolation, only performs well if `--prunestrategy` is `FULL`.
  - `BW_BIN_ITP`: Backward binary interpolation (see Section 3.2.1 of [our JAR paper](https://link.springer.com/content/pdf/10.1007%2Fs10817-019-09535-x.pdf) for more information).
  - `SEQ_ITP` (default): Sequence interpolation.
  - `MULTI_SEQ`: Sequence interpolation with multiple counterexamples (see Section 3.2.2 of [our JAR paper](https://link.springer.com/content/pdf/10.1007%2Fs10817-019-09535-x.pdf) for more information).
  - `UNSAT_CORE`: Unsat cores, only available if `--domain` is `EXPL`.
  - `UCB`: Unsat core based predicates as per [M. Leuckner et al.](https://www.researchgate.net/publication/300250376_A_New_Refinement_Strategy_for_CEGAR-Based_Industrial_Model_Checking). This refinement strategy does not rely on interpolation, so it can even work if interpolating is not possible (e.g. bitvectors with Z3 solver).
  - `NEWTON_******`: Newton-style refinement as per [D. Dietsch et al.](https://dl.acm.org/doi/10.1145/3106237.3106307). This refinement strategy does not rely on interpolation, so it can even work if interpolating is not possible (e.g. bitvectors with Z3 solver). The supported Newton-style algorithms can be found in the following list (for more information on the algotithms, check the article):
    - `NEWTON_SP`: Only works for really simple inputs
    - `NEWTON_WP`: Only works for really simple inputs
    - `NEWTON_SP_LV`
    - `NEWTON_WP_LV`
    - `NEWTON_IT_SP`
    - `NEWTON_IT_WP`
    - `NEWTON_IT_SP_LV`
    - `NEWTON_IT_WP_LV`: Usually the most effective
  - _Remark: `BW_BIN_ITP` and `SEQ_ITP` has the best performance usually._
- `--predsplit`: Splitting applied to predicates during refinement, possible values:
  - `WHOLE` (default): Keep predicates as a whole, no splitting is applied. Can perform well if the model has many Boolean variables.
  - `CONJUNCTS`: Split predicates into conjuncts.
  - `ATOMS`: Split predicates into atoms.
- `--precgranularity`: Granularity of the precision, possible values:
  - `GLOBAL` (default): The same precision is applied in each location of the CFA.
  - `LOCAL`: Each location can have a possibly different precision.
- `--prunestrategy`: Pruning strategy during refinement, possible values:
  - `FULL`: The whole ARG is pruned and abstraction is completely restarted with the new precision.
  - `LAZY`(default): The ARG is only pruned back to the first point where refinement was applied.
- `--metrics`: Print metrics about the CFA without running the algorithm.
- `--visualize`: Visualize the CFA without running the algorithm.
=======
As a special case, `0` stands for infinite, but it should only be used if the model does not have any variable with unbounded domain.
In general, values between `5` to `50` perform well (see Section 3.1.1 of [our JAR paper](https://link.springer.com/content/pdf/10.1007%2Fs10817-019-09535-x.pdf) for more information). The default is `10`.
* `--refinement`: Refinement strategy, possible values:
    * `FW_BIN_ITP`: Forward binary interpolation, only performs well if `--prunestrategy` is `FULL`.
    * `BW_BIN_ITP`: Backward binary interpolation (see Section 3.2.1 of [our JAR paper](https://link.springer.com/content/pdf/10.1007%2Fs10817-019-09535-x.pdf) for more information).
    * `SEQ_ITP` (default): Sequence interpolation.
    * `MULTI_SEQ`: Sequence interpolation with multiple counterexamples (see Section 3.2.2 of [our JAR paper](https://link.springer.com/content/pdf/10.1007%2Fs10817-019-09535-x.pdf) for more information).
    * `UNSAT_CORE`: Unsat cores, only available if `--domain` is `EXPL`.
    * _Remark: `BW_BIN_ITP` and `SEQ_ITP` has the best performance usually._
* `--predsplit`: Splitting applied to predicates during refinement, possible values:
    * `WHOLE` (default): Keep predicates as a whole, no splitting is applied. Can perform well if the model has many Boolean variables.
    * `CONJUNCTS`: Split predicates into conjuncts.
    * `ATOMS`: Split predicates into atoms.
* `--precgranularity`: Granularity of the precision, possible values:
    * `GLOBAL` (default): The same precision is applied in each location of the CFA.
    * `LOCAL`: Each location can have a possibly different precision.
* `--prunestrategy`: Pruning strategy during refinement, possible values:
    * `FULL`: The whole ARG is pruned and abstraction is completely restarted with the new precision.
    * `LAZY`(default): The ARG is only pruned back to the first point where refinement was applied.
* `--metrics`: Print metrics about the CFA without running the algorithm.
* `--visualize`: Visualize the CFA without running the algorithm.
>>>>>>> 9c0395df
If the extension of the output file is `pdf`, `png` or `svg` an automatic visualization is performed, for which [GraphViz](../../doc/Build.md) has to be available on `PATH`.
Otherwise, the output is simply in `dot` format.

### For developer usage

| Flag | Description |
|--|--|
| `--stacktrace` | Print full stack trace for exceptions. |
| `--benchmark` | Benchmark mode, only print metrics in csv format. |
| `--header` | Print the header for the benchmark mode csv format. |<|MERGE_RESOLUTION|>--- conflicted
+++ resolved
@@ -75,39 +75,6 @@
     * `LBE` (default): Large-block encoding, where sequential paths are treated as a single step for abstraction.
 * `--maxenum`: Maximal number of states to be enumerated when performing explicit-value analysis (`--domain EXPL`) and an expression cannot be deterministically evaluated.
 If the limit is exceeded, unknown values are propagated.
-<<<<<<< HEAD
-As a special (and default) case, `0` stands for infinite, but it should only be used if the model does not have any variable with unbounded domain.
-In general, values between `5` to `50` perform well (see Section 3.1.1 of [our JAR paper](https://link.springer.com/content/pdf/10.1007%2Fs10817-019-09535-x.pdf) for more information).
-- `--refinement`: Refinement strategy, possible values:
-  - `FW_BIN_ITP`: Forward binary interpolation, only performs well if `--prunestrategy` is `FULL`.
-  - `BW_BIN_ITP`: Backward binary interpolation (see Section 3.2.1 of [our JAR paper](https://link.springer.com/content/pdf/10.1007%2Fs10817-019-09535-x.pdf) for more information).
-  - `SEQ_ITP` (default): Sequence interpolation.
-  - `MULTI_SEQ`: Sequence interpolation with multiple counterexamples (see Section 3.2.2 of [our JAR paper](https://link.springer.com/content/pdf/10.1007%2Fs10817-019-09535-x.pdf) for more information).
-  - `UNSAT_CORE`: Unsat cores, only available if `--domain` is `EXPL`.
-  - `UCB`: Unsat core based predicates as per [M. Leuckner et al.](https://www.researchgate.net/publication/300250376_A_New_Refinement_Strategy_for_CEGAR-Based_Industrial_Model_Checking). This refinement strategy does not rely on interpolation, so it can even work if interpolating is not possible (e.g. bitvectors with Z3 solver).
-  - `NEWTON_******`: Newton-style refinement as per [D. Dietsch et al.](https://dl.acm.org/doi/10.1145/3106237.3106307). This refinement strategy does not rely on interpolation, so it can even work if interpolating is not possible (e.g. bitvectors with Z3 solver). The supported Newton-style algorithms can be found in the following list (for more information on the algotithms, check the article):
-    - `NEWTON_SP`: Only works for really simple inputs
-    - `NEWTON_WP`: Only works for really simple inputs
-    - `NEWTON_SP_LV`
-    - `NEWTON_WP_LV`
-    - `NEWTON_IT_SP`
-    - `NEWTON_IT_WP`
-    - `NEWTON_IT_SP_LV`
-    - `NEWTON_IT_WP_LV`: Usually the most effective
-  - _Remark: `BW_BIN_ITP` and `SEQ_ITP` has the best performance usually._
-- `--predsplit`: Splitting applied to predicates during refinement, possible values:
-  - `WHOLE` (default): Keep predicates as a whole, no splitting is applied. Can perform well if the model has many Boolean variables.
-  - `CONJUNCTS`: Split predicates into conjuncts.
-  - `ATOMS`: Split predicates into atoms.
-- `--precgranularity`: Granularity of the precision, possible values:
-  - `GLOBAL` (default): The same precision is applied in each location of the CFA.
-  - `LOCAL`: Each location can have a possibly different precision.
-- `--prunestrategy`: Pruning strategy during refinement, possible values:
-  - `FULL`: The whole ARG is pruned and abstraction is completely restarted with the new precision.
-  - `LAZY`(default): The ARG is only pruned back to the first point where refinement was applied.
-- `--metrics`: Print metrics about the CFA without running the algorithm.
-- `--visualize`: Visualize the CFA without running the algorithm.
-=======
 As a special case, `0` stands for infinite, but it should only be used if the model does not have any variable with unbounded domain.
 In general, values between `5` to `50` perform well (see Section 3.1.1 of [our JAR paper](https://link.springer.com/content/pdf/10.1007%2Fs10817-019-09535-x.pdf) for more information). The default is `10`.
 * `--refinement`: Refinement strategy, possible values:
@@ -116,6 +83,16 @@
     * `SEQ_ITP` (default): Sequence interpolation.
     * `MULTI_SEQ`: Sequence interpolation with multiple counterexamples (see Section 3.2.2 of [our JAR paper](https://link.springer.com/content/pdf/10.1007%2Fs10817-019-09535-x.pdf) for more information).
     * `UNSAT_CORE`: Unsat cores, only available if `--domain` is `EXPL`.
+    * `UCB`: Unsat core based predicates as per [M. Leuckner et al.](https://www.researchgate.net/publication/300250376_A_New_Refinement_Strategy_for_CEGAR-Based_Industrial_Model_Checking). This refinement strategy does not rely on interpolation, so it can even work if interpolating is not possible (e.g. bitvectors with Z3 solver).
+    * `NEWTON_******`: Newton-style refinement as per [D. Dietsch et al.](https://dl.acm.org/doi/10.1145/3106237.3106307). This refinement strategy does not rely on interpolation, so it can even work if interpolating is not possible (e.g. bitvectors with Z3 solver). The supported Newton-style algorithms can be found in the following list (for more information on the algotithms, check the article):
+        * `NEWTON_SP`: Only works for really simple inputs
+        * `NEWTON_WP`: Only works for really simple inputs
+        * `NEWTON_SP_LV`
+        * `NEWTON_WP_LV`
+        * `NEWTON_IT_SP`
+        * `NEWTON_IT_WP`
+        * `NEWTON_IT_SP_LV`
+        * `NEWTON_IT_WP_LV`: Usually the most effective
     * _Remark: `BW_BIN_ITP` and `SEQ_ITP` has the best performance usually._
 * `--predsplit`: Splitting applied to predicates during refinement, possible values:
     * `WHOLE` (default): Keep predicates as a whole, no splitting is applied. Can perform well if the model has many Boolean variables.
@@ -129,7 +106,6 @@
     * `LAZY`(default): The ARG is only pruned back to the first point where refinement was applied.
 * `--metrics`: Print metrics about the CFA without running the algorithm.
 * `--visualize`: Visualize the CFA without running the algorithm.
->>>>>>> 9c0395df
 If the extension of the output file is `pdf`, `png` or `svg` an automatic visualization is performed, for which [GraphViz](../../doc/Build.md) has to be available on `PATH`.
 Otherwise, the output is simply in `dot` format.
 
