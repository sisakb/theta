--- conflicted
+++ resolved
@@ -55,14 +55,9 @@
   Splitting rarely resulted in better performance._
   - _More information on the abstract domains can be found in [our JAR paper](https://link.springer.com/content/pdf/10.1007%2Fs10817-019-09535-x.pdf), Sections 2.2.1 and 3.1.3._
 - `--initprec`: Initial precision of the abstraction.
-<<<<<<< HEAD
-  - `EMPTY`: Start with an empty initial precision.
-  - `ALLVARS`: Track all variables by default. Only applicable if `--domain` is `EXPL`.
-  - `ALLASSUMES`: Track all assumptions by default (e.g., branch/loop conditions). Only applicable if `--domain` is `PRED_*`.
-=======
   - `EMPTY`: Start with an empty initial precision (default).
   - `ALLVARS`: Track all variables by default (only applicable if `--domain` is `EXPL`).
->>>>>>> 087a6128
+  - `ALLASSUMES`: Track all assumptions by default (e.g., branch/loop conditions). Only applicable if `--domain` is `PRED_*`.
 - `--search`: Search strategy in the abstract state space, possible values:
   - `BFS` (default), `DFS`: Standard breadth- and depth-first search.
   - `ERR`: Guide the search based on the syntactical distance from the error location (see Section 3.1.2 of [our JAR paper](https://link.springer.com/content/pdf/10.1007%2Fs10817-019-09535-x.pdf) for more information).
