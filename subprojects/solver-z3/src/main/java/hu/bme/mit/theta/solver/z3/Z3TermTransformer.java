/*
 *  Copyright 2017 Budapest University of Technology and Economics
 *
 *  Licensed under the Apache License, Version 2.0 (the "License");
 *  you may not use this file except in compliance with the License.
 *  You may obtain a copy of the License at
 *
 *      http://www.apache.org/licenses/LICENSE-2.0
 *
 *  Unless required by applicable law or agreed to in writing, software
 *  distributed under the License is distributed on an "AS IS" BASIS,
 *  WITHOUT WARRANTIES OR CONDITIONS OF ANY KIND, either express or implied.
 *  See the License for the specific language governing permissions and
 *  limitations under the License.
 */
package hu.bme.mit.theta.solver.z3;

import static com.google.common.base.Preconditions.checkArgument;
import static com.google.common.collect.ImmutableList.toImmutableList;
import static hu.bme.mit.theta.common.Utils.head;
import static hu.bme.mit.theta.common.Utils.tail;
import static hu.bme.mit.theta.core.decl.Decls.Param;
import static hu.bme.mit.theta.core.type.booltype.BoolExprs.Bool;
import static hu.bme.mit.theta.core.type.booltype.BoolExprs.Exists;
import static hu.bme.mit.theta.core.type.booltype.BoolExprs.Forall;
import static hu.bme.mit.theta.core.type.bvtype.BvExprs.Bv;
import static hu.bme.mit.theta.core.type.functype.FuncExprs.App;
import static hu.bme.mit.theta.core.type.functype.FuncExprs.Func;
import static hu.bme.mit.theta.core.type.inttype.IntExprs.Int;
import static hu.bme.mit.theta.core.type.rattype.RatExprs.Rat;
import static java.lang.String.format;

<<<<<<< HEAD
import java.math.BigInteger;
import java.util.ArrayList;
import java.util.HashMap;
import java.util.List;
import java.util.Map;
=======
import java.util.*;
>>>>>>> ccd1970b
import java.util.function.BinaryOperator;
import java.util.function.Function;
import java.util.function.Supplier;
import java.util.function.UnaryOperator;
import java.util.stream.Collectors;
import java.util.stream.Stream;

import com.google.common.collect.ImmutableList;
import com.microsoft.z3.ArraySort;
import com.microsoft.z3.FuncDecl;
import com.microsoft.z3.Model;

import hu.bme.mit.theta.common.TernaryOperator;
import hu.bme.mit.theta.common.TriFunction;
import hu.bme.mit.theta.common.Tuple2;
import hu.bme.mit.theta.core.decl.Decl;
import hu.bme.mit.theta.core.decl.ParamDecl;
import hu.bme.mit.theta.core.type.Expr;
import hu.bme.mit.theta.core.type.Type;
import hu.bme.mit.theta.core.type.abstracttype.AddExpr;
import hu.bme.mit.theta.core.type.abstracttype.EqExpr;
import hu.bme.mit.theta.core.type.abstracttype.GeqExpr;
import hu.bme.mit.theta.core.type.abstracttype.GtExpr;
import hu.bme.mit.theta.core.type.abstracttype.LeqExpr;
import hu.bme.mit.theta.core.type.abstracttype.LtExpr;
import hu.bme.mit.theta.core.type.abstracttype.MulExpr;
import hu.bme.mit.theta.core.type.anytype.IteExpr;
import hu.bme.mit.theta.core.type.arraytype.ArrayReadExpr;
import hu.bme.mit.theta.core.type.arraytype.ArrayType;
import hu.bme.mit.theta.core.type.arraytype.ArrayWriteExpr;
import hu.bme.mit.theta.core.type.booltype.AndExpr;
import hu.bme.mit.theta.core.type.booltype.BoolType;
import hu.bme.mit.theta.core.type.booltype.FalseExpr;
import hu.bme.mit.theta.core.type.booltype.IffExpr;
import hu.bme.mit.theta.core.type.booltype.ImplyExpr;
import hu.bme.mit.theta.core.type.booltype.NotExpr;
import hu.bme.mit.theta.core.type.booltype.OrExpr;
import hu.bme.mit.theta.core.type.booltype.TrueExpr;
import hu.bme.mit.theta.core.type.functype.FuncType;
import hu.bme.mit.theta.core.type.inttype.IntDivExpr;
import hu.bme.mit.theta.core.type.inttype.IntToRatExpr;
import hu.bme.mit.theta.core.utils.BvUtils;
import hu.bme.mit.theta.core.utils.TypeUtils;
import static hu.bme.mit.theta.core.type.arraytype.ArrayExprs.Array;

final class Z3TermTransformer {
	private static final String PARAM_NAME_FORMAT = "_p%d";

	private final Z3SymbolTable symbolTable;
	private final Map<String, TriFunction<com.microsoft.z3.Expr, Model, List<Decl<?>>, Expr<?>>> environment;

	public Z3TermTransformer(final Z3SymbolTable symbolTable) {
		this.symbolTable = symbolTable;

		environment = new HashMap<>();
		environment.put("true", exprNullaryOperator(TrueExpr::getInstance));
		environment.put("false", exprNullaryOperator(FalseExpr::getInstance));
		environment.put("not", exprUnaryOperator(NotExpr::create));
		environment.put("or", exprMultiaryOperator(OrExpr::create));
		environment.put("and", exprMultiaryOperator(AndExpr::create));
		environment.put("=>", exprBinaryOperator(ImplyExpr::create));
		environment.put("iff", exprBinaryOperator(IffExpr::create));
		environment.put("=", exprBinaryOperator(EqExpr::create2));
		environment.put("<=", exprBinaryOperator(LeqExpr::create2));
		environment.put("<", exprBinaryOperator(LtExpr::create2));
		environment.put(">=", exprBinaryOperator(GeqExpr::create2));
		environment.put(">", exprBinaryOperator(GtExpr::create2));
		environment.put("+", exprMultiaryOperator(AddExpr::create2));
		environment.put("*", exprMultiaryOperator(MulExpr::create2));
		environment.put("div", exprBinaryOperator(IntDivExpr::create));
		environment.put("if", exprTernaryOperator(IteExpr::create));
		environment.put("select", exprBinaryOperator(ArrayReadExpr::create));
		environment.put("store", exprTernaryOperator(ArrayWriteExpr::create));
		environment.put("to_real", exprUnaryOperator(IntToRatExpr::create));
	}

	public Expr<?> toExpr(final com.microsoft.z3.Expr term) {
		return transform(term, null, new ArrayList<>());
	}

	public Expr<?> toFuncLitExpr(final com.microsoft.z3.FuncDecl funcDecl, final Model model,
								 final List<Decl<?>> vars) {
		final com.microsoft.z3.FuncInterp funcInterp = model.getFuncInterp(funcDecl);
		final List<ParamDecl<?>> paramDecls = transformParams(vars, funcDecl.getDomain());
		pushParams(vars, paramDecls);
		final Expr<?> funcLitExpr = transformFuncInterp(funcInterp, model, vars);
		popParams(vars, paramDecls);
		return funcLitExpr;
	}
	
	public Expr<?> toArrayLitExpr(final FuncDecl funcDecl, final Model model, final List<Decl<?>> vars) {
		final com.microsoft.z3.FuncInterp funcInterp = model.getFuncInterp(funcDecl);
		final List<Tuple2<Expr<?>, Expr<?>>> entryExprs = createEntryExprs(funcInterp, model, vars);
		final Expr<?> elseExpr = transform(funcInterp.getElse(), model, vars);

		final ArraySort sort = (ArraySort) funcDecl.getRange();

		return createArrayLitExpr(sort, entryExprs, elseExpr);
	}

	private Expr<?> createArrayLitExpr(ArraySort sort, List<Tuple2<Expr<?>, Expr<?>>> entryExprs, Expr<?> elseExpr) {
		return this.createIndexValueArrayLitExpr(transformSort(sort.getDomain()), transformSort(sort.getRange()), entryExprs, elseExpr);
	}
	
	@SuppressWarnings("unchecked")
	private <I extends Type, E extends Type> Expr<?> createIndexValueArrayLitExpr(I indexType, E elemType, List<Tuple2<Expr<?>, Expr<?>>> entryExprs, Expr<?> elseExpr) {
		return Array(entryExprs.stream().map(entry -> Tuple2.of((Expr<I>) entry.get1(), (Expr<E>) entry.get2())).collect(Collectors.toUnmodifiableList()),
				(Expr<E>)elseExpr,
				ArrayType.of(indexType, elemType));
	}

	////////

	private Expr<?> transform(final com.microsoft.z3.Expr term, final Model model,
							  final List<Decl<?>> vars) {
		if (term.isIntNum()) {
			return transformIntLit(term);

		} else if (term.isRatNum()) {
			return transformRatLit(term);

<<<<<<< HEAD
		// BitVecNum is not BVNumeral? Potential bug?
		} else if (/* term.isBVNumeral() */ term instanceof com.microsoft.z3.BitVecNum) {
			return transformBvLit(term);
=======
		} else if (term.isConstantArray()) {
			return transformArrLit(term, model, vars);
>>>>>>> ccd1970b

		} else if (term.isApp()) {
			return transformApp(term, model, vars);

		} else if (term.isQuantifier()) {
			final com.microsoft.z3.Quantifier quantifier = (com.microsoft.z3.Quantifier) term;
			return transformQuantifier(quantifier, model, vars);

		} else if (term.isVar()) {
			return transformVar(term, vars);

		} else {
			return transformUnsupported(term, model, vars);
		}
	}

	////

	private Expr<?> transformIntLit(final com.microsoft.z3.Expr term) {
		final com.microsoft.z3.IntNum intNum = (com.microsoft.z3.IntNum) term;
		final int value = intNum.getInt();
		return Int(value);
	}

	private Expr<?> transformRatLit(final com.microsoft.z3.Expr term) {
		final com.microsoft.z3.RatNum ratNum = (com.microsoft.z3.RatNum) term;
		final int num = ratNum.getNumerator().getInt();
		final int denom = ratNum.getDenominator().getInt();
		return Rat(num, denom);
	}

<<<<<<< HEAD
	private Expr<?> transformBvLit(final com.microsoft.z3.Expr term) {
		final com.microsoft.z3.BitVecNum bvNum = (com.microsoft.z3.BitVecNum) term;

		BigInteger value = bvNum.getBigInteger();

		// At this point signedness is not known. Presuming unsigned
		return BvUtils.bigIntegerToBvLitExpr(value, bvNum.getSortSize(), false);
	}

	private final Expr<?> transformApp(final com.microsoft.z3.Expr term, final com.microsoft.z3.Model model,
=======
	private Expr<?> transformArrLit(final com.microsoft.z3.Expr term, final Model model,
									final List<Decl<?>> vars) {
		final com.microsoft.z3.ArrayExpr arrayExpr = (com.microsoft.z3.ArrayExpr) term;
		final com.microsoft.z3.ArraySort sort = (ArraySort) arrayExpr.getSort();
		return createArrayLitExpr(sort, Arrays.asList(), transform(arrayExpr.getArgs()[0], model, vars));
	}

	private final Expr<?> transformApp(final com.microsoft.z3.Expr term, final Model model,
>>>>>>> ccd1970b
									   final List<Decl<?>> vars) {

		final com.microsoft.z3.FuncDecl funcDecl = term.getFuncDecl();
		final String symbol = funcDecl.getName().toString();

		if (environment.containsKey(symbol)) {
			return environment.get(symbol).apply(term, model, vars);
		} else {
			final Expr<?> funcExpr;
			if (symbolTable.definesSymbol(funcDecl)) {
				funcExpr = symbolTable.getConst(funcDecl).getRef();
			} else {
				funcExpr = toFuncLitExpr(funcDecl, model, vars);
			}
			return transformFuncApp(funcExpr, term.getArgs(), model, vars);
		}
	}

	private Expr<?> transformFuncInterp(final com.microsoft.z3.FuncInterp funcInterp,
										final Model model, final List<Decl<?>> vars) {
		checkArgument(funcInterp.getArity() == 1);
		final ParamDecl<?> paramDecl = (ParamDecl<?>) vars.get(vars.size() - 1);
		final Expr<?> op = createFuncLitExprBody(paramDecl, funcInterp, model, vars);
		return Func(paramDecl, op);
	}

	private Expr<?> createFuncLitExprBody(final ParamDecl<?> paramDecl, final com.microsoft.z3.FuncInterp funcInterp,
										  final Model model, final List<Decl<?>> vars) {
		final List<Tuple2<Expr<?>, Expr<?>>> entryExprs = createEntryExprs(funcInterp, model, vars);
		final Expr<?> elseExpr = transform(funcInterp.getElse(), model, vars);
		return createNestedIteExpr(paramDecl, entryExprs, elseExpr);
	}

	private Expr<?> createNestedIteExpr(final ParamDecl<?> paramDecl, final List<Tuple2<Expr<?>, Expr<?>>> entryExprs,
										final Expr<?> elseExpr) {
		if (entryExprs.isEmpty()) {
			return elseExpr;
		} else {
			final Tuple2<Expr<?>, Expr<?>> head = head(entryExprs);
			final List<Tuple2<Expr<?>, Expr<?>>> tail = tail(entryExprs);
			final Expr<BoolType> cond = EqExpr.create2(paramDecl.getRef(), head.get1());
			final Expr<?> then = head.get2();
			final Expr<?> elze = createNestedIteExpr(paramDecl, tail, elseExpr);
			return IteExpr.create(cond, then, elze);
		}
	}

	private List<Tuple2<Expr<?>, Expr<?>>> createEntryExprs(final com.microsoft.z3.FuncInterp funcInterp,
															final Model model, final List<Decl<?>> vars) {
		final ImmutableList.Builder<Tuple2<Expr<?>, Expr<?>>> builder = ImmutableList.builder();
		for (final com.microsoft.z3.FuncInterp.Entry entry : funcInterp.getEntries()) {
			checkArgument(entry.getArgs().length == 1);
			final com.microsoft.z3.Expr term1 = entry.getArgs()[0];
			final com.microsoft.z3.Expr term2 = entry.getValue();
			final Expr<?> expr1 = transform(term1, model, vars);
			final Expr<?> expr2 = transform(term2, model, vars);
			builder.add(Tuple2.of(expr1, expr2));
		}
		return builder.build();
	}

	private Expr<?> transformQuantifier(final com.microsoft.z3.Quantifier term, final Model model,
										final List<Decl<?>> vars) {
		if (term.isUniversal()) {
			return transformForall(term, model, vars);

		} else if (term.isExistential()) {
			return transformExists(term, model, vars);

		} else {
			throw new AssertionError("Unhandled case: " + term.toString());
		}
	}

	private Expr<?> transformVar(final com.microsoft.z3.Expr term, final List<Decl<?>> vars) {
		final int index = term.getIndex();
		final Decl<?> decl = vars.get(vars.size() - index - 1);
		return decl.getRef();
	}

	private <P extends Type, R extends Type> Expr<?> transformFuncApp(final Expr<?> expr,
																	  final com.microsoft.z3.Expr[] argTerms, final Model model, final List<Decl<?>> vars) {
		Expr<?> result = expr;
		for (final com.microsoft.z3.Expr term : argTerms) {
			@SuppressWarnings("unchecked") final Expr<FuncType<P, R>> func = (Expr<FuncType<P, R>>) result;
			final Expr<P> arg = TypeUtils.cast(transform(term, model, vars), func.getType().getParamType());
			result = App(func, arg);
		}
		return result;
	}

	////

	private Expr<?> transformForall(final com.microsoft.z3.Expr term, final Model model,
									final List<Decl<?>> vars) {
		final com.microsoft.z3.Quantifier quantifier = (com.microsoft.z3.Quantifier) term;
		final com.microsoft.z3.BoolExpr opTerm = quantifier.getBody();
		final com.microsoft.z3.Sort[] sorts = quantifier.getBoundVariableSorts();
		final List<ParamDecl<?>> paramDecls = transformParams(vars, sorts);

		pushParams(vars, paramDecls);
		final Expr<BoolType> op = TypeUtils.cast(transform(opTerm, model, vars), Bool());
		popParams(vars, paramDecls);

		return Forall(paramDecls, op);
	}

	private Expr<?> transformExists(final com.microsoft.z3.Expr term, final Model model,
									final List<Decl<?>> vars) {
		final com.microsoft.z3.Quantifier quantifier = (com.microsoft.z3.Quantifier) term;
		final com.microsoft.z3.BoolExpr opTerm = quantifier.getBody();
		final com.microsoft.z3.Sort[] sorts = quantifier.getBoundVariableSorts();
		final List<ParamDecl<?>> paramDecls = transformParams(vars, sorts);

		pushParams(vars, paramDecls);
		final Expr<BoolType> op = TypeUtils.cast(transform(opTerm, model, vars), Bool());
		popParams(vars, paramDecls);

		return Exists(paramDecls, op);
	}

	private List<ParamDecl<?>> transformParams(final List<Decl<?>> vars, final com.microsoft.z3.Sort[] sorts) {
		final ImmutableList.Builder<ParamDecl<?>> builder = ImmutableList.builder();
		for (final com.microsoft.z3.Sort sort : sorts) {
			final ParamDecl<?> param = transformParam(vars, sort);
			builder.add(param);
		}
		final List<ParamDecl<?>> paramDecls = builder.build();
		return paramDecls;
	}

	private ParamDecl<?> transformParam(final List<Decl<?>> vars, final com.microsoft.z3.Sort sort) {
		final Type type = transformSort(sort);
		final ParamDecl<?> param = Param(format(PARAM_NAME_FORMAT, vars.size()), type);
		return param;
	}

	private Type transformSort(final com.microsoft.z3.Sort sort) {
		if (sort instanceof com.microsoft.z3.BoolSort) {
			return Bool();
		} else if (sort instanceof com.microsoft.z3.IntSort) {
			return Int();
		} else if (sort instanceof com.microsoft.z3.RealSort) {
			return Rat();
		} else {
			throw new AssertionError("Unsupported sort: " + sort);
		}
	}

	private void pushParams(final List<Decl<?>> vars, final List<ParamDecl<?>> paramDecls) {
		vars.addAll(paramDecls);
	}

	private void popParams(final List<Decl<?>> vars, final List<ParamDecl<?>> paramDecls) {
		for (int i = 0; i < paramDecls.size(); i++) {
			vars.remove(vars.size() - 1);
		}
	}

	private Expr<?> transformUnsupported(final com.microsoft.z3.Expr term, final Model model,
										 final List<Decl<?>> vars) {
		throw new UnsupportedOperationException("Unsupported term: " + term);
	}

	////

	private TriFunction<com.microsoft.z3.Expr, Model, List<Decl<?>>, Expr<?>> exprNullaryOperator(
			final Supplier<Expr<?>> function) {
		return (term, model, vars) -> {
			final com.microsoft.z3.Expr[] args = term.getArgs();
			checkArgument(args.length == 0);
			return function.get();
		};
	}

	private TriFunction<com.microsoft.z3.Expr, Model, List<Decl<?>>, Expr<?>> exprUnaryOperator(
			final UnaryOperator<Expr<?>> function) {
		return (term, model, vars) -> {
			final com.microsoft.z3.Expr[] args = term.getArgs();
			checkArgument(args.length == 1);
			final Expr<?> op = transform(args[0], model, vars);
			return function.apply(op);
		};
	}

	private TriFunction<com.microsoft.z3.Expr, Model, List<Decl<?>>, Expr<?>> exprBinaryOperator(
			final BinaryOperator<Expr<?>> function) {
		return (term, model, vars) -> {
			final com.microsoft.z3.Expr[] args = term.getArgs();
			checkArgument(args.length == 2);
			final Expr<?> op1 = transform(args[0], model, vars);
			final Expr<?> op2 = transform(args[1], model, vars);
			return function.apply(op1, op2);
		};
	}

	private TriFunction<com.microsoft.z3.Expr, Model, List<Decl<?>>, Expr<?>> exprTernaryOperator(
			final TernaryOperator<Expr<?>> function) {
		return (term, model, vars) -> {
			final com.microsoft.z3.Expr[] args = term.getArgs();
			checkArgument(args.length == 3);
			final Expr<?> op1 = transform(args[0], model, vars);
			final Expr<?> op2 = transform(args[1], model, vars);
			final Expr<?> op3 = transform(args[1], model, vars);
			return function.apply(op1, op2, op3);
		};
	}

	private TriFunction<com.microsoft.z3.Expr, Model, List<Decl<?>>, Expr<?>> exprMultiaryOperator(
			final Function<List<Expr<?>>, Expr<?>> function) {
		return (term, model, vars) -> {
			final com.microsoft.z3.Expr[] args = term.getArgs();
			final List<Expr<?>> ops = Stream.of(args).map(arg -> transform(arg, model, vars))
					.collect(toImmutableList());
			return function.apply(ops);
		};
	}

}<|MERGE_RESOLUTION|>--- conflicted
+++ resolved
@@ -30,15 +30,12 @@
 import static hu.bme.mit.theta.core.type.rattype.RatExprs.Rat;
 import static java.lang.String.format;
 
-<<<<<<< HEAD
 import java.math.BigInteger;
 import java.util.ArrayList;
 import java.util.HashMap;
 import java.util.List;
 import java.util.Map;
-=======
 import java.util.*;
->>>>>>> ccd1970b
 import java.util.function.BinaryOperator;
 import java.util.function.Function;
 import java.util.function.Supplier;
@@ -128,7 +125,7 @@
 		popParams(vars, paramDecls);
 		return funcLitExpr;
 	}
-	
+
 	public Expr<?> toArrayLitExpr(final FuncDecl funcDecl, final Model model, final List<Decl<?>> vars) {
 		final com.microsoft.z3.FuncInterp funcInterp = model.getFuncInterp(funcDecl);
 		final List<Tuple2<Expr<?>, Expr<?>>> entryExprs = createEntryExprs(funcInterp, model, vars);
@@ -142,7 +139,7 @@
 	private Expr<?> createArrayLitExpr(ArraySort sort, List<Tuple2<Expr<?>, Expr<?>>> entryExprs, Expr<?> elseExpr) {
 		return this.createIndexValueArrayLitExpr(transformSort(sort.getDomain()), transformSort(sort.getRange()), entryExprs, elseExpr);
 	}
-	
+
 	@SuppressWarnings("unchecked")
 	private <I extends Type, E extends Type> Expr<?> createIndexValueArrayLitExpr(I indexType, E elemType, List<Tuple2<Expr<?>, Expr<?>>> entryExprs, Expr<?> elseExpr) {
 		return Array(entryExprs.stream().map(entry -> Tuple2.of((Expr<I>) entry.get1(), (Expr<E>) entry.get2())).collect(Collectors.toUnmodifiableList()),
@@ -160,14 +157,12 @@
 		} else if (term.isRatNum()) {
 			return transformRatLit(term);
 
-<<<<<<< HEAD
 		// BitVecNum is not BVNumeral? Potential bug?
 		} else if (/* term.isBVNumeral() */ term instanceof com.microsoft.z3.BitVecNum) {
 			return transformBvLit(term);
-=======
+
 		} else if (term.isConstantArray()) {
 			return transformArrLit(term, model, vars);
->>>>>>> ccd1970b
 
 		} else if (term.isApp()) {
 			return transformApp(term, model, vars);
@@ -199,18 +194,6 @@
 		return Rat(num, denom);
 	}
 
-<<<<<<< HEAD
-	private Expr<?> transformBvLit(final com.microsoft.z3.Expr term) {
-		final com.microsoft.z3.BitVecNum bvNum = (com.microsoft.z3.BitVecNum) term;
-
-		BigInteger value = bvNum.getBigInteger();
-
-		// At this point signedness is not known. Presuming unsigned
-		return BvUtils.bigIntegerToBvLitExpr(value, bvNum.getSortSize(), false);
-	}
-
-	private final Expr<?> transformApp(final com.microsoft.z3.Expr term, final com.microsoft.z3.Model model,
-=======
 	private Expr<?> transformArrLit(final com.microsoft.z3.Expr term, final Model model,
 									final List<Decl<?>> vars) {
 		final com.microsoft.z3.ArrayExpr arrayExpr = (com.microsoft.z3.ArrayExpr) term;
@@ -218,8 +201,16 @@
 		return createArrayLitExpr(sort, Arrays.asList(), transform(arrayExpr.getArgs()[0], model, vars));
 	}
 
-	private final Expr<?> transformApp(final com.microsoft.z3.Expr term, final Model model,
->>>>>>> ccd1970b
+	private Expr<?> transformBvLit(final com.microsoft.z3.Expr term) {
+		final com.microsoft.z3.BitVecNum bvNum = (com.microsoft.z3.BitVecNum) term;
+
+		BigInteger value = bvNum.getBigInteger();
+
+		// At this point signedness is not known. Presuming unsigned
+		return BvUtils.bigIntegerToBvLitExpr(value, bvNum.getSortSize(), false);
+	}
+
+	private final Expr<?> transformApp(final com.microsoft.z3.Expr term, final com.microsoft.z3.Model model,
 									   final List<Decl<?>> vars) {
 
 		final com.microsoft.z3.FuncDecl funcDecl = term.getFuncDecl();
