/*
 *  Copyright 2017 Budapest University of Technology and Economics
 *
 *  Licensed under the Apache License, Version 2.0 (the "License");
 *  you may not use this file except in compliance with the License.
 *  You may obtain a copy of the License at
 *
 *      http://www.apache.org/licenses/LICENSE-2.0
 *
 *  Unless required by applicable law or agreed to in writing, software
 *  distributed under the License is distributed on an "AS IS" BASIS,
 *  WITHOUT WARRANTIES OR CONDITIONS OF ANY KIND, either express or implied.
 *  See the License for the specific language governing permissions and
 *  limitations under the License.
 */
package hu.bme.mit.theta.solver.z3;

import hu.bme.mit.theta.core.decl.ConstDecl;
import hu.bme.mit.theta.core.decl.ParamDecl;
import hu.bme.mit.theta.core.model.ImmutableValuation;
import hu.bme.mit.theta.core.model.Valuation;
import hu.bme.mit.theta.core.type.Expr;
import hu.bme.mit.theta.core.type.LitExpr;

import static hu.bme.mit.theta.core.type.arraytype.ArrayExprs.Array;
import static hu.bme.mit.theta.core.type.arraytype.ArrayExprs.Read;
import static hu.bme.mit.theta.core.type.arraytype.ArrayExprs.Write;
import static hu.bme.mit.theta.core.type.inttype.IntExprs.Eq;

import hu.bme.mit.theta.core.type.arraytype.ArrayExprs;
import hu.bme.mit.theta.core.type.arraytype.ArrayLitExpr;
import hu.bme.mit.theta.core.type.arraytype.ArrayType;
import hu.bme.mit.theta.core.type.booltype.BoolType;
import hu.bme.mit.theta.core.type.bvtype.BvExprs;
import hu.bme.mit.theta.core.type.bvtype.BvLitExpr;
import hu.bme.mit.theta.core.type.bvtype.BvType;
import hu.bme.mit.theta.core.type.functype.FuncType;
import hu.bme.mit.theta.core.type.inttype.IntType;
import hu.bme.mit.theta.solver.Solver;
import hu.bme.mit.theta.solver.SolverStatus;
import org.junit.Test;

import java.util.List;
import java.util.Optional;

import static com.google.common.collect.ImmutableList.of;
import static hu.bme.mit.theta.core.decl.Decls.Const;
import static hu.bme.mit.theta.core.decl.Decls.Param;
import static hu.bme.mit.theta.core.type.booltype.BoolExprs.*;
import static hu.bme.mit.theta.core.type.bvtype.BvExprs.*;
import static hu.bme.mit.theta.core.type.functype.FuncExprs.App;
import static hu.bme.mit.theta.core.type.functype.FuncExprs.Func;
import static hu.bme.mit.theta.core.type.inttype.IntExprs.*;
<<<<<<< HEAD
import static hu.bme.mit.theta.core.utils.BvUtils.uint16ToBvLitExpr;
=======
import static org.junit.Assert.assertEquals;
>>>>>>> ccd1970b
import static org.junit.Assert.assertNotNull;
import static org.junit.Assert.assertTrue;

public final class Z3SolverTest {

	@Test
	public void testSimple() {
		final Solver solver = Z3SolverFactory.getInstance().createSolver();

		// Create two integer constants x and y
		final ConstDecl<IntType> cx = Const("x", Int());
		final ConstDecl<IntType> cy = Const("y", Int());

		// Add x == y + 1 to the solver
		solver.add(Eq(cx.getRef(), Add(cy.getRef(), Int(1))));

		// Check, the expression should be satisfiable
		SolverStatus status = solver.check();
		assertTrue(status.isSat());

		// Add x < y to the solver
		solver.add(Lt(cx.getRef(), cy.getRef()));

		// Check, the expression should be unsatisfiable
		status = solver.check();
		assertTrue(status.isUnsat());
	}

	@Test
	public void testTrack() {
		final Solver solver = Z3SolverFactory.getInstance().createSolver();

		final ConstDecl<BoolType> ca = Const("a", Bool());
		final Expr<BoolType> expr = And(ca.getRef(), True());

		solver.push();
		solver.track(expr);

		final SolverStatus status = solver.check();

		assertTrue(status.isSat());

		final Valuation model = solver.getModel();

		assertNotNull(model);

		solver.pop();
	}

	@Test
	public void testFunc() {
		// Arrange
		final Solver solver = Z3SolverFactory.getInstance().createSolver();
		final ConstDecl<FuncType<IntType, IntType>> ca = Const("a", Func(Int(), Int()));
		final Expr<FuncType<IntType, IntType>> a = ca.getRef();
		final ParamDecl<IntType> px = Param("x", Int());
		final Expr<IntType> x = px.getRef();

		solver.add(Forall(of(px), Imply(Leq(x, Int(0)), Eq(App(a, x), Int(0)))));
		solver.add(Forall(of(px), Imply(Geq(x, Int(1)), Eq(App(a, x), Int(1)))));

		// Act
		final SolverStatus status = solver.check();
		assertTrue(status.isSat());
		final Valuation model = solver.getModel();
		final Optional<LitExpr<FuncType<IntType, IntType>>> optVal = model.eval(ca);
		final Expr<FuncType<IntType, IntType>> val = optVal.get();

		// Assert
		assertEquals(ca.getType(), val.getType());
	}
	
	@Test
	public void testArray() {
		final Solver solver = Z3SolverFactory.getInstance().createSolver();

        final ConstDecl<ArrayType<IntType, IntType>> arr = Const("arr", Array(Int(), Int()));

        solver.add(ArrayExprs.Eq(Write(arr.getRef(), Int(0), Int(1)), arr.getRef()));
        solver.add(ArrayExprs.Eq(Write(arr.getRef(), Int(1), Int(2)), arr.getRef()));

        // Check, the expression should be satisfiable
        SolverStatus status = solver.check();
        assertTrue(status.isSat());
        
        Valuation valuation = solver.getModel();
        final Optional<LitExpr<ArrayType<IntType, IntType>>> optVal = valuation.eval(arr);
		final Expr<ArrayType<IntType, IntType>> val = optVal.get();
		assertTrue(val instanceof ArrayLitExpr);
		var valLit = (ArrayLitExpr<IntType, IntType>)val;
		assertEquals(2, valLit.getElements().size());
		assertEquals(Int(1), Read(valLit, Int(0)).eval(ImmutableValuation.empty()));
		assertEquals(Int(2), Read(valLit, Int(1)).eval(ImmutableValuation.empty()));
	}

	@Test
	public void testBV1() {
		final Solver solver = Z3SolverFactory.getInstace().createSolver();

		final ConstDecl<BvType> cx = Const("x", BvType(4, true));
		final ConstDecl<BvType> cy = Const("y", BvType(4, true));

		solver.push();

		solver.add(Eq(cx.getRef(), Bv(new boolean[]{false, false, true, false}, true)));
		solver.add(Eq(cy.getRef(), Bv(new boolean[]{false, false, true, false}, true)));
		solver.add(Eq(cx.getRef(), cy.getRef()));

		SolverStatus status = solver.check();
		assertTrue(status.isSat());

		solver.pop();
	}

	@Test
	public void testBV2() {
		final Solver solver = Z3SolverFactory.getInstace().createSolver();

		final ConstDecl<BvType> cx = Const("x", BvType(4, true));
		final ConstDecl<BvType> cy = Const("y", BvType(4, true));
		final ConstDecl<BvType> cz = Const("z", BvType(4, true));

		solver.push();

		solver.add(Eq(cx.getRef(), Bv(new boolean[]{false, false, false, false}, true)));
		solver.add(Neq(cx.getRef(), cz.getRef()));

		SolverStatus status = solver.check();
		assertTrue(status.isSat());

		Valuation model = solver.getModel();
		assertNotNull(model);
		assertNotNull(model.toMap());

		solver.pop();
	}

	@Test
	public void testBV3() {
		final Solver solver = Z3SolverFactory.getInstace().createSolver();

		final ConstDecl<BvType> cx = Const("x", BvType(4, true));
		final ConstDecl<BvType> cy = Const("y", BvType(4, true));

		solver.push();

		solver.add(Eq(cx.getRef(), Bv(new boolean[] {false, false, false, false}, true)));
		solver.add(Eq(cy.getRef(), Add(List.of(cx.getRef(), Bv(new boolean[] {false, false, false, true}, true)))));

		SolverStatus status = solver.check();
		assertTrue(status.isSat());

		Valuation model = solver.getModel();
		assertNotNull(model);
		assertNotNull(model.toMap());

		solver.pop();
	}

	@Test
	public void testBV4() {
		final Solver solver = Z3SolverFactory.getInstace().createSolver();

		final ConstDecl<BvType> cx = Const("x", BvType(4, true));
		final ConstDecl<BvType> cy = Const("y", BvType(4, true));

		solver.push();

		solver.add(Eq(cx.getRef(), Bv(new boolean[] {false, false, true, false}, true)));
		solver.add(Eq(cy.getRef(), Sub(cx.getRef(), Bv(new boolean[] {false, false, false, true}, true))));

		SolverStatus status = solver.check();
		assertTrue(status.isSat());

		Valuation model = solver.getModel();
		assertNotNull(model);
		assertNotNull(model.toMap());

		solver.pop();
	}

	@Test
	public void testBV5() {
		final Solver solver = Z3SolverFactory.getInstace().createSolver();

		final ConstDecl<BvType> cx = Const("x", BvType(4, true));
		final ConstDecl<BvType> cy = Const("y", BvType(4, true));

		solver.push();

		solver.add(Eq(cx.getRef(), Bv(new boolean[] {false, false, true, false}, true)));
		solver.add(Eq(cy.getRef(), Neg(cx.getRef())));

		SolverStatus status = solver.check();
		assertTrue(status.isSat());

		Valuation model = solver.getModel();
		assertNotNull(model);
		assertNotNull(model.toMap());

		solver.pop();
	}

	@Test
	public void testBV6() {
		final Solver solver = Z3SolverFactory.getInstace().createSolver();

		final ConstDecl<BvType> cx = Const("x", BvType(4, true));
		final ConstDecl<BvType> cy = Const("y", BvType(4, true));

		solver.push();

		solver.add(Eq(cx.getRef(), Bv(new boolean[] {false, false, true, false}, true)));
		solver.add(Eq(cy.getRef(), Mul(List.of(cx.getRef(), Bv(new boolean[] {false, false, true, false}, true)))));

		SolverStatus status = solver.check();
		assertTrue(status.isSat());

		Valuation model = solver.getModel();
		assertNotNull(model);
		assertNotNull(model.toMap());

		solver.pop();
	}

	@Test
	public void testBV7() {
		final Solver solver = Z3SolverFactory.getInstace().createSolver();

		final ConstDecl<BvType> cx = Const("x", BvType(4, true));
		final ConstDecl<BvType> cy = Const("y", BvType(4, false));

		solver.push();

		solver.add(Lt(cx.getRef(), Bv(new boolean[] {true, true, true, true}, true)));
		solver.add(Lt(cy.getRef(), Bv(new boolean[] {true, true, true, true}, false)));

		SolverStatus status = solver.check();
		assertTrue(status.isSat());

		Valuation model = solver.getModel();
		assertNotNull(model);
		assertNotNull(model.toMap());

		solver.pop();
	}

	@Test
	public void testBV8() {
		final Solver solver = Z3SolverFactory.getInstace().createSolver();

		final ConstDecl<BvType> cx = Const("x", BvType(4, false));
		final ConstDecl<BvType> cy = Const("y", BvType(4, false));

		solver.push();

		solver.add(Eq(cx.getRef(), Bv(new boolean[] {true, false, true, false}, false)));
		solver.add(Eq(cy.getRef(), Mod(cx.getRef(), Bv(new boolean[] {false, true, false, false}, false))));

		SolverStatus status = solver.check();
		assertTrue(status.isSat());

		Valuation model = solver.getModel();
		assertNotNull(model);
		assertNotNull(model.toMap());

		solver.pop();
	}

	@Test
	public void testBV9() {
		final Solver solver = Z3SolverFactory.getInstace().createSolver();

		final ConstDecl<BvType> cx = Const("x", BvType(4, false));
		final ConstDecl<BvType> cy = Const("y", BvType(4, false));

		solver.push();

		solver.add(Eq(cy.getRef(), Bv(new boolean[] {false, true, false, false}, false)));
		solver.add(Eq(Or(List.of(cx.getRef(), cy.getRef())), Bv(new boolean[] {true, true, false, false}, false)));

		SolverStatus status = solver.check();
		assertTrue(status.isSat());

		Valuation model = solver.getModel();
		assertNotNull(model);
		assertNotNull(model.toMap());

		solver.pop();
	}

	@Test
	public void testBV10() {
		final Solver solver = Z3SolverFactory.getInstace().createSolver();

		final ConstDecl<BvType> cx = Const("x", BvType(4, false));
		final ConstDecl<BvType> cy = Const("y", BvType(4, false));

		solver.push();

		solver.add(Eq(cy.getRef(), Bv(new boolean[] {false, true, false, false}, false)));
		solver.add(Eq(And(List.of(cx.getRef(), cy.getRef())), Bv(new boolean[] {false, true, false, false}, false)));

		SolverStatus status = solver.check();
		assertTrue(status.isSat());

		Valuation model = solver.getModel();
		assertNotNull(model);
		assertNotNull(model.toMap());

		solver.pop();
	}

	@Test
	public void testBV11() {
		final Solver solver = Z3SolverFactory.getInstace().createSolver();

		final ConstDecl<BvType> cx = Const("x", BvType(4, false));
		final ConstDecl<BvType> cy = Const("y", BvType(4, false));

		solver.push();

		solver.add(Eq(cy.getRef(), Bv(new boolean[] {false, true, false, false}, false)));
		solver.add(Eq(Xor(List.of(cx.getRef(), cy.getRef())), Bv(new boolean[] {false, true, false, false}, false)));

		SolverStatus status = solver.check();
		assertTrue(status.isSat());

		Valuation model = solver.getModel();
		assertNotNull(model);
		assertNotNull(model.toMap());

		solver.pop();
	}

	@Test
	public void testBV12() {
		final Solver solver = Z3SolverFactory.getInstace().createSolver();

		final ConstDecl<BvType> cx = Const("x", BvType(4, false));
		final ConstDecl<BvType> cy = Const("y", BvType(4, false));

		solver.push();

		solver.add(Eq(cy.getRef(), Bv(new boolean[] {false, true, false, false}, false)));
		solver.add(Eq(ShiftRight(cy.getRef(), Bv(new boolean[] {false, false, false, true}, false)), cx.getRef()));

		SolverStatus status = solver.check();
		assertTrue(status.isSat());

		Valuation model = solver.getModel();
		assertNotNull(model);
		assertNotNull(model.toMap());

		solver.pop();
	}

	public void testBV13() {
		final Solver solver = Z3SolverFactory.getInstace().createSolver();
		solver.push();

		solver.add(Eq(uint16ToBvLitExpr(4), Add(List.of(uint16ToBvLitExpr(1), uint16ToBvLitExpr(3)))));
		solver.add(Eq(uint16ToBvLitExpr(1), Sub(uint16ToBvLitExpr(4), uint16ToBvLitExpr(3))));
		solver.add(Eq(uint16ToBvLitExpr(12), Mul(List.of(uint16ToBvLitExpr(3), uint16ToBvLitExpr(4)))));
		solver.add(Eq(uint16ToBvLitExpr(4), Div(uint16ToBvLitExpr(12), uint16ToBvLitExpr(3))));
		solver.add(Eq(uint16ToBvLitExpr(1), Mod(uint16ToBvLitExpr(13), uint16ToBvLitExpr(3))));
		solver.add(Eq(uint16ToBvLitExpr(1), Rem(uint16ToBvLitExpr(13), uint16ToBvLitExpr(3))));

	}

	private static BvLitExpr UBv16(int integer) {
		return uint16ToBvLitExpr(integer);
	}

}<|MERGE_RESOLUTION|>--- conflicted
+++ resolved
@@ -25,16 +25,19 @@
 import static hu.bme.mit.theta.core.type.arraytype.ArrayExprs.Array;
 import static hu.bme.mit.theta.core.type.arraytype.ArrayExprs.Read;
 import static hu.bme.mit.theta.core.type.arraytype.ArrayExprs.Write;
-import static hu.bme.mit.theta.core.type.inttype.IntExprs.Eq;
+import static hu.bme.mit.theta.core.type.booltype.BoolExprs.True;
+import static hu.bme.mit.theta.core.type.bvtype.BvExprs.Bv;
 
 import hu.bme.mit.theta.core.type.arraytype.ArrayExprs;
 import hu.bme.mit.theta.core.type.arraytype.ArrayLitExpr;
 import hu.bme.mit.theta.core.type.arraytype.ArrayType;
+import hu.bme.mit.theta.core.type.booltype.BoolExprs;
 import hu.bme.mit.theta.core.type.booltype.BoolType;
 import hu.bme.mit.theta.core.type.bvtype.BvExprs;
 import hu.bme.mit.theta.core.type.bvtype.BvLitExpr;
 import hu.bme.mit.theta.core.type.bvtype.BvType;
 import hu.bme.mit.theta.core.type.functype.FuncType;
+import hu.bme.mit.theta.core.type.inttype.IntExprs;
 import hu.bme.mit.theta.core.type.inttype.IntType;
 import hu.bme.mit.theta.solver.Solver;
 import hu.bme.mit.theta.solver.SolverStatus;
@@ -46,16 +49,12 @@
 import static com.google.common.collect.ImmutableList.of;
 import static hu.bme.mit.theta.core.decl.Decls.Const;
 import static hu.bme.mit.theta.core.decl.Decls.Param;
-import static hu.bme.mit.theta.core.type.booltype.BoolExprs.*;
-import static hu.bme.mit.theta.core.type.bvtype.BvExprs.*;
+import static hu.bme.mit.theta.core.type.bvtype.BvExprs.BvType;
 import static hu.bme.mit.theta.core.type.functype.FuncExprs.App;
 import static hu.bme.mit.theta.core.type.functype.FuncExprs.Func;
-import static hu.bme.mit.theta.core.type.inttype.IntExprs.*;
-<<<<<<< HEAD
+import static hu.bme.mit.theta.core.type.inttype.IntExprs.Int;
 import static hu.bme.mit.theta.core.utils.BvUtils.uint16ToBvLitExpr;
-=======
 import static org.junit.Assert.assertEquals;
->>>>>>> ccd1970b
 import static org.junit.Assert.assertNotNull;
 import static org.junit.Assert.assertTrue;
 
@@ -70,14 +69,14 @@
 		final ConstDecl<IntType> cy = Const("y", Int());
 
 		// Add x == y + 1 to the solver
-		solver.add(Eq(cx.getRef(), Add(cy.getRef(), Int(1))));
+		solver.add(IntExprs.Eq(cx.getRef(), IntExprs.Add(cy.getRef(), Int(1))));
 
 		// Check, the expression should be satisfiable
 		SolverStatus status = solver.check();
 		assertTrue(status.isSat());
 
 		// Add x < y to the solver
-		solver.add(Lt(cx.getRef(), cy.getRef()));
+		solver.add(IntExprs.Lt(cx.getRef(), cy.getRef()));
 
 		// Check, the expression should be unsatisfiable
 		status = solver.check();
@@ -88,8 +87,8 @@
 	public void testTrack() {
 		final Solver solver = Z3SolverFactory.getInstance().createSolver();
 
-		final ConstDecl<BoolType> ca = Const("a", Bool());
-		final Expr<BoolType> expr = And(ca.getRef(), True());
+		final ConstDecl<BoolType> ca = Const("a", BoolExprs.Bool());
+		final Expr<BoolType> expr = BoolExprs.And(ca.getRef(), True());
 
 		solver.push();
 		solver.track(expr);
@@ -114,8 +113,8 @@
 		final ParamDecl<IntType> px = Param("x", Int());
 		final Expr<IntType> x = px.getRef();
 
-		solver.add(Forall(of(px), Imply(Leq(x, Int(0)), Eq(App(a, x), Int(0)))));
-		solver.add(Forall(of(px), Imply(Geq(x, Int(1)), Eq(App(a, x), Int(1)))));
+		solver.add(BoolExprs.Forall(of(px), BoolExprs.Imply(IntExprs.Leq(x, Int(0)), IntExprs.Eq(App(a, x), Int(0)))));
+		solver.add(BoolExprs.Forall(of(px), BoolExprs.Imply(IntExprs.Geq(x, Int(1)), IntExprs.Eq(App(a, x), Int(1)))));
 
 		// Act
 		final SolverStatus status = solver.check();
@@ -127,7 +126,7 @@
 		// Assert
 		assertEquals(ca.getType(), val.getType());
 	}
-	
+
 	@Test
 	public void testArray() {
 		final Solver solver = Z3SolverFactory.getInstance().createSolver();
@@ -140,7 +139,7 @@
         // Check, the expression should be satisfiable
         SolverStatus status = solver.check();
         assertTrue(status.isSat());
-        
+
         Valuation valuation = solver.getModel();
         final Optional<LitExpr<ArrayType<IntType, IntType>>> optVal = valuation.eval(arr);
 		final Expr<ArrayType<IntType, IntType>> val = optVal.get();
@@ -153,16 +152,16 @@
 
 	@Test
 	public void testBV1() {
-		final Solver solver = Z3SolverFactory.getInstace().createSolver();
-
-		final ConstDecl<BvType> cx = Const("x", BvType(4, true));
-		final ConstDecl<BvType> cy = Const("y", BvType(4, true));
-
-		solver.push();
-
-		solver.add(Eq(cx.getRef(), Bv(new boolean[]{false, false, true, false}, true)));
-		solver.add(Eq(cy.getRef(), Bv(new boolean[]{false, false, true, false}, true)));
-		solver.add(Eq(cx.getRef(), cy.getRef()));
+		final Solver solver = Z3SolverFactory.getInstance().createSolver();
+
+		final ConstDecl<BvType> cx = Const("x", BvType(4, true));
+		final ConstDecl<BvType> cy = Const("y", BvType(4, true));
+
+		solver.push();
+
+		solver.add(BvExprs.Eq(cx.getRef(), Bv(new boolean[]{false, false, true, false}, true)));
+		solver.add(BvExprs.Eq(cy.getRef(), Bv(new boolean[]{false, false, true, false}, true)));
+		solver.add(BvExprs.Eq(cx.getRef(), cy.getRef()));
 
 		SolverStatus status = solver.check();
 		assertTrue(status.isSat());
@@ -172,7 +171,7 @@
 
 	@Test
 	public void testBV2() {
-		final Solver solver = Z3SolverFactory.getInstace().createSolver();
+		final Solver solver = Z3SolverFactory.getInstance().createSolver();
 
 		final ConstDecl<BvType> cx = Const("x", BvType(4, true));
 		final ConstDecl<BvType> cy = Const("y", BvType(4, true));
@@ -180,8 +179,8 @@
 
 		solver.push();
 
-		solver.add(Eq(cx.getRef(), Bv(new boolean[]{false, false, false, false}, true)));
-		solver.add(Neq(cx.getRef(), cz.getRef()));
+		solver.add(BvExprs.Eq(cx.getRef(), Bv(new boolean[]{false, false, false, false}, true)));
+		solver.add(BvExprs.Neq(cx.getRef(), cz.getRef()));
 
 		SolverStatus status = solver.check();
 		assertTrue(status.isSat());
@@ -195,15 +194,15 @@
 
 	@Test
 	public void testBV3() {
-		final Solver solver = Z3SolverFactory.getInstace().createSolver();
-
-		final ConstDecl<BvType> cx = Const("x", BvType(4, true));
-		final ConstDecl<BvType> cy = Const("y", BvType(4, true));
-
-		solver.push();
-
-		solver.add(Eq(cx.getRef(), Bv(new boolean[] {false, false, false, false}, true)));
-		solver.add(Eq(cy.getRef(), Add(List.of(cx.getRef(), Bv(new boolean[] {false, false, false, true}, true)))));
+		final Solver solver = Z3SolverFactory.getInstance().createSolver();
+
+		final ConstDecl<BvType> cx = Const("x", BvType(4, true));
+		final ConstDecl<BvType> cy = Const("y", BvType(4, true));
+
+		solver.push();
+
+		solver.add(BvExprs.Eq(cx.getRef(), Bv(new boolean[] {false, false, false, false}, true)));
+		solver.add(BvExprs.Eq(cy.getRef(), BvExprs.Add(List.of(cx.getRef(), Bv(new boolean[] {false, false, false, true}, true)))));
 
 		SolverStatus status = solver.check();
 		assertTrue(status.isSat());
@@ -217,15 +216,15 @@
 
 	@Test
 	public void testBV4() {
-		final Solver solver = Z3SolverFactory.getInstace().createSolver();
-
-		final ConstDecl<BvType> cx = Const("x", BvType(4, true));
-		final ConstDecl<BvType> cy = Const("y", BvType(4, true));
-
-		solver.push();
-
-		solver.add(Eq(cx.getRef(), Bv(new boolean[] {false, false, true, false}, true)));
-		solver.add(Eq(cy.getRef(), Sub(cx.getRef(), Bv(new boolean[] {false, false, false, true}, true))));
+		final Solver solver = Z3SolverFactory.getInstance().createSolver();
+
+		final ConstDecl<BvType> cx = Const("x", BvType(4, true));
+		final ConstDecl<BvType> cy = Const("y", BvType(4, true));
+
+		solver.push();
+
+		solver.add(BvExprs.Eq(cx.getRef(), Bv(new boolean[] {false, false, true, false}, true)));
+		solver.add(BvExprs.Eq(cy.getRef(), BvExprs.Sub(cx.getRef(), Bv(new boolean[] {false, false, false, true}, true))));
 
 		SolverStatus status = solver.check();
 		assertTrue(status.isSat());
@@ -239,15 +238,15 @@
 
 	@Test
 	public void testBV5() {
-		final Solver solver = Z3SolverFactory.getInstace().createSolver();
-
-		final ConstDecl<BvType> cx = Const("x", BvType(4, true));
-		final ConstDecl<BvType> cy = Const("y", BvType(4, true));
-
-		solver.push();
-
-		solver.add(Eq(cx.getRef(), Bv(new boolean[] {false, false, true, false}, true)));
-		solver.add(Eq(cy.getRef(), Neg(cx.getRef())));
+		final Solver solver = Z3SolverFactory.getInstance().createSolver();
+
+		final ConstDecl<BvType> cx = Const("x", BvType(4, true));
+		final ConstDecl<BvType> cy = Const("y", BvType(4, true));
+
+		solver.push();
+
+		solver.add(BvExprs.Eq(cx.getRef(), Bv(new boolean[] {false, false, true, false}, true)));
+		solver.add(BvExprs.Eq(cy.getRef(), BvExprs.Neg(cx.getRef())));
 
 		SolverStatus status = solver.check();
 		assertTrue(status.isSat());
@@ -261,15 +260,15 @@
 
 	@Test
 	public void testBV6() {
-		final Solver solver = Z3SolverFactory.getInstace().createSolver();
-
-		final ConstDecl<BvType> cx = Const("x", BvType(4, true));
-		final ConstDecl<BvType> cy = Const("y", BvType(4, true));
-
-		solver.push();
-
-		solver.add(Eq(cx.getRef(), Bv(new boolean[] {false, false, true, false}, true)));
-		solver.add(Eq(cy.getRef(), Mul(List.of(cx.getRef(), Bv(new boolean[] {false, false, true, false}, true)))));
+		final Solver solver = Z3SolverFactory.getInstance().createSolver();
+
+		final ConstDecl<BvType> cx = Const("x", BvType(4, true));
+		final ConstDecl<BvType> cy = Const("y", BvType(4, true));
+
+		solver.push();
+
+		solver.add(BvExprs.Eq(cx.getRef(), Bv(new boolean[] {false, false, true, false}, true)));
+		solver.add(BvExprs.Eq(cy.getRef(), BvExprs.Mul(List.of(cx.getRef(), Bv(new boolean[] {false, false, true, false}, true)))));
 
 		SolverStatus status = solver.check();
 		assertTrue(status.isSat());
@@ -283,15 +282,15 @@
 
 	@Test
 	public void testBV7() {
-		final Solver solver = Z3SolverFactory.getInstace().createSolver();
-
-		final ConstDecl<BvType> cx = Const("x", BvType(4, true));
-		final ConstDecl<BvType> cy = Const("y", BvType(4, false));
-
-		solver.push();
-
-		solver.add(Lt(cx.getRef(), Bv(new boolean[] {true, true, true, true}, true)));
-		solver.add(Lt(cy.getRef(), Bv(new boolean[] {true, true, true, true}, false)));
+		final Solver solver = Z3SolverFactory.getInstance().createSolver();
+
+		final ConstDecl<BvType> cx = Const("x", BvType(4, true));
+		final ConstDecl<BvType> cy = Const("y", BvType(4, false));
+
+		solver.push();
+
+		solver.add(BvExprs.Lt(cx.getRef(), Bv(new boolean[] {true, true, true, true}, true)));
+		solver.add(BvExprs.Lt(cy.getRef(), Bv(new boolean[] {true, true, true, true}, false)));
 
 		SolverStatus status = solver.check();
 		assertTrue(status.isSat());
@@ -305,15 +304,15 @@
 
 	@Test
 	public void testBV8() {
-		final Solver solver = Z3SolverFactory.getInstace().createSolver();
+		final Solver solver = Z3SolverFactory.getInstance().createSolver();
 
 		final ConstDecl<BvType> cx = Const("x", BvType(4, false));
 		final ConstDecl<BvType> cy = Const("y", BvType(4, false));
 
 		solver.push();
 
-		solver.add(Eq(cx.getRef(), Bv(new boolean[] {true, false, true, false}, false)));
-		solver.add(Eq(cy.getRef(), Mod(cx.getRef(), Bv(new boolean[] {false, true, false, false}, false))));
+		solver.add(BvExprs.Eq(cx.getRef(), Bv(new boolean[] {true, false, true, false}, false)));
+		solver.add(BvExprs.Eq(cy.getRef(), BvExprs.Mod(cx.getRef(), Bv(new boolean[] {false, true, false, false}, false))));
 
 		SolverStatus status = solver.check();
 		assertTrue(status.isSat());
@@ -327,15 +326,15 @@
 
 	@Test
 	public void testBV9() {
-		final Solver solver = Z3SolverFactory.getInstace().createSolver();
+		final Solver solver = Z3SolverFactory.getInstance().createSolver();
 
 		final ConstDecl<BvType> cx = Const("x", BvType(4, false));
 		final ConstDecl<BvType> cy = Const("y", BvType(4, false));
 
 		solver.push();
 
-		solver.add(Eq(cy.getRef(), Bv(new boolean[] {false, true, false, false}, false)));
-		solver.add(Eq(Or(List.of(cx.getRef(), cy.getRef())), Bv(new boolean[] {true, true, false, false}, false)));
+		solver.add(BvExprs.Eq(cy.getRef(), Bv(new boolean[] {false, true, false, false}, false)));
+		solver.add(BvExprs.Eq(BvExprs.Or(List.of(cx.getRef(), cy.getRef())), Bv(new boolean[] {true, true, false, false}, false)));
 
 		SolverStatus status = solver.check();
 		assertTrue(status.isSat());
@@ -349,15 +348,15 @@
 
 	@Test
 	public void testBV10() {
-		final Solver solver = Z3SolverFactory.getInstace().createSolver();
+		final Solver solver = Z3SolverFactory.getInstance().createSolver();
 
 		final ConstDecl<BvType> cx = Const("x", BvType(4, false));
 		final ConstDecl<BvType> cy = Const("y", BvType(4, false));
 
 		solver.push();
 
-		solver.add(Eq(cy.getRef(), Bv(new boolean[] {false, true, false, false}, false)));
-		solver.add(Eq(And(List.of(cx.getRef(), cy.getRef())), Bv(new boolean[] {false, true, false, false}, false)));
+		solver.add(BvExprs.Eq(cy.getRef(), Bv(new boolean[] {false, true, false, false}, false)));
+		solver.add(BvExprs.Eq(BvExprs.And(List.of(cx.getRef(), cy.getRef())), Bv(new boolean[] {false, true, false, false}, false)));
 
 		SolverStatus status = solver.check();
 		assertTrue(status.isSat());
@@ -371,15 +370,15 @@
 
 	@Test
 	public void testBV11() {
-		final Solver solver = Z3SolverFactory.getInstace().createSolver();
+		final Solver solver = Z3SolverFactory.getInstance().createSolver();
 
 		final ConstDecl<BvType> cx = Const("x", BvType(4, false));
 		final ConstDecl<BvType> cy = Const("y", BvType(4, false));
 
 		solver.push();
 
-		solver.add(Eq(cy.getRef(), Bv(new boolean[] {false, true, false, false}, false)));
-		solver.add(Eq(Xor(List.of(cx.getRef(), cy.getRef())), Bv(new boolean[] {false, true, false, false}, false)));
+		solver.add(BvExprs.Eq(cy.getRef(), Bv(new boolean[] {false, true, false, false}, false)));
+		solver.add(BvExprs.Eq(BvExprs.Xor(List.of(cx.getRef(), cy.getRef())), Bv(new boolean[] {false, true, false, false}, false)));
 
 		SolverStatus status = solver.check();
 		assertTrue(status.isSat());
@@ -393,15 +392,15 @@
 
 	@Test
 	public void testBV12() {
-		final Solver solver = Z3SolverFactory.getInstace().createSolver();
+		final Solver solver = Z3SolverFactory.getInstance().createSolver();
 
 		final ConstDecl<BvType> cx = Const("x", BvType(4, false));
 		final ConstDecl<BvType> cy = Const("y", BvType(4, false));
 
 		solver.push();
 
-		solver.add(Eq(cy.getRef(), Bv(new boolean[] {false, true, false, false}, false)));
-		solver.add(Eq(ShiftRight(cy.getRef(), Bv(new boolean[] {false, false, false, true}, false)), cx.getRef()));
+		solver.add(BvExprs.Eq(cy.getRef(), Bv(new boolean[] {false, true, false, false}, false)));
+		solver.add(BvExprs.Eq(BvExprs.ShiftRight(cy.getRef(), Bv(new boolean[] {false, false, false, true}, false)), cx.getRef()));
 
 		SolverStatus status = solver.check();
 		assertTrue(status.isSat());
@@ -414,15 +413,15 @@
 	}
 
 	public void testBV13() {
-		final Solver solver = Z3SolverFactory.getInstace().createSolver();
-		solver.push();
-
-		solver.add(Eq(uint16ToBvLitExpr(4), Add(List.of(uint16ToBvLitExpr(1), uint16ToBvLitExpr(3)))));
-		solver.add(Eq(uint16ToBvLitExpr(1), Sub(uint16ToBvLitExpr(4), uint16ToBvLitExpr(3))));
-		solver.add(Eq(uint16ToBvLitExpr(12), Mul(List.of(uint16ToBvLitExpr(3), uint16ToBvLitExpr(4)))));
-		solver.add(Eq(uint16ToBvLitExpr(4), Div(uint16ToBvLitExpr(12), uint16ToBvLitExpr(3))));
-		solver.add(Eq(uint16ToBvLitExpr(1), Mod(uint16ToBvLitExpr(13), uint16ToBvLitExpr(3))));
-		solver.add(Eq(uint16ToBvLitExpr(1), Rem(uint16ToBvLitExpr(13), uint16ToBvLitExpr(3))));
+		final Solver solver = Z3SolverFactory.getInstance().createSolver();
+		solver.push();
+
+		solver.add(BvExprs.Eq(uint16ToBvLitExpr(4), BvExprs.Add(List.of(uint16ToBvLitExpr(1), uint16ToBvLitExpr(3)))));
+		solver.add(BvExprs.Eq(uint16ToBvLitExpr(1), BvExprs.Sub(uint16ToBvLitExpr(4), uint16ToBvLitExpr(3))));
+		solver.add(BvExprs.Eq(uint16ToBvLitExpr(12), BvExprs.Mul(List.of(uint16ToBvLitExpr(3), uint16ToBvLitExpr(4)))));
+		solver.add(BvExprs.Eq(uint16ToBvLitExpr(4), BvExprs.Div(uint16ToBvLitExpr(12), uint16ToBvLitExpr(3))));
+		solver.add(BvExprs.Eq(uint16ToBvLitExpr(1), BvExprs.Mod(uint16ToBvLitExpr(13), uint16ToBvLitExpr(3))));
+		solver.add(BvExprs.Eq(uint16ToBvLitExpr(1), BvExprs.Rem(uint16ToBvLitExpr(13), uint16ToBvLitExpr(3))));
 
 	}
 
